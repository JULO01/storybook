--- conflicted
+++ resolved
@@ -1,10 +1,6 @@
 {
   "name": "@storybook/ui",
-<<<<<<< HEAD
   "version": "5.2.0-alpha.22",
-=======
-  "version": "5.1.1",
->>>>>>> 56fea533
   "description": "Core Storybook UI",
   "keywords": [
     "storybook"
@@ -26,7 +22,6 @@
     "prepare": "node ../../scripts/prepare.js"
   },
   "dependencies": {
-<<<<<<< HEAD
     "@storybook/addons": "5.2.0-alpha.22",
     "@storybook/api": "5.2.0-alpha.22",
     "@storybook/client-logger": "5.2.0-alpha.22",
@@ -34,15 +29,6 @@
     "@storybook/core-events": "5.2.0-alpha.22",
     "@storybook/router": "5.2.0-alpha.22",
     "@storybook/theming": "5.2.0-alpha.22",
-=======
-    "@storybook/addons": "5.1.1",
-    "@storybook/api": "5.1.1",
-    "@storybook/client-logger": "5.1.1",
-    "@storybook/components": "5.1.1",
-    "@storybook/core-events": "5.1.1",
-    "@storybook/router": "5.1.1",
-    "@storybook/theming": "5.1.1",
->>>>>>> 56fea533
     "copy-to-clipboard": "^3.0.8",
     "core-js": "^3.0.1",
     "core-js-pure": "^3.0.1",
