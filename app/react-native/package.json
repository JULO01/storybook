--- conflicted
+++ resolved
@@ -25,23 +25,13 @@
     "prepare": "node ../../scripts/prepare.js"
   },
   "dependencies": {
-<<<<<<< HEAD
-    "@storybook/addon-actions": "^3.3.0-alpha.3",
-    "@storybook/addon-links": "^3.3.0-alpha.3",
-    "@storybook/addons": "^3.3.0-alpha.3",
-    "@storybook/channel-websocket": "^3.3.0-alpha.3",
-    "@storybook/core": "^3.3.0-alpha.3",
-    "@storybook/ui": "^3.3.0-alpha.3",
-    "autoprefixer": "^7.1.6",
-    "babel-core": "^6.26.0",
-=======
     "@storybook/addon-actions": "^3.3.3",
     "@storybook/addon-links": "^3.3.3",
     "@storybook/addons": "^3.3.3",
     "@storybook/channel-websocket": "^3.3.3",
+    "@storybook/core": "^3.3.3",
     "@storybook/ui": "^3.3.3",
     "autoprefixer": "^7.2.4",
->>>>>>> 911e6156
     "babel-loader": "^7.1.2",
     "babel-plugin-syntax-async-functions": "^6.13.0",
     "babel-plugin-syntax-trailing-function-commas": "^6.22.0",
