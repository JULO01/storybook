--- conflicted
+++ resolved
@@ -1,10 +1,8 @@
 import path from 'path';
 import webpack from 'webpack';
-<<<<<<< HEAD
 import UglifyJsPlugin from 'uglifyjs-webpack-plugin';
-=======
 import HtmlWebpackPlugin from 'html-webpack-plugin';
->>>>>>> 154e7a39
+
 import babelLoaderConfig from './babel.prod';
 import { getConfigDir, includePaths, excludePaths, loadEnv, nodePaths } from './utils';
 import { getPreviewHeadHtml, getManagerHeadHtml } from '../utils';
