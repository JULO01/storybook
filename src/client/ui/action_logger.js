import React, { Component } from 'react';
import stringify from 'json-stringify-safe';

const preStyle = {
  color: '#666',
  overflowY: 'auto',
  padding: '8px',
  boxSizing: 'border-box',
  border: '1px solid #ECECEC',
  borderRadius: 4,
  backgroundColor: '#FFF',
  margin: '0',
  position: 'absolute',
  top: '30px',
  right: 0,
  bottom: 0,
  left: 0,
};

const wrapStyle = {
  position: 'relative',
  height: '100%',
};

const headStyle = {
  fontFamily: `
    -apple-system, ".SFNSText-Regular", "San Francisco", "Roboto",
    "Segoe UI", "Helvetica Neue", "Lucida Grande", sans-serif
  `,
  color: '#444',
  letterSpacing: '2px',
  fontSize: 12,
  margin: '0 0 0 5px',
};

const btnStyle = {
  marginLeft: 5,
};

<<<<<<< HEAD
const latestActionLogStyle = {
  backgroundColor: 'lightgreen',
  transition: 'all .5s ease-in',
};

class ActionLogger extends Component {
  componentDidUpdate() {
    if (this.refs.actionLogger && window.setTimeout) {
      this.refs.actionLogger.style.backgroundColor = latestActionLogStyle.backgroundColor;
      setTimeout(() => {
        this.refs.actionLogger.style.backgroundColor = 'white';
      }, 800);
    }
  }

  getActionData() {
    const { actions = [] } = this.props.data;
    return actions
    .map((action, i) => {
      // assuming that the first object in the array is the latest addition.
      return i === 0 ? (
        <div style={latestActionLogStyle} ref="actionLogger" key={i}>
          {stringify(action, null, 2)}
        </div>
        ) : (
        <div key={i}>
          {stringify(action, null, 2)}
        </div>
        );
    });
  }

  render() {
    const { onClear } = this.props;
    return (
      <div>
        <h3 style={h3Style}>
          ACTION LOGGER
          <button style={clearButtonStyle} onClick={onClear}>CLEAR</button>
        </h3>
        <pre style={preStyle}>{this.getActionData()}</pre>
      </div>
      );
  }
}
=======
const ActionLogger = ({ actionLog, onClear }) => (
  <div style={wrapStyle}>
    <h3 style={headStyle}>
      ACTION LOGGER
      <button style={btnStyle} onClick={onClear}>CLEAR</button>
    </h3>
    <pre style={preStyle}>{actionLog}</pre>
  </div>
);
>>>>>>> 554dc4f6

ActionLogger.propTypes = {
  onClear: React.PropTypes.func,
  data: React.PropTypes.array.isRequired,
};

export default ActionLogger;<|MERGE_RESOLUTION|>--- conflicted
+++ resolved
@@ -37,9 +37,8 @@
   marginLeft: 5,
 };
 
-<<<<<<< HEAD
 const latestActionLogStyle = {
-  backgroundColor: 'lightgreen',
+  backgroundColor: 'oldlace',
   transition: 'all .5s ease-in',
 };
 
@@ -73,31 +72,23 @@
   render() {
     const { onClear } = this.props;
     return (
-      <div>
-        <h3 style={h3Style}>
+      <div style={wrapStyle}>
+        <h3 style={headStyle}>
           ACTION LOGGER
-          <button style={clearButtonStyle} onClick={onClear}>CLEAR</button>
+          <button style={btnStyle} onClick={onClear}>CLEAR</button>
         </h3>
         <pre style={preStyle}>{this.getActionData()}</pre>
       </div>
       );
   }
 }
-=======
-const ActionLogger = ({ actionLog, onClear }) => (
-  <div style={wrapStyle}>
-    <h3 style={headStyle}>
-      ACTION LOGGER
-      <button style={btnStyle} onClick={onClear}>CLEAR</button>
-    </h3>
-    <pre style={preStyle}>{actionLog}</pre>
-  </div>
-);
->>>>>>> 554dc4f6
 
 ActionLogger.propTypes = {
   onClear: React.PropTypes.func,
-  data: React.PropTypes.array.isRequired,
+  data: React.PropTypes.oneOfType([
+    React.PropTypes.array.isRequired,
+    React.PropTypes.object.isRequired,
+  ]),
 };
 
 export default ActionLogger;