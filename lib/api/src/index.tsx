--- conflicted
+++ resolved
@@ -435,9 +435,6 @@
   return useSharedState<S>(`story-state-${storyId}`, defaultState);
 }
 
-<<<<<<< HEAD
-export function useGlobalArgs(): [Args, (args: Args) => void] {
-=======
 export function useArgs() {
   const {
     api: { getCurrentStoryData, setStoryArgs },
@@ -449,14 +446,9 @@
 }
 
 export function useGlobalArgs() {
->>>>>>> fb78f093
   const {
     state: { globalArgs },
     api: { setGlobalArgs },
   } = useContext(ManagerContext);
-<<<<<<< HEAD
-=======
-
->>>>>>> fb78f093
   return [globalArgs, setGlobalArgs];
 }