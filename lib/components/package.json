--- conflicted
+++ resolved
@@ -40,21 +40,14 @@
     "prepare": "ts-node ../../scripts/prebundle.ts"
   },
   "dependencies": {
-<<<<<<< HEAD
-    "@storybook/client-logger": "6.5.0-alpha.29",
+    "@storybook/client-logger": "6.5.0-alpha.30",
     "@storybook/csf": "0.0.2--canary.87bc651.0",
-    "@storybook/theming": "6.5.0-alpha.29",
+    "@storybook/theming": "6.5.0-alpha.30",
     "core-js": "^3.8.2",
     "regenerator-runtime": "^0.13.7"
   },
   "devDependencies": {
     "@popperjs/core": "^2.6.0",
-=======
-    "@popperjs/core": "^2.6.0",
-    "@storybook/client-logger": "6.5.0-alpha.30",
-    "@storybook/csf": "0.0.2--canary.87bc651.0",
-    "@storybook/theming": "6.5.0-alpha.30",
->>>>>>> c21cbd2e
     "@types/color-convert": "^2.0.0",
     "@types/overlayscrollbars": "^1.12.0",
     "@types/react-syntax-highlighter": "11.0.5",
