--- conflicted
+++ resolved
@@ -1,10 +1,6 @@
 {
   "name": "@storybook/addon-jest",
-<<<<<<< HEAD
-  "version": "4.0.12",
-=======
   "version": "4.1.0-alpha.12",
->>>>>>> 20549f6d
   "description": "React storybook addon that show component jest report",
   "keywords": [
     "addon",
@@ -32,13 +28,8 @@
   },
   "dependencies": {
     "@emotion/styled": "^0.10.6",
-<<<<<<< HEAD
-    "@storybook/addons": "4.0.12",
-    "@storybook/components": "4.0.12",
-=======
     "@storybook/addons": "4.1.0-alpha.12",
     "@storybook/components": "4.1.0-alpha.12",
->>>>>>> 20549f6d
     "global": "^4.3.2",
     "prop-types": "^15.6.2",
     "upath": "^1.1.0",
