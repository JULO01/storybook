import program from 'commander';
import path from 'path';
import chalk from 'chalk';
import envinfo from 'envinfo';
import leven from 'leven';
import pkg from '../package.json';
import initiate from './initiate';
import { add } from './add';
import { migrate } from './migrate';
import { extract } from './extract';

const logger = console;

<<<<<<< HEAD
program
  .command('init')
  .description('Initialize Storybook into your project.')
  .option('-f --force', 'Force add storybook')
  .option('-s --skip-install', 'Skip installing deps')
  .option('-N --use-npm', 'Use npm to install deps')
  .option('-p --parser <babel | babylon | flow | ts | tsx>', 'jscodeshift parser')
  .option('-t --type <type>', 'Add Storybook for a specific project type')
  .option('--story-format <csf | csf-ts | mdx >', 'Generate stories in a specified format')
  .option('-y --yes', 'Answer yes to all prompts')
  .action(options => initiate(options, pkg));
=======
if (process.argv[1].includes('getstorybook')) {
  logger.log(chalk.yellow('WARNING: getstorybook is deprecated.'));
  logger.log(chalk.yellow('The official command to install Storybook from now on is:\n'));
  codeLog(['sb init']);
  logger.log();
  initiate({}, pkg).then(() => process.exit(0));
} else {
  program
    .command('init')
    .description('Initialize Storybook into your project.')
    .option('-f --force', 'Force add storybook')
    .option('-s --skip-install', 'Skip installing deps')
    .option('-N --use-npm', 'Use npm to install deps')
    .option('-p --parser <babel | babylon | flow | ts | tsx>', 'jscodeshift parser')
    .option('-t --type <type>', 'Add Storybook for a specific project type')
    .option('--story-format <csf | csf-ts | mdx >', 'Generate stories in a specified format')
    .option('-y --yes', 'Answer yes to all prompts')
    .action((options) => initiate(options, pkg));
>>>>>>> fda616e0

program
  .command('add <addon>')
  .description('Add an addon to your Storybook')
  .option('-N --use-npm', 'Use NPM to build the Storybook server')
  .option('-s --skip-postinstall', 'Skip package specific postinstall config modifications')
  .action((addonName, options) => add(addonName, options));

program
  .command('info')
  .description('Prints debugging information about the local environment')
  .action(() => {
    logger.log(chalk.bold('\nEnvironment Info:'));
    envinfo
      .run({
        System: ['OS', 'CPU'],
        Binaries: ['Node', 'Yarn', 'npm'],
        Browsers: ['Chrome', 'Edge', 'Firefox', 'Safari'],
        npmPackages: '@storybook/*',
        npmGlobalPackages: '@storybook/*',
      })
      .then(logger.log);
  });

<<<<<<< HEAD
program
  .command('migrate [migration]')
  .description('Run a storybook codemod migration on your source files')
  .option('-l --list', 'List available migrations')
  .option('-g --glob <glob>', 'Glob for files upon which to apply the migration', '**/*.js')
  .option('-p --parser <babel | babylon | flow | ts | tsx>', 'jscodeshift parser')
  .option(
    '-n --dry-run',
    'Dry run: verify the migration exists and show the files to which it will be applied'
  )
  .option(
    '-r --rename <from-to>',
    'Rename suffix of matching files after codemod has been applied, e.g. ".js:.ts"'
  )
  .action((migration, { configDir, glob, dryRun, list, rename, parser }) => {
    migrate(migration, { configDir, glob, dryRun, list, rename, parser, logger }).catch(err => {
      logger.error(err);
      process.exit(1);
=======
  program
    .command('migrate [migration]')
    .description('Run a storybook codemod migration on your source files')
    .option('-l --list', 'List available migrations')
    .option('-g --glob <glob>', 'Glob for files upon which to apply the migration', '**/*.js')
    .option('-p --parser <babel | babylon | flow | ts | tsx>', 'jscodeshift parser')
    .option(
      '-n --dry-run',
      'Dry run: verify the migration exists and show the files to which it will be applied'
    )
    .option(
      '-r --rename <from-to>',
      'Rename suffix of matching files after codemod has been applied, e.g. ".js:.ts"'
    )
    .action((migration, { configDir, glob, dryRun, list, rename, parser }) => {
      migrate(migration, { configDir, glob, dryRun, list, rename, parser, logger }).catch((err) => {
        logger.error(err);
        process.exit(1);
      });
>>>>>>> fda616e0
    });
  });

<<<<<<< HEAD
program
  .command('extract [location] [output]')
  .description('extract stories.json from a built version')
  .action((location = 'storybook-static', output = path.join(location, 'stories.json')) =>
    extract(location, output).catch(e => {
      logger.error(e);
      process.exit(1);
    })
  );
=======
  program
    .command('extract [location] [output]')
    .description('extract stories.json from a built version')
    .action((location = 'storybook-static', output = path.join(location, 'stories.json')) =>
      extract(location, output).catch((e) => {
        logger.error(e);
        process.exit(1);
      })
    );
>>>>>>> fda616e0

program.command('*', { noHelp: true }).action(() => {
  const [, , invalidCmd] = process.argv;
  logger.error(' Invalid command: %s.\n See --help for a list of available commands.', invalidCmd);
  // eslint-disable-next-line
    const availableCommands = program.commands.map(cmd => cmd._name);
<<<<<<< HEAD
  const suggestion = availableCommands.find(cmd => leven(cmd, invalidCmd) < 3);
  if (suggestion) {
    logger.log(`\n Did you mean ${suggestion}?`);
  }
  process.exit(1);
});

program
  .usage('<command> [options]')
  .version(pkg.version)
  .parse(process.argv);
=======
    const suggestion = availableCommands.find((cmd) => leven(cmd, invalidCmd) < 3);
    if (suggestion) {
      logger.log(`\n Did you mean ${suggestion}?`);
    }
    process.exit(1);
  });

  program.usage('<command> [options]').version(pkg.version).parse(process.argv);
>>>>>>> fda616e0

if (program.rawArgs.length < 3) {
  program.help();
}<|MERGE_RESOLUTION|>--- conflicted
+++ resolved
@@ -11,7 +11,6 @@
 
 const logger = console;
 
-<<<<<<< HEAD
 program
   .command('init')
   .description('Initialize Storybook into your project.')
@@ -22,27 +21,7 @@
   .option('-t --type <type>', 'Add Storybook for a specific project type')
   .option('--story-format <csf | csf-ts | mdx >', 'Generate stories in a specified format')
   .option('-y --yes', 'Answer yes to all prompts')
-  .action(options => initiate(options, pkg));
-=======
-if (process.argv[1].includes('getstorybook')) {
-  logger.log(chalk.yellow('WARNING: getstorybook is deprecated.'));
-  logger.log(chalk.yellow('The official command to install Storybook from now on is:\n'));
-  codeLog(['sb init']);
-  logger.log();
-  initiate({}, pkg).then(() => process.exit(0));
-} else {
-  program
-    .command('init')
-    .description('Initialize Storybook into your project.')
-    .option('-f --force', 'Force add storybook')
-    .option('-s --skip-install', 'Skip installing deps')
-    .option('-N --use-npm', 'Use npm to install deps')
-    .option('-p --parser <babel | babylon | flow | ts | tsx>', 'jscodeshift parser')
-    .option('-t --type <type>', 'Add Storybook for a specific project type')
-    .option('--story-format <csf | csf-ts | mdx >', 'Generate stories in a specified format')
-    .option('-y --yes', 'Answer yes to all prompts')
-    .action((options) => initiate(options, pkg));
->>>>>>> fda616e0
+  .action((options) => initiate(options, pkg));
 
 program
   .command('add <addon>')
@@ -67,7 +46,6 @@
       .then(logger.log);
   });
 
-<<<<<<< HEAD
 program
   .command('migrate [migration]')
   .description('Run a storybook codemod migration on your source files')
@@ -83,82 +61,35 @@
     'Rename suffix of matching files after codemod has been applied, e.g. ".js:.ts"'
   )
   .action((migration, { configDir, glob, dryRun, list, rename, parser }) => {
-    migrate(migration, { configDir, glob, dryRun, list, rename, parser, logger }).catch(err => {
+    migrate(migration, { configDir, glob, dryRun, list, rename, parser, logger }).catch((err) => {
       logger.error(err);
       process.exit(1);
-=======
-  program
-    .command('migrate [migration]')
-    .description('Run a storybook codemod migration on your source files')
-    .option('-l --list', 'List available migrations')
-    .option('-g --glob <glob>', 'Glob for files upon which to apply the migration', '**/*.js')
-    .option('-p --parser <babel | babylon | flow | ts | tsx>', 'jscodeshift parser')
-    .option(
-      '-n --dry-run',
-      'Dry run: verify the migration exists and show the files to which it will be applied'
-    )
-    .option(
-      '-r --rename <from-to>',
-      'Rename suffix of matching files after codemod has been applied, e.g. ".js:.ts"'
-    )
-    .action((migration, { configDir, glob, dryRun, list, rename, parser }) => {
-      migrate(migration, { configDir, glob, dryRun, list, rename, parser, logger }).catch((err) => {
-        logger.error(err);
-        process.exit(1);
-      });
->>>>>>> fda616e0
     });
   });
 
-<<<<<<< HEAD
 program
   .command('extract [location] [output]')
   .description('extract stories.json from a built version')
   .action((location = 'storybook-static', output = path.join(location, 'stories.json')) =>
-    extract(location, output).catch(e => {
+    extract(location, output).catch((e) => {
       logger.error(e);
       process.exit(1);
     })
   );
-=======
-  program
-    .command('extract [location] [output]')
-    .description('extract stories.json from a built version')
-    .action((location = 'storybook-static', output = path.join(location, 'stories.json')) =>
-      extract(location, output).catch((e) => {
-        logger.error(e);
-        process.exit(1);
-      })
-    );
->>>>>>> fda616e0
 
 program.command('*', { noHelp: true }).action(() => {
   const [, , invalidCmd] = process.argv;
   logger.error(' Invalid command: %s.\n See --help for a list of available commands.', invalidCmd);
   // eslint-disable-next-line
     const availableCommands = program.commands.map(cmd => cmd._name);
-<<<<<<< HEAD
-  const suggestion = availableCommands.find(cmd => leven(cmd, invalidCmd) < 3);
+  const suggestion = availableCommands.find((cmd) => leven(cmd, invalidCmd) < 3);
   if (suggestion) {
     logger.log(`\n Did you mean ${suggestion}?`);
   }
   process.exit(1);
 });
 
-program
-  .usage('<command> [options]')
-  .version(pkg.version)
-  .parse(process.argv);
-=======
-    const suggestion = availableCommands.find((cmd) => leven(cmd, invalidCmd) < 3);
-    if (suggestion) {
-      logger.log(`\n Did you mean ${suggestion}?`);
-    }
-    process.exit(1);
-  });
-
-  program.usage('<command> [options]').version(pkg.version).parse(process.argv);
->>>>>>> fda616e0
+program.usage('<command> [options]').version(pkg.version).parse(process.argv);
 
 if (program.rawArgs.length < 3) {
   program.help();
