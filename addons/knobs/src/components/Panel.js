import React from 'react';
import PropTypes from 'prop-types';
<<<<<<< HEAD

import debounce from 'lodash.debounce';
import styled from 'react-emotion';

import { Placeholder } from '@storybook/components';
=======
>>>>>>> 47185be5

import GroupTabs from './GroupTabs';
import PropForm from './PropForm';
import Types from './types';

const getTimestamp = () => +new Date();

const DEFAULT_GROUP_ID = 'ALL';

const Wrapper = styled('div')({
  width: '100%',
});
const PanelInner = styled('div')({
  padding: '5px',
  width: 'auto',
  position: 'relative',
});
const ResetButton = styled('button')({
  position: 'absolute',
  bottom: 11,
  right: 10,
  border: 'none',
  borderTop: 'solid 1px rgba(0, 0, 0, 0.2)',
  borderLeft: 'solid 1px rgba(0, 0, 0, 0.2)',
  background: 'rgba(255, 255, 255, 0.5)',
  padding: '5px 10px',
  borderRadius: '4px 0 0 0',
  color: 'rgba(0, 0, 0, 0.5)',
  outline: 'none',
});

export default class Panel extends React.Component {
  constructor(props) {
    super(props);
    this.handleChange = this.handleChange.bind(this);
    this.handleClick = this.handleClick.bind(this);
    this.setKnobs = this.setKnobs.bind(this);
    this.reset = this.reset.bind(this);
    this.setOptions = this.setOptions.bind(this);
    this.onGroupSelect = this.onGroupSelect.bind(this);

    this.state = { knobs: {}, groupId: DEFAULT_GROUP_ID };
    this.options = {};

    this.lastEdit = getTimestamp();
    this.loadedFromUrl = false;
  }

  componentDidMount() {
    this.props.channel.on('addon:knobs:setKnobs', this.setKnobs);
    this.props.channel.on('addon:knobs:setOptions', this.setOptions);

    this.stopListeningOnStory = this.props.api.onStory(() => {
      this.setState({ knobs: [], groupId: DEFAULT_GROUP_ID });
      this.props.channel.emit('addon:knobs:reset');
    });
  }

  componentWillUnmount() {
    this.props.channel.removeListener('addon:knobs:setKnobs', this.setKnobs);
    this.stopListeningOnStory();
  }

  onGroupSelect(name) {
    this.setState({ groupId: name });
  }

  setOptions(options = { timestamps: false }) {
    this.options = options;
  }

  setKnobs({ knobs, timestamp }) {
    const queryParams = {};
    const { api, channel } = this.props;

    if (!this.options.timestamps || !timestamp || this.lastEdit <= timestamp) {
      Object.keys(knobs).forEach(name => {
        const knob = knobs[name];
        // For the first time, get values from the URL and set them.
        if (!this.loadedFromUrl) {
          const urlValue = api.getQueryParam(`knob-${name}`);

          if (urlValue !== undefined) {
            // If the knob value present in url
            knob.value = Types[knob.type].deserialize(urlValue);
            channel.emit('addon:knobs:knobChange', knob);
          }
        }

        queryParams[`knob-${name}`] = Types[knob.type].serialize(knob.value);
      });
      this.loadedFromUrl = true;
      api.setQueryParams(queryParams);
      this.setState({ knobs });
    }
  }

  reset() {
    this.props.channel.emit('addon:knobs:reset');
  }

  emitChange(changedKnob) {
    this.props.channel.emit('addon:knobs:knobChange', changedKnob);
  }

  handleChange(changedKnob) {
    this.lastEdit = getTimestamp();
    const { api } = this.props;
    const { knobs } = this.state;
    const { name, type, value } = changedKnob;
    const newKnobs = { ...knobs };
    newKnobs[name] = {
      ...newKnobs[name],
      ...changedKnob,
    };

    this.setState({ knobs: newKnobs });

    const queryParams = {};
    queryParams[`knob-${name}`] = Types[type].serialize(value);

    api.setQueryParams(queryParams);
    this.setState({ knobs: newKnobs }, this.emitChange(changedKnob));
  }

  handleClick(knob) {
    this.props.channel.emit('addon:knobs:knobClick', knob);
  }

  render() {
    const { knobs, groupId } = this.state;

    const groups = {};
    const groupIds = [];

    let knobsArray = Object.entries(knobs).filter(([, value]) => value.used);

    knobsArray.filter(([, value]) => value.groupId).forEach(([, value]) => {
      const knobKeyGroupId = value.groupId;
      groupIds.push(knobKeyGroupId);
      groups[knobKeyGroupId] = {
        render: () => <div id={knobKeyGroupId}>{knobKeyGroupId}</div>,
        title: knobKeyGroupId,
      };
    });

    if (groupIds.length > 0) {
      groups[DEFAULT_GROUP_ID] = {
        render: () => <div id={DEFAULT_GROUP_ID}>{DEFAULT_GROUP_ID}</div>,
        title: DEFAULT_GROUP_ID,
      };
      if (groupId !== DEFAULT_GROUP_ID) {
        knobsArray = knobsArray.filter(([, value]) => value.groupId === groupId);
      }
    }

    return knobsArray.length ? (
      <Wrapper>
        {groupIds.length > 0 ? (
          <GroupTabs
            groups={groups}
            onGroupSelect={this.onGroupSelect}
            selectedGroup={this.state.groupId}
          />
        ) : null}
        <PanelInner>
          <PropForm
            knobs={knobsArray.map(([, value]) => value)}
            onFieldChange={this.handleChange}
            onFieldClick={this.handleClick}
          />
        </PanelInner>
        <ResetButton onClick={this.reset}>RESET</ResetButton>
      </Wrapper>
    ) : (
      <Placeholder>NO KNOBS</Placeholder>
    );
  }
}

Panel.propTypes = {
  channel: PropTypes.shape({
    emit: PropTypes.func,
    on: PropTypes.func,
    removeListener: PropTypes.func,
  }).isRequired,
  onReset: PropTypes.object, // eslint-disable-line
  api: PropTypes.shape({
    onStory: PropTypes.func,
    getQueryParam: PropTypes.func,
    setQueryParams: PropTypes.func,
  }).isRequired,
};<|MERGE_RESOLUTION|>--- conflicted
+++ resolved
@@ -1,14 +1,9 @@
 import React from 'react';
 import PropTypes from 'prop-types';
-<<<<<<< HEAD
-
-import debounce from 'lodash.debounce';
+
 import styled from 'react-emotion';
 
 import { Placeholder } from '@storybook/components';
-=======
->>>>>>> 47185be5
-
 import GroupTabs from './GroupTabs';
 import PropForm from './PropForm';
 import Types from './types';
@@ -17,14 +12,16 @@
 
 const DEFAULT_GROUP_ID = 'ALL';
 
-const Wrapper = styled('div')({
+const PanelWrapper = styled('div')({
   width: '100%',
 });
+
 const PanelInner = styled('div')({
   padding: '5px',
   width: 'auto',
   position: 'relative',
 });
+
 const ResetButton = styled('button')({
   position: 'absolute',
   bottom: 11,
@@ -143,10 +140,10 @@
     const groups = {};
     const groupIds = [];
 
-    let knobsArray = Object.entries(knobs).filter(([, value]) => value.used);
-
-    knobsArray.filter(([, value]) => value.groupId).forEach(([, value]) => {
-      const knobKeyGroupId = value.groupId;
+    let knobsArray = Object.keys(knobs).filter(key => knobs[key].used);
+
+    knobsArray.filter(key => knobs[key].groupId).forEach(key => {
+      const knobKeyGroupId = knobs[key].groupId;
       groupIds.push(knobKeyGroupId);
       groups[knobKeyGroupId] = {
         render: () => <div id={knobKeyGroupId}>{knobKeyGroupId}</div>,
@@ -160,30 +157,34 @@
         title: DEFAULT_GROUP_ID,
       };
       if (groupId !== DEFAULT_GROUP_ID) {
-        knobsArray = knobsArray.filter(([, value]) => value.groupId === groupId);
+        knobsArray = knobsArray.filter(key => knobs[key].groupId === groupId);
       }
     }
 
-    return knobsArray.length ? (
-      <Wrapper>
-        {groupIds.length > 0 ? (
+    knobsArray = knobsArray.map(key => knobs[key]);
+
+    if (knobsArray.length === 0) {
+      return <Placeholder>NO KNOBS</Placeholder>;
+    }
+
+    return (
+      <PanelWrapper>
+        {groupIds.length > 0 && (
           <GroupTabs
             groups={groups}
             onGroupSelect={this.onGroupSelect}
             selectedGroup={this.state.groupId}
           />
-        ) : null}
+        )}
         <PanelInner>
           <PropForm
-            knobs={knobsArray.map(([, value]) => value)}
+            knobs={knobsArray}
             onFieldChange={this.handleChange}
             onFieldClick={this.handleClick}
           />
         </PanelInner>
         <ResetButton onClick={this.reset}>RESET</ResetButton>
-      </Wrapper>
-    ) : (
-      <Placeholder>NO KNOBS</Placeholder>
+      </PanelWrapper>
     );
   }
 }
