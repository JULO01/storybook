--- conflicted
+++ resolved
@@ -442,8 +442,7 @@
 
   const { id, args } = getCurrentStoryData();
 
-<<<<<<< HEAD
-  return [args, (newArgs: Args) => setStoryArgs(id, newArgs)];
+  return [args, (newArgs: Args) => updateStoryArgs(id, newArgs)];
 }
 
 export function useGlobalArgs(): [Args, (newGlobalArgs: Args) => void] {
@@ -453,7 +452,4 @@
   } = useContext(ManagerContext);
 
   return [globalArgs, updateGlobalArgs];
-=======
-  return [args, (newArgs: Args) => updateStoryArgs(id, newArgs)];
->>>>>>> 16cbd5cf
 }