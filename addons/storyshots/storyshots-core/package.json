{
  "name": "@storybook/addon-storyshots",
<<<<<<< HEAD
  "version": "4.0.2",
=======
  "version": "4.0.0",
>>>>>>> 7de043ec
  "description": "StoryShots is a Jest Snapshot Testing Addon for Storybook.",
  "keywords": [
    "addon",
    "storybook"
  ],
  "homepage": "https://github.com/storybooks/storybook/tree/master/addons/storyshorts/storyshots-core",
  "publishConfig": {
    "access": "public"
  },
  "bugs": {
    "url": "https://github.com/storybooks/storybook/issues"
  },
  "repository": {
    "type": "git",
    "url": "https://github.com/storybooks/storybook.git"
  },
  "license": "MIT",
  "main": "dist/index.js",
  "jsnext:main": "src/index.js",
  "scripts": {
    "build-storybook": "build-storybook",
    "example": "jest storyshot.test",
    "prepare": "node ../../../scripts/prepare.js",
    "storybook": "start-storybook -p 6006"
  },
  "dependencies": {
    "@babel/runtime": "^7.1.2",
<<<<<<< HEAD
    "@storybook/addons": "4.0.2",
=======
    "@storybook/addons": "4.0.0",
>>>>>>> 7de043ec
    "glob": "^7.1.3",
    "global": "^4.3.2",
    "jest-specific-snapshot": "^1.0.0",
    "read-pkg-up": "^4.0.0"
  },
  "devDependencies": {
<<<<<<< HEAD
    "@storybook/addon-actions": "4.0.2",
    "@storybook/addon-links": "4.0.2",
    "@storybook/addons": "4.0.0",
    "@storybook/react": "4.0.2",
=======
    "@storybook/addon-actions": "4.0.0",
    "@storybook/addon-links": "4.0.0",
    "@storybook/addons": "4.0.0",
    "@storybook/react": "4.0.0",
>>>>>>> 7de043ec
    "enzyme-to-json": "^3.3.4",
    "react": "^16.6.0"
  }
}<|MERGE_RESOLUTION|>--- conflicted
+++ resolved
@@ -1,10 +1,6 @@
 {
   "name": "@storybook/addon-storyshots",
-<<<<<<< HEAD
   "version": "4.0.2",
-=======
-  "version": "4.0.0",
->>>>>>> 7de043ec
   "description": "StoryShots is a Jest Snapshot Testing Addon for Storybook.",
   "keywords": [
     "addon",
@@ -32,28 +28,17 @@
   },
   "dependencies": {
     "@babel/runtime": "^7.1.2",
-<<<<<<< HEAD
     "@storybook/addons": "4.0.2",
-=======
-    "@storybook/addons": "4.0.0",
->>>>>>> 7de043ec
     "glob": "^7.1.3",
     "global": "^4.3.2",
     "jest-specific-snapshot": "^1.0.0",
     "read-pkg-up": "^4.0.0"
   },
   "devDependencies": {
-<<<<<<< HEAD
     "@storybook/addon-actions": "4.0.2",
     "@storybook/addon-links": "4.0.2",
     "@storybook/addons": "4.0.0",
     "@storybook/react": "4.0.2",
-=======
-    "@storybook/addon-actions": "4.0.0",
-    "@storybook/addon-links": "4.0.0",
-    "@storybook/addons": "4.0.0",
-    "@storybook/react": "4.0.0",
->>>>>>> 7de043ec
     "enzyme-to-json": "^3.3.4",
     "react": "^16.6.0"
   }
