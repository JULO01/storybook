--- conflicted
+++ resolved
@@ -31,11 +31,7 @@
 
 ## Add react, react-dom, babel-core, and babel-loader
 
-<<<<<<< HEAD
 Make sure that you have `react`, `react-dom`, `babel-core`, and `babel-loader` in your dependencies as well because we list these as peer dependencies:
-=======
-Make sure that you have `react`, `react-dom`, `@babel/core`, and `babel-loader` in your dependencies as well because we list these as a peerDependency:
->>>>>>> 5c477160
 
 ```sh
 npm i --save react react-dom
