--- conflicted
+++ resolved
@@ -33,12 +33,8 @@
       'Suppress automatic redirects to the release notes after upgrading',
       true
     )
-<<<<<<< HEAD
-    .option('--no-dll', 'Do not use dll reference')
     .option('--no-manager-cache', 'Do not cache the manager UI')
-=======
     .option('--no-dll', 'Do not use dll references (no-op)')
->>>>>>> de500a38
     .option('--docs-dll', 'Use Docs dll reference (legacy)')
     .option('--ui-dll', 'Use UI dll reference (legacy)')
     .option('--debug-webpack', 'Display final webpack configurations for debugging purposes')
