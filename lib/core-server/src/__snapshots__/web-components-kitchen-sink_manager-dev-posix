--- conflicted
+++ resolved
@@ -12,11 +12,7 @@
     "ROOT/addons/backgrounds/manager.js",
     "ROOT/addons/interactions/manager.js",
     "ROOT/addons/links/manager.js",
-<<<<<<< HEAD
-    "ROOT/addons/links/register.js",
-=======
     "ROOT/addons/storysource/dist/esm/manager.js",
->>>>>>> 513da1fa
     "ROOT/addons/viewport/manager.js",
     "ROOT/addons/toolbars/manager.js",
   ],
