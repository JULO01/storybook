{
  "name": "marko-cli",
<<<<<<< HEAD
  "version": "6.2.0-alpha.20",
=======
  "version": "6.2.0-alpha.24",
>>>>>>> 013f2658
  "private": true,
  "description": "Demo of how to build an app using marko-starter",
  "repository": {
    "type": "git",
    "url": "https://github.com/marko-js-samples/marko-starter-demo",
    "directory": "examples/marko-cli"
  },
  "license": "MIT",
  "scripts": {
    "build": "NODE_ENV=production marko-starter build",
    "build-storybook": "build-storybook",
    "prettier": "prettier src/**/*.{js,css,less} *.js --write",
    "serve-static": "NODE_ENV=production marko-starter serve-static",
    "start": "marko-starter server",
    "storybook": "start-storybook -p 9005",
    "test": "yarn lint"
  },
  "dependencies": {
    "marko": "^4.23.11",
    "marko-starter": "^2.1.0"
  },
  "devDependencies": {
<<<<<<< HEAD
    "@storybook/addon-a11y": "6.2.0-alpha.20",
    "@storybook/addon-actions": "6.2.0-alpha.20",
    "@storybook/addon-knobs": "6.2.0-alpha.20",
    "@storybook/addon-storysource": "6.2.0-alpha.20",
    "@storybook/addons": "6.2.0-alpha.20",
    "@storybook/marko": "6.2.0-alpha.20",
    "@storybook/source-loader": "6.2.0-alpha.20",
    "prettier": "~2.2.1",
    "webpack": "^5.9.0"
=======
    "@storybook/addon-a11y": "6.2.0-alpha.24",
    "@storybook/addon-actions": "6.2.0-alpha.24",
    "@storybook/addon-knobs": "6.2.0-alpha.24",
    "@storybook/addon-storysource": "6.2.0-alpha.24",
    "@storybook/addons": "6.2.0-alpha.24",
    "@storybook/marko": "6.2.0-alpha.24",
    "@storybook/source-loader": "6.2.0-alpha.24",
    "prettier": "~2.2.1",
    "webpack": "^4.46.0"
>>>>>>> 013f2658
  },
  "storybook": {
    "chromatic": {
      "projectToken": "qaegx64axu"
    }
  }
}<|MERGE_RESOLUTION|>--- conflicted
+++ resolved
@@ -1,10 +1,6 @@
 {
   "name": "marko-cli",
-<<<<<<< HEAD
-  "version": "6.2.0-alpha.20",
-=======
   "version": "6.2.0-alpha.24",
->>>>>>> 013f2658
   "private": true,
   "description": "Demo of how to build an app using marko-starter",
   "repository": {
@@ -27,17 +23,6 @@
     "marko-starter": "^2.1.0"
   },
   "devDependencies": {
-<<<<<<< HEAD
-    "@storybook/addon-a11y": "6.2.0-alpha.20",
-    "@storybook/addon-actions": "6.2.0-alpha.20",
-    "@storybook/addon-knobs": "6.2.0-alpha.20",
-    "@storybook/addon-storysource": "6.2.0-alpha.20",
-    "@storybook/addons": "6.2.0-alpha.20",
-    "@storybook/marko": "6.2.0-alpha.20",
-    "@storybook/source-loader": "6.2.0-alpha.20",
-    "prettier": "~2.2.1",
-    "webpack": "^5.9.0"
-=======
     "@storybook/addon-a11y": "6.2.0-alpha.24",
     "@storybook/addon-actions": "6.2.0-alpha.24",
     "@storybook/addon-knobs": "6.2.0-alpha.24",
@@ -46,8 +31,7 @@
     "@storybook/marko": "6.2.0-alpha.24",
     "@storybook/source-loader": "6.2.0-alpha.24",
     "prettier": "~2.2.1",
-    "webpack": "^4.46.0"
->>>>>>> 013f2658
+    "webpack": "^5.9.0"
   },
   "storybook": {
     "chromatic": {
