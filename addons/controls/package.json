--- conflicted
+++ resolved
@@ -49,12 +49,8 @@
     "@storybook/api": "6.4.0-alpha.34",
     "@storybook/client-logger": "6.4.0-alpha.34",
     "@storybook/components": "6.4.0-alpha.34",
-<<<<<<< HEAD
     "@storybook/core-common": "6.4.0-alpha.34",
-    "@storybook/csf": "0.0.2--canary.b1d5348.0",
-=======
     "@storybook/csf": "0.0.2--canary.68887a1.0",
->>>>>>> 5a981b4b
     "@storybook/node-logger": "6.4.0-alpha.34",
     "@storybook/store": "6.4.0-alpha.34",
     "@storybook/theming": "6.4.0-alpha.34",
