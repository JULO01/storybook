--- conflicted
+++ resolved
@@ -6,15 +6,9 @@
 import { decycle } from './util';
 
 export function action(name) {
-<<<<<<< HEAD
-  // eslint-disable-next-line no-unused-vars, func-names
-  const handler = function(..._args) {
-    const args = Array.from(_args).map(arg => JSON.stringify(decycle(arg)));
-=======
   // eslint-disable-next-line no-shadow
   const handler = function action(..._args) {
-    const args = _args.map(_format);
->>>>>>> 34608bf1
+    const args = _args.map(arg => JSON.stringify(decycle(arg)));
     const channel = addons.getChannel();
     const id = uuid();
     channel.emit(EVENT_ID, {
