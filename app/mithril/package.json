{
  "name": "@storybook/mithril",
  "version": "6.0.20",
  "description": "Storybook for Mithril: Develop Mithril Component in isolation.",
  "keywords": [
    "storybook"
  ],
  "homepage": "https://github.com/storybookjs/storybook/tree/master/app/mithril",
  "bugs": {
    "url": "https://github.com/storybookjs/storybook/issues"
  },
  "repository": {
    "type": "git",
    "url": "https://github.com/storybookjs/storybook.git",
    "directory": "app/mithril"
  },
  "license": "MIT",
  "main": "dist/client/index.js",
  "types": "dist/client/index.d.ts",
  "bin": {
    "build-storybook": "./bin/build.js",
    "start-storybook": "./bin/index.js",
    "storybook-server": "./bin/index.js"
  },
  "files": [
    "bin/**/*",
    "dist/**/*",
    "README.md",
    "*.js",
    "*.d.ts",
    "ts3.5/**/*"
  ],
  "scripts": {
    "prepare": "node ../../scripts/prepare.js"
  },
  "dependencies": {
    "@babel/core": "^7.9.6",
    "@babel/plugin-transform-react-jsx": "^7.3.0",
    "@storybook/addons": "6.0.20",
    "@storybook/core": "6.0.20",
    "@types/mithril": "^2.0.0",
    "@types/webpack-env": "^1.15.2",
    "core-js": "^3.0.1",
    "global": "^4.3.2",
    "regenerator-runtime": "^0.13.3",
    "ts-dedent": "^1.1.1"
  },
  "devDependencies": {
    "mithril": "^1.1.6"
  },
  "peerDependencies": {
    "@babel/core": "*",
<<<<<<< HEAD
    "mithril": "^1.1.6"
=======
    "mithril": "^1.1.6 || ^2.0.0",
    "react": "*",
    "react-dom": "*"
>>>>>>> a0006067
  },
  "engines": {
    "node": ">=8.0.0"
  },
  "publishConfig": {
    "access": "public"
  },
  "gitHead": "d8b9d25b69b8bee488265829beddbd0ebd38fe8f",
  "typesVersions": {
    "<=3.5": {
      "*": [
        "ts3.5/*"
      ]
    }
  }
}<|MERGE_RESOLUTION|>--- conflicted
+++ resolved
@@ -50,13 +50,7 @@
   },
   "peerDependencies": {
     "@babel/core": "*",
-<<<<<<< HEAD
-    "mithril": "^1.1.6"
-=======
-    "mithril": "^1.1.6 || ^2.0.0",
-    "react": "*",
-    "react-dom": "*"
->>>>>>> a0006067
+    "mithril": "^1.1.6 || ^2.0.0"
   },
   "engines": {
     "node": ">=8.0.0"
