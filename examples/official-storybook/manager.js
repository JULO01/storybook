--- conflicted
+++ resolved
@@ -1,18 +1,13 @@
 import { addons } from '@storybook/addons';
-<<<<<<< HEAD
 import { themes } from '@storybook/theming';
-=======
->>>>>>> db4fa14c
 
 import addHeadWarning from './head-warning';
 
 addHeadWarning('manager-head-not-loaded', 'Manager head not loaded');
 
 addons.setConfig({
-<<<<<<< HEAD
   showRoots: true,
   theme: themes.light, // { base: 'dark', brandTitle: 'Storybook!' },
-=======
   previewTabs: {
     canvas: null,
     'storybook/docs/panel': null,
@@ -21,5 +16,4 @@
       hidden: true,
     },
   },
->>>>>>> db4fa14c
 });