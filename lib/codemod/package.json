{
  "name": "@storybook/codemod",
  "version": "5.2.0-beta.0",
  "description": "A collection of codemod scripts written with JSCodeshift",
  "keywords": [
    "storybook"
  ],
  "homepage": "https://github.com/storybookjs/storybook/tree/master/lib/codemod",
  "bugs": {
    "url": "https://github.com/storybookjs/storybook/issues"
  },
  "repository": {
    "type": "git",
    "url": "https://github.com/storybookjs/storybook.git",
    "directory": "lib/codemod"
  },
  "license": "MIT",
  "main": "dist/index.js",
  "jsnext:main": "src/index.js",
  "scripts": {
    "prepare": "node ../../scripts/prepare.js"
  },
  "dependencies": {
    "@storybook/node-logger": "5.2.0-beta.0",
    "core-js": "^3.0.1",
    "cross-spawn": "^6.0.5",
    "globby": "^10.0.1",
    "jscodeshift": "^0.6.3",
    "lodash": "^4.17.11",
<<<<<<< HEAD
    "prettier": "^1.18.2",
=======
    "prettier": "^1.16.4",
    "recast": "^0.16.1",
>>>>>>> 8e955913
    "regenerator-runtime": "^0.12.1"
  },
  "publishConfig": {
    "access": "public"
  }
}<|MERGE_RESOLUTION|>--- conflicted
+++ resolved
@@ -27,12 +27,8 @@
     "globby": "^10.0.1",
     "jscodeshift": "^0.6.3",
     "lodash": "^4.17.11",
-<<<<<<< HEAD
     "prettier": "^1.18.2",
-=======
-    "prettier": "^1.16.4",
     "recast": "^0.16.1",
->>>>>>> 8e955913
     "regenerator-runtime": "^0.12.1"
   },
   "publishConfig": {
