--- conflicted
+++ resolved
@@ -50,13 +50,8 @@
     "codecov": "^2.3.0",
     "commander": "^2.11.0",
     "danger": "^1.2.0",
-<<<<<<< HEAD
     "enzyme": "^3.1.0",
-    "enzyme-adapter-react-16": "^1.0.0",
-=======
-    "enzyme": "^3.0.0",
     "enzyme-adapter-react-16": "^1.0.1",
->>>>>>> 819bfe40
     "eslint": "^4.8.0",
     "eslint-config-airbnb": "^15.1.0",
     "eslint-config-prettier": "^2.4.0",
