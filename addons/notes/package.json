{
  "name": "@storybook/addon-notes",
  "version": "5.1.0-alpha.6",
  "description": "Write notes for your Storybook stories.",
  "keywords": [
    "addon",
    "notes",
    "storybook"
  ],
  "homepage": "https://github.com/storybooks/storybook/tree/master/addons/notes",
  "bugs": {
    "url": "https://github.com/storybooks/storybook/issues"
  },
  "repository": {
    "type": "git",
    "url": "https://github.com/storybooks/storybook.git",
    "directory": "addons/notes"
  },
  "license": "MIT",
  "main": "dist/public_api.js",
  "types": "dist/public_api.d.ts",
  "scripts": {
    "prepare": "node ../../scripts/prepare.js"
  },
  "dependencies": {
<<<<<<< HEAD
    "@storybook/addons": "5.1.0-alpha.5",
    "@storybook/api": "5.1.0-alpha.5",
    "@storybook/client-logger": "5.1.0-alpha.5",
    "@storybook/components": "5.1.0-alpha.5",
    "@storybook/core-events": "5.1.0-alpha.5",
    "@storybook/theming": "5.1.0-alpha.5",
=======
    "@storybook/addons": "5.1.0-alpha.6",
    "@storybook/client-logger": "5.1.0-alpha.6",
    "@storybook/components": "5.1.0-alpha.6",
    "@storybook/core-events": "5.1.0-alpha.6",
    "@storybook/theming": "5.1.0-alpha.6",
>>>>>>> 8cfc2c20
    "core-js": "^2.6.5",
    "markdown-to-jsx": "^6.9.1",
    "prop-types": "^15.7.2",
    "util-deprecate": "^1.0.2"
  },
  "devDependencies": {
    "@types/prop-types": "^15.5.9",
    "@types/util-deprecate": "^1.0.0",
    "@types/webpack-env": "^1.13.7"
  },
  "peerDependencies": {
    "react": "*"
  },
  "publishConfig": {
    "access": "public"
  }
}<|MERGE_RESOLUTION|>--- conflicted
+++ resolved
@@ -23,20 +23,12 @@
     "prepare": "node ../../scripts/prepare.js"
   },
   "dependencies": {
-<<<<<<< HEAD
-    "@storybook/addons": "5.1.0-alpha.5",
-    "@storybook/api": "5.1.0-alpha.5",
-    "@storybook/client-logger": "5.1.0-alpha.5",
-    "@storybook/components": "5.1.0-alpha.5",
-    "@storybook/core-events": "5.1.0-alpha.5",
-    "@storybook/theming": "5.1.0-alpha.5",
-=======
     "@storybook/addons": "5.1.0-alpha.6",
+    "@storybook/api": "5.1.0-alpha.6",
     "@storybook/client-logger": "5.1.0-alpha.6",
     "@storybook/components": "5.1.0-alpha.6",
     "@storybook/core-events": "5.1.0-alpha.6",
     "@storybook/theming": "5.1.0-alpha.6",
->>>>>>> 8cfc2c20
     "core-js": "^2.6.5",
     "markdown-to-jsx": "^6.9.1",
     "prop-types": "^15.7.2",
