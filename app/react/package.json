--- conflicted
+++ resolved
@@ -50,26 +50,17 @@
   "dependencies": {
     "@babel/preset-flow": "^7.12.1",
     "@babel/preset-react": "^7.12.10",
-<<<<<<< HEAD
-    "@pmmmwh/react-refresh-webpack-plugin": "^0.5.0-rc.2",
+    "@pmmmwh/react-refresh-webpack-plugin": "^0.5.3",
     "@storybook/addons": "workspace:*",
+    "@storybook/client-logger": "workspace:*",
     "@storybook/core": "workspace:*",
     "@storybook/core-common": "workspace:*",
+    "@storybook/csf": "0.0.2--canary.4566f4d.1",
+    "@storybook/docs-tools": "workspace:*",
     "@storybook/node-logger": "workspace:*",
-    "@storybook/react-docgen-typescript-plugin": "1.0.2-canary.253f8c1.0",
-=======
-    "@pmmmwh/react-refresh-webpack-plugin": "^0.5.3",
-    "@storybook/addons": "6.5.0-rc.1",
-    "@storybook/client-logger": "6.5.0-rc.1",
-    "@storybook/core": "6.5.0-rc.1",
-    "@storybook/core-common": "6.5.0-rc.1",
-    "@storybook/csf": "0.0.2--canary.4566f4d.1",
-    "@storybook/docs-tools": "6.5.0-rc.1",
-    "@storybook/node-logger": "6.5.0-rc.1",
     "@storybook/react-docgen-typescript-plugin": "1.0.2-canary.6.9d540b91e815f8fc2f8829189deb00553559ff63.0",
->>>>>>> 10a87ceb
     "@storybook/semver": "^7.3.2",
-    "@storybook/store": "6.5.0-rc.1",
+    "@storybook/store": "workspace:*",
     "@types/estree": "^0.0.51",
     "@types/node": "^14.14.20 || ^16.0.0",
     "@types/webpack-env": "^1.16.0",
@@ -94,15 +85,9 @@
     "webpack": ">=4.43.0 <6.0.0"
   },
   "devDependencies": {
-<<<<<<< HEAD
-    "@storybook/client-api": "workspace:*",
-    "@types/node": "^14.14.20",
-    "@types/prompts": "^2.0.9"
-=======
     "@types/util-deprecate": "^1.0.0",
     "jest-specific-snapshot": "^4.0.0",
     "webpack": "4"
->>>>>>> 10a87ceb
   },
   "peerDependencies": {
     "@babel/core": "^7.11.5",
