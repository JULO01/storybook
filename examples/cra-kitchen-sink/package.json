{
  "name": "cra-kitchen-sink",
  "version": "5.3.0-alpha.0",
  "private": true,
  "scripts": {
    "build": "react-scripts build",
    "build-storybook": "build-storybook -s public",
    "eject": "react-scripts eject",
    "start": "react-scripts start",
    "storybook": "start-storybook -p 9010 -s public",
    "test": "react-scripts test --env=jsdom"
  },
  "dependencies": {
    "global": "^4.0.0",
    "prop-types": "^15.7.2",
    "react": "^16.9.0",
    "react-dom": "^16.9.0",
    "react-lifecycles-compat": "^3.0.4"
  },
  "devDependencies": {
<<<<<<< HEAD
    "@storybook/addon-a11y": "5.2.0-rc.11",
    "@storybook/addon-actions": "5.2.0-rc.11",
    "@storybook/addon-backgrounds": "5.2.0-rc.11",
    "@storybook/addon-centered": "5.2.0-rc.11",
    "@storybook/addon-docs": "5.2.0-rc.11",
    "@storybook/addon-events": "5.2.0-rc.11",
    "@storybook/addon-info": "5.2.0-rc.11",
    "@storybook/addon-jest": "5.2.0-rc.11",
    "@storybook/addon-knobs": "5.2.0-rc.11",
    "@storybook/addon-links": "5.2.0-rc.11",
    "@storybook/addon-notes": "5.2.0-rc.11",
    "@storybook/addon-options": "5.2.0-rc.11",
    "@storybook/addon-storyshots": "5.2.0-rc.11",
    "@storybook/addons": "5.2.0-rc.11",
    "@storybook/client-logger": "5.2.0-rc.11",
    "@storybook/react": "5.2.0-rc.11",
    "@storybook/theming": "5.2.0-rc.11",
    "react-scripts": "^3.1.1"
=======
    "@storybook/addon-a11y": "5.3.0-alpha.0",
    "@storybook/addon-actions": "5.3.0-alpha.0",
    "@storybook/addon-backgrounds": "5.3.0-alpha.0",
    "@storybook/addon-centered": "5.3.0-alpha.0",
    "@storybook/addon-docs": "5.3.0-alpha.0",
    "@storybook/addon-events": "5.3.0-alpha.0",
    "@storybook/addon-info": "5.3.0-alpha.0",
    "@storybook/addon-jest": "5.3.0-alpha.0",
    "@storybook/addon-knobs": "5.3.0-alpha.0",
    "@storybook/addon-links": "5.3.0-alpha.0",
    "@storybook/addon-notes": "5.3.0-alpha.0",
    "@storybook/addon-options": "5.3.0-alpha.0",
    "@storybook/addon-storyshots": "5.3.0-alpha.0",
    "@storybook/addons": "5.3.0-alpha.0",
    "@storybook/client-logger": "5.3.0-alpha.0",
    "@storybook/react": "5.3.0-alpha.0",
    "@storybook/theming": "5.3.0-alpha.0",
    "react-scripts": "^3.0.1"
>>>>>>> 76bd5ba4
  }
}<|MERGE_RESOLUTION|>--- conflicted
+++ resolved
@@ -18,26 +18,6 @@
     "react-lifecycles-compat": "^3.0.4"
   },
   "devDependencies": {
-<<<<<<< HEAD
-    "@storybook/addon-a11y": "5.2.0-rc.11",
-    "@storybook/addon-actions": "5.2.0-rc.11",
-    "@storybook/addon-backgrounds": "5.2.0-rc.11",
-    "@storybook/addon-centered": "5.2.0-rc.11",
-    "@storybook/addon-docs": "5.2.0-rc.11",
-    "@storybook/addon-events": "5.2.0-rc.11",
-    "@storybook/addon-info": "5.2.0-rc.11",
-    "@storybook/addon-jest": "5.2.0-rc.11",
-    "@storybook/addon-knobs": "5.2.0-rc.11",
-    "@storybook/addon-links": "5.2.0-rc.11",
-    "@storybook/addon-notes": "5.2.0-rc.11",
-    "@storybook/addon-options": "5.2.0-rc.11",
-    "@storybook/addon-storyshots": "5.2.0-rc.11",
-    "@storybook/addons": "5.2.0-rc.11",
-    "@storybook/client-logger": "5.2.0-rc.11",
-    "@storybook/react": "5.2.0-rc.11",
-    "@storybook/theming": "5.2.0-rc.11",
-    "react-scripts": "^3.1.1"
-=======
     "@storybook/addon-a11y": "5.3.0-alpha.0",
     "@storybook/addon-actions": "5.3.0-alpha.0",
     "@storybook/addon-backgrounds": "5.3.0-alpha.0",
@@ -55,7 +35,6 @@
     "@storybook/client-logger": "5.3.0-alpha.0",
     "@storybook/react": "5.3.0-alpha.0",
     "@storybook/theming": "5.3.0-alpha.0",
-    "react-scripts": "^3.0.1"
->>>>>>> 76bd5ba4
+    "react-scripts": "^3.1.1"
   }
 }