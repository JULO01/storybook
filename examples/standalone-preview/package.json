--- conflicted
+++ resolved
@@ -6,13 +6,8 @@
     "storybook": "parcel ./storybook.html --port 1337"
   },
   "devDependencies": {
-<<<<<<< HEAD
     "@storybook/addon-docs": "workspace:*",
     "@storybook/react": "workspace:*",
-=======
-    "@storybook/addon-docs": "6.4.0-alpha.26",
-    "@storybook/react": "6.4.0-alpha.26",
->>>>>>> a8a41dcf
     "parcel": "^1.12.4",
     "react": "16.14.0",
     "react-dom": "16.14.0"
