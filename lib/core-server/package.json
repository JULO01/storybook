{
  "name": "@storybook/core-server",
  "version": "6.5.0-rc.1",
  "description": "Storybook framework-agnostic API",
  "keywords": [
    "storybook"
  ],
  "homepage": "https://github.com/storybookjs/storybook/tree/main/lib/core",
  "bugs": {
    "url": "https://github.com/storybookjs/storybook/issues"
  },
  "repository": {
    "type": "git",
    "url": "https://github.com/storybookjs/storybook.git",
    "directory": "lib/core"
  },
  "funding": {
    "type": "opencollective",
    "url": "https://opencollective.com/storybook"
  },
  "license": "MIT",
  "main": "dist/cjs/index.js",
  "module": "dist/esm/index.js",
  "types": "dist/ts3.9/index.d.ts",
  "typesVersions": {
    "<3.8": {
      "dist/ts3.9/*": [
        "dist/ts3.4/*"
      ]
    }
  },
  "files": [
    "dist/**/*",
    "public/**/*",
    "*.js",
    "*.d.ts"
  ],
  "scripts": {
    "prepare": "node ${PROJECT_CWD}/scripts/prepare.js",
    "build:watch-babel": "node ${PROJECT_CWD}/scripts/utils/watch-babel.js",
    "build:watch-tsc": "node ${PROJECT_CWD}/scripts/utils/watch-tsc.js"
  },
  "dependencies": {
<<<<<<< HEAD
    "@storybook/builder-webpack4": "workspace:*",
    "@storybook/core-client": "workspace:*",
    "@storybook/core-common": "workspace:*",
    "@storybook/csf-tools": "workspace:*",
    "@storybook/manager-webpack4": "workspace:*",
    "@storybook/node-logger": "workspace:*",
=======
    "@discoveryjs/json-ext": "^0.5.3",
    "@storybook/builder-webpack4": "6.5.0-rc.1",
    "@storybook/core-client": "6.5.0-rc.1",
    "@storybook/core-common": "6.5.0-rc.1",
    "@storybook/core-events": "6.5.0-rc.1",
    "@storybook/csf": "0.0.2--canary.4566f4d.1",
    "@storybook/csf-tools": "6.5.0-rc.1",
    "@storybook/manager-webpack4": "6.5.0-rc.1",
    "@storybook/node-logger": "6.5.0-rc.1",
>>>>>>> 10a87ceb
    "@storybook/semver": "^7.3.2",
    "@storybook/store": "6.5.0-rc.1",
    "@storybook/telemetry": "6.5.0-rc.1",
    "@types/node": "^14.0.10 || ^16.0.0",
    "@types/node-fetch": "^2.5.7",
    "@types/pretty-hrtime": "^1.0.0",
    "@types/webpack": "^4.41.26",
    "better-opn": "^2.1.1",
    "boxen": "^5.1.2",
    "chalk": "^4.1.0",
    "cli-table3": "^0.6.1",
    "commander": "^6.2.1",
    "compression": "^1.7.4",
    "core-js": "^3.8.2",
    "detect-port": "^1.3.0",
    "express": "^4.17.1",
    "fs-extra": "^9.0.1",
    "global": "^4.4.0",
    "globby": "^11.0.2",
    "ip": "^2.0.0",
    "lodash": "^4.17.21",
    "node-fetch": "^2.6.7",
    "open": "^8.4.0",
    "pretty-hrtime": "^1.0.3",
    "prompts": "^2.4.0",
    "regenerator-runtime": "^0.13.7",
    "serve-favicon": "^2.5.0",
    "slash": "^3.0.0",
    "telejson": "^6.0.8",
    "ts-dedent": "^2.0.0",
    "util-deprecate": "^1.0.2",
    "watchpack": "^2.2.0",
    "webpack": "4",
    "ws": "^8.2.3",
    "x-default-browser": "^0.4.0"
  },
  "devDependencies": {
<<<<<<< HEAD
    "@storybook/builder-webpack5": "workspace:*",
=======
    "@storybook/builder-webpack5": "6.5.0-rc.1",
>>>>>>> 10a87ceb
    "@types/compression": "^1.7.0",
    "@types/ip": "^1.1.0",
    "@types/serve-favicon": "^2.5.2",
    "@types/ws": "^8",
    "jest-specific-snapshot": "^4.0.0"
  },
  "peerDependencies": {
    "react": "^16.8.0 || ^17.0.0 || ^18.0.0",
    "react-dom": "^16.8.0 || ^17.0.0 || ^18.0.0"
  },
  "peerDependenciesMeta": {
    "@storybook/builder-webpack5": {
      "optional": true
    },
    "@storybook/manager-webpack5": {
      "optional": true
    },
    "typescript": {
      "optional": true
    }
  },
  "publishConfig": {
    "access": "public"
  },
  "gitHead": "3f09d4e6b0c655a092dc812488ef2c7ed3808401",
  "sbmodern": "dist/modern/index.js"
}<|MERGE_RESOLUTION|>--- conflicted
+++ resolved
@@ -41,27 +41,18 @@
     "build:watch-tsc": "node ${PROJECT_CWD}/scripts/utils/watch-tsc.js"
   },
   "dependencies": {
-<<<<<<< HEAD
+    "@discoveryjs/json-ext": "^0.5.3",
     "@storybook/builder-webpack4": "workspace:*",
     "@storybook/core-client": "workspace:*",
     "@storybook/core-common": "workspace:*",
+    "@storybook/core-events": "workspace:*",
+    "@storybook/csf": "0.0.2--canary.4566f4d.1",
     "@storybook/csf-tools": "workspace:*",
     "@storybook/manager-webpack4": "workspace:*",
     "@storybook/node-logger": "workspace:*",
-=======
-    "@discoveryjs/json-ext": "^0.5.3",
-    "@storybook/builder-webpack4": "6.5.0-rc.1",
-    "@storybook/core-client": "6.5.0-rc.1",
-    "@storybook/core-common": "6.5.0-rc.1",
-    "@storybook/core-events": "6.5.0-rc.1",
-    "@storybook/csf": "0.0.2--canary.4566f4d.1",
-    "@storybook/csf-tools": "6.5.0-rc.1",
-    "@storybook/manager-webpack4": "6.5.0-rc.1",
-    "@storybook/node-logger": "6.5.0-rc.1",
->>>>>>> 10a87ceb
     "@storybook/semver": "^7.3.2",
-    "@storybook/store": "6.5.0-rc.1",
-    "@storybook/telemetry": "6.5.0-rc.1",
+    "@storybook/store": "workspace:*",
+    "@storybook/telemetry": "workspace:*",
     "@types/node": "^14.0.10 || ^16.0.0",
     "@types/node-fetch": "^2.5.7",
     "@types/pretty-hrtime": "^1.0.0",
@@ -96,11 +87,7 @@
     "x-default-browser": "^0.4.0"
   },
   "devDependencies": {
-<<<<<<< HEAD
     "@storybook/builder-webpack5": "workspace:*",
-=======
-    "@storybook/builder-webpack5": "6.5.0-rc.1",
->>>>>>> 10a87ceb
     "@types/compression": "^1.7.0",
     "@types/ip": "^1.1.0",
     "@types/serve-favicon": "^2.5.2",
