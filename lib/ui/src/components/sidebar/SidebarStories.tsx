--- conflicted
+++ resolved
@@ -123,11 +123,7 @@
 
 export interface StoriesProps {
   loading: boolean;
-<<<<<<< HEAD
-  stories: State['storiesHash'];
-=======
   stories: StoriesHash;
->>>>>>> a0f5b9cb
   storyId?: undefined | string;
   className?: undefined | string;
 }
