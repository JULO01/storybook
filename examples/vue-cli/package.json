{
  "name": "vue-cli-example",
<<<<<<< HEAD
  "version": "6.5.0-beta.4",
=======
  "version": "7.0.0-alpha.1",
>>>>>>> abbd4f91
  "private": true,
  "scripts": {
    "build": "vue-cli-service build",
    "build-storybook": "sb build",
    "serve": "vue-cli-service serve",
    "storybook": "sb dev -p 9009 --no-manager-cache"
  },
  "dependencies": {
    "core-js": "^3.8.2",
    "vue": "^2.6.12",
    "vue-class-component": "^7.2.6",
    "vue-property-decorator": "^9.1.2"
  },
  "devDependencies": {
<<<<<<< HEAD
    "@storybook/addon-controls": "6.5.0-beta.4",
    "@storybook/addon-essentials": "6.5.0-beta.4",
    "@storybook/preset-scss": "^1.0.3",
    "@storybook/source-loader": "6.5.0-beta.4",
    "@storybook/vue": "6.5.0-beta.4",
    "@vue/cli-plugin-babel": "~4.3.1",
    "@vue/cli-plugin-typescript": "~4.3.1",
    "@vue/cli-service": "~4.3.1",
    "sb": "6.5.0-beta.4",
    "typescript": "^3.9.7",
    "vue-template-compiler": "^2.6.12"
=======
    "@storybook/addon-controls": "7.0.0-alpha.1",
    "@storybook/addon-essentials": "7.0.0-alpha.1",
    "@storybook/preset-scss": "^1.0.3",
    "@storybook/source-loader": "7.0.0-alpha.1",
    "@storybook/vue": "7.0.0-alpha.1",
    "@storybook/vue-webpack5": "7.0.0-alpha.1",
    "@vue/cli-plugin-babel": "^5.0.4",
    "@vue/cli-plugin-typescript": "^5.0.4",
    "@vue/cli-service": "^5.0.4",
    "sb": "7.0.0-alpha.1",
    "typescript": "~4.6.3",
    "vue-template-compiler": "^2.6.14"
>>>>>>> abbd4f91
  }
}<|MERGE_RESOLUTION|>--- conflicted
+++ resolved
@@ -1,10 +1,6 @@
 {
   "name": "vue-cli-example",
-<<<<<<< HEAD
-  "version": "6.5.0-beta.4",
-=======
   "version": "7.0.0-alpha.1",
->>>>>>> abbd4f91
   "private": true,
   "scripts": {
     "build": "vue-cli-service build",
@@ -19,19 +15,6 @@
     "vue-property-decorator": "^9.1.2"
   },
   "devDependencies": {
-<<<<<<< HEAD
-    "@storybook/addon-controls": "6.5.0-beta.4",
-    "@storybook/addon-essentials": "6.5.0-beta.4",
-    "@storybook/preset-scss": "^1.0.3",
-    "@storybook/source-loader": "6.5.0-beta.4",
-    "@storybook/vue": "6.5.0-beta.4",
-    "@vue/cli-plugin-babel": "~4.3.1",
-    "@vue/cli-plugin-typescript": "~4.3.1",
-    "@vue/cli-service": "~4.3.1",
-    "sb": "6.5.0-beta.4",
-    "typescript": "^3.9.7",
-    "vue-template-compiler": "^2.6.12"
-=======
     "@storybook/addon-controls": "7.0.0-alpha.1",
     "@storybook/addon-essentials": "7.0.0-alpha.1",
     "@storybook/preset-scss": "^1.0.3",
@@ -44,6 +27,5 @@
     "sb": "7.0.0-alpha.1",
     "typescript": "~4.6.3",
     "vue-template-compiler": "^2.6.14"
->>>>>>> abbd4f91
   }
 }