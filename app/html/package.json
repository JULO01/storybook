{
  "name": "@storybook/html",
<<<<<<< HEAD
  "version": "4.0.2",
=======
  "version": "4.0.0",
>>>>>>> 7de043ec
  "description": "Storybook for HTML: View HTML snippets in isolation with Hot Reloading.",
  "keywords": [
    "storybook"
  ],
  "homepage": "https://github.com/storybooks/storybook/tree/master/app/html",
  "publishConfig": {
    "access": "public"
  },
  "bugs": {
    "url": "https://github.com/storybooks/storybook/issues"
  },
  "repository": {
    "type": "git",
    "url": "https://github.com/storybooks/storybook.git"
  },
  "license": "MIT",
  "main": "dist/client/index.js",
  "bin": {
    "build-storybook": "./bin/build.js",
    "start-storybook": "./bin/index.js",
    "storybook-server": "./bin/index.js"
  },
  "scripts": {
    "prepare": "node ../../scripts/prepare.js"
  },
  "dependencies": {
    "@babel/runtime": "^7.1.2",
<<<<<<< HEAD
    "@storybook/core": "4.0.2",
=======
    "@storybook/core": "4.0.0",
>>>>>>> 7de043ec
    "common-tags": "^1.8.0",
    "global": "^4.3.2",
    "html-loader": "^0.5.5",
    "react": "^16.6.0",
    "react-dom": "^16.6.0"
  },
  "peerDependencies": {
    "babel-loader": "^7.0.0 || ^8.0.0"
  }
}<|MERGE_RESOLUTION|>--- conflicted
+++ resolved
@@ -1,10 +1,6 @@
 {
   "name": "@storybook/html",
-<<<<<<< HEAD
   "version": "4.0.2",
-=======
-  "version": "4.0.0",
->>>>>>> 7de043ec
   "description": "Storybook for HTML: View HTML snippets in isolation with Hot Reloading.",
   "keywords": [
     "storybook"
@@ -32,11 +28,7 @@
   },
   "dependencies": {
     "@babel/runtime": "^7.1.2",
-<<<<<<< HEAD
     "@storybook/core": "4.0.2",
-=======
-    "@storybook/core": "4.0.0",
->>>>>>> 7de043ec
     "common-tags": "^1.8.0",
     "global": "^4.3.2",
     "html-loader": "^0.5.5",
