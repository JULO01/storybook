--- conflicted
+++ resolved
@@ -1,10 +1,6 @@
 {
   "name": "@storybook/react-native",
-<<<<<<< HEAD
   "version": "3.2.0-alpha.7",
-=======
-  "version": "3.1.9",
->>>>>>> ba3b2a85
   "description": "A better way to develop React Native Components for your app",
   "keywords": [
     "react",
@@ -28,21 +24,12 @@
     "prepublish": "node ../../scripts/prepublish.js"
   },
   "dependencies": {
-<<<<<<< HEAD
     "@storybook/addon-actions": "^3.2.0-alpha.7",
     "@storybook/addon-links": "^3.2.0-alpha.5",
     "@storybook/addons": "^3.1.6",
     "@storybook/channel-websocket": "^3.1.6",
     "@storybook/ui": "^3.2.0-alpha.7",
-    "autoprefixer": "^7.0.1",
-=======
-    "@storybook/addon-actions": "^3.1.9",
-    "@storybook/addon-links": "^3.1.6",
-    "@storybook/addons": "^3.1.6",
-    "@storybook/channel-websocket": "^3.1.6",
-    "@storybook/ui": "^3.1.9",
     "autoprefixer": "^7.1.1",
->>>>>>> ba3b2a85
     "babel-core": "^6.24.1",
     "babel-loader": "^7.0.0",
     "babel-plugin-syntax-async-functions": "^6.13.0",
