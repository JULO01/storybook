--- conflicted
+++ resolved
@@ -1,10 +1,6 @@
 {
   "name": "@storybook/react-native",
-<<<<<<< HEAD
   "version": "3.3.0-alpha.0",
-=======
-  "version": "3.2.10",
->>>>>>> 2c318e64
   "description": "A better way to develop React Native Components for your app",
   "keywords": [
     "react",
@@ -28,19 +24,11 @@
     "prepare": "node ../../scripts/prepare.js"
   },
   "dependencies": {
-<<<<<<< HEAD
     "@storybook/addon-actions": "^3.3.0-alpha.0",
     "@storybook/addon-links": "^3.3.0-alpha.0",
     "@storybook/addons": "^3.3.0-alpha.0",
     "@storybook/channel-websocket": "^3.3.0-alpha.0",
     "@storybook/ui": "^3.3.0-alpha.0",
-=======
-    "@storybook/addon-actions": "^3.2.10",
-    "@storybook/addon-links": "^3.2.10",
-    "@storybook/addons": "^3.2.10",
-    "@storybook/channel-websocket": "^3.2.10",
-    "@storybook/ui": "^3.2.10",
->>>>>>> 2c318e64
     "autoprefixer": "^7.1.1",
     "babel-core": "^6.26.0",
     "babel-loader": "^7.0.0",
