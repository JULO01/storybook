{
  "name": "marko-fixture",
  "version": "1.0.0",
  "main": "index.js",
  "license": "MIT",
  "dependencies": {
    "marko": "^4.9.7"
  },
  "devDependencies": {
<<<<<<< HEAD
    "@storybook/marko": "^4.0.0-alpha.4",
=======
    "@storybook/marko": "^4.0.0-alpha.6",
>>>>>>> 38992be0
    "babel-core": "^6.26.3",
    "babel-runtime": "^6.26.0"
  },
  "scripts": {
    "storybook": "start-storybook -p 6006",
    "build-storybook": "build-storybook"
  }
}<|MERGE_RESOLUTION|>--- conflicted
+++ resolved
@@ -7,11 +7,7 @@
     "marko": "^4.9.7"
   },
   "devDependencies": {
-<<<<<<< HEAD
-    "@storybook/marko": "^4.0.0-alpha.4",
-=======
     "@storybook/marko": "^4.0.0-alpha.6",
->>>>>>> 38992be0
     "babel-core": "^6.26.3",
     "babel-runtime": "^6.26.0"
   },
