<<<<<<< HEAD
{"version":"5.0.11","info":{"plain":"### Bug Fixes\n\n- Polymer: Fix re-rendering lit-html elements after non-lit-html element ([#5868](https://github.com/storybookjs/storybook/pull/5868))\n- Addon-knobs: Check color knob value before applying uppercase ([#6598](https://github.com/storybookjs/storybook/pull/6598))\n- Angular: Fix sourceMap property of angulars webpack config ([#6535](https://github.com/storybookjs/storybook/pull/6535))"}}
=======
{"version":"5.1.1","info":{"plain":"Storybook 5.1 is a juicy upgrade including:\n\n- 📱 Mobile: Standalone package architecture for React Native\n- 🎟 A11y addon: Realtime accessibility checks and visual feedback\n- 🛠 Context addon: New UI for themes, internationalization, & more\n- 🎛 Presets: One-line configuration for babel, webpack, & addons\n\n5.1 contains hundreds more fixes, features, and tweaks. Browse the changelogs matching `5.1.0-alpha.*`, `5.1.0-beta.*`, and `5.1.0-rc.*` for the full list of changes. See [MIGRATION.md](https://github.com/storybookjs/storybook/blob/next/MIGRATION.md) to ugprade from `5.0` or earlier."}}
>>>>>>> 56fea533
<|MERGE_RESOLUTION|>--- conflicted
+++ resolved
@@ -1,5 +1,6 @@
-<<<<<<< HEAD
-{"version":"5.0.11","info":{"plain":"### Bug Fixes\n\n- Polymer: Fix re-rendering lit-html elements after non-lit-html element ([#5868](https://github.com/storybookjs/storybook/pull/5868))\n- Addon-knobs: Check color knob value before applying uppercase ([#6598](https://github.com/storybookjs/storybook/pull/6598))\n- Angular: Fix sourceMap property of angulars webpack config ([#6535](https://github.com/storybookjs/storybook/pull/6535))"}}
-=======
-{"version":"5.1.1","info":{"plain":"Storybook 5.1 is a juicy upgrade including:\n\n- 📱 Mobile: Standalone package architecture for React Native\n- 🎟 A11y addon: Realtime accessibility checks and visual feedback\n- 🛠 Context addon: New UI for themes, internationalization, & more\n- 🎛 Presets: One-line configuration for babel, webpack, & addons\n\n5.1 contains hundreds more fixes, features, and tweaks. Browse the changelogs matching `5.1.0-alpha.*`, `5.1.0-beta.*`, and `5.1.0-rc.*` for the full list of changes. See [MIGRATION.md](https://github.com/storybookjs/storybook/blob/next/MIGRATION.md) to ugprade from `5.0` or earlier."}}
->>>>>>> 56fea533
+{
+  "version": "5.1.1",
+  "info": {
+    "plain": "Storybook 5.1 is a juicy upgrade including:\n\n- 📱 Mobile: Standalone package architecture for React Native\n- 🎟 A11y addon: Realtime accessibility checks and visual feedback\n- 🛠 Context addon: New UI for themes, internationalization, & more\n- 🎛 Presets: One-line configuration for babel, webpack, & addons\n\n5.1 contains hundreds more fixes, features, and tweaks. Browse the changelogs matching `5.1.0-alpha.*`, `5.1.0-beta.*`, and `5.1.0-rc.*` for the full list of changes. See [MIGRATION.md](https://github.com/storybookjs/storybook/blob/next/MIGRATION.md) to ugprade from `5.0` or earlier."
+  }
+}