// Jest Snapshot v1, https://goo.gl/fbAQLP

<<<<<<< HEAD
exports[`Storyshots Demo/AccountForm Standard 1`] = `
.emotion-0 {
  font-family: "Nunito Sans",-apple-system,".SFNSText-Regular","San Francisco",BlinkMacSystemFont,"Segoe UI","Helvetica Neue",Helvetica,Arial,sans-serif;
  display: -webkit-box;
  display: -webkit-flex;
  display: -ms-flexbox;
  display: flex;
  -webkit-flex-direction: column;
  -ms-flex-direction: column;
  flex-direction: column;
  -webkit-align-items: center;
  -webkit-box-align: center;
  -ms-flex-align: center;
  align-items: center;
  width: 450px;
  padding: 32px;
  background-color: #FFFFFF;
  border-radius: 7px;
}

.emotion-1 {
  display: -webkit-box;
  display: -webkit-flex;
  display: -ms-flexbox;
  display: flex;
  -webkit-align-items: center;
  -webkit-box-align: center;
  -ms-flex-align: center;
  align-items: center;
  -webkit-box-pack: center;
  -ms-flex-pack: center;
  -webkit-justify-content: center;
  justify-content: center;
}

.emotion-2 {
  height: 40px;
  z-index: 10;
  margin-left: 32px;
}

.emotion-3 {
  height: 40px;
  z-index: 1;
  left: -32px;
  position: relative;
}

.emotion-4 {
  margin-top: 20px;
  text-align: center;
}

.emotion-5 {
  display: -webkit-box;
  display: -webkit-flex;
  display: -ms-flexbox;
  display: flex;
  -webkit-align-items: flex-start;
  -webkit-box-align: flex-start;
  -ms-flex-align: flex-start;
  align-items: flex-start;
  -webkit-box-pack: center;
  -ms-flex-pack: center;
  -webkit-justify-content: center;
  justify-content: center;
  width: 350px;
  min-height: 189px;
  margin-top: 8px;
}

.emotion-6 {
  width: 100%;
  -webkit-align-self: flex-start;
  -ms-flex-item-align: flex-start;
  align-self: flex-start;
}

.emotion-6[aria-disabled="true"] {
  opacity: 0.6;
}

.emotion-7 {
  display: -webkit-box;
  display: -webkit-flex;
  display: -ms-flexbox;
  display: flex;
  -webkit-flex-direction: column;
  -ms-flex-direction: column;
  flex-direction: column;
  -webkit-box-pack: stretch;
  -ms-flex-pack: stretch;
  -webkit-justify-content: stretch;
  justify-content: stretch;
  margin-bottom: 10px;
}

.emotion-8 {
  font-size: 13px;
  font-weight: 500;
  margin-bottom: 6px;
}

.emotion-9 {
  font-size: 14px;
  color: #333333;
  padding: 10px 15px;
  border-radius: 4px;
  -webkit-appearance: none;
  -moz-appearance: none;
  -ms-appearance: none;
  appearance: none;
  outline: none;
  border: 0 none;
  box-shadow: rgb(0 0 0 / 10%) 0px 0px 0px 1px inset;
}

.emotion-9:focus {
  box-shadow: rgb(30 167 253) 0px 0px 0px 1px inset;
}

.emotion-9:active {
  box-shadow: rgb(30 167 253) 0px 0px 0px 1px inset;
}

.emotion-9[aria-invalid="true"] {
  box-shadow: rgb(255 68 0) 0px 0px 0px 1px inset;
}

.emotion-13 {
  -webkit-align-self: stretch;
  -ms-flex-item-align: stretch;
  align-self: stretch;
  display: -webkit-box;
  display: -webkit-flex;
  display: -ms-flexbox;
  display: flex;
  -webkit-box-pack: justify;
  -webkit-justify-content: space-between;
  justify-content: space-between;
  margin-top: 24px;
}

.emotion-14 {
  background-color: transparent;
  border: 0 none;
  outline: none;
  -webkit-appearance: none;
  -moz-appearance: none;
  -ms-appearance: none;
  appearance: none;
  font-weight: 500;
  font-size: 12px;
  -webkit-flex-basis: 50%;
  -ms-flex-preferred-size: 50%;
  flex-basis: 50%;
  cursor: pointer;
  padding: 11px 16px;
  border-radius: 4px;
  text-transform: uppercase;
  margin-right: 8px;
  background-color: #1EA7FD;
  color: #FFFFFF;
  opacity: 0.6;
  box-shadow: rgb(30 167 253 / 10%) 0 0 0 1px inset;
}

.emotion-14:focus {
  -webkit-text-decoration: underline;
  text-decoration: underline;
  font-weight: 700;
}

.emotion-14:active {
  -webkit-text-decoration: underline;
  text-decoration: underline;
  font-weight: 700;
}

.emotion-14[aria-disabled="true"] {
  cursor: default;
}

.emotion-15 {
  background-color: transparent;
  border: 0 none;
  outline: none;
  -webkit-appearance: none;
  -moz-appearance: none;
  -ms-appearance: none;
  appearance: none;
  font-weight: 500;
  font-size: 12px;
  -webkit-flex-basis: 50%;
  -ms-flex-preferred-size: 50%;
  flex-basis: 50%;
  cursor: pointer;
  padding: 11px 16px;
  border-radius: 4px;
  text-transform: uppercase;
  margin-left: 8px;
  box-shadow: rgb(30 167 253) 0 0 0 1px inset;
  color: #1EA7FD;
}

.emotion-15:focus {
  -webkit-text-decoration: underline;
  text-decoration: underline;
  font-weight: 700;
}

.emotion-15:active {
  -webkit-text-decoration: underline;
  text-decoration: underline;
  font-weight: 700;
}

.emotion-15[aria-disabled="true"] {
  cursor: default;
}

<section
  className="emotion-0"
>
  <div
    className="emotion-1"
  >
    <svg
      aria-label="Storybook Logo"
      className="emotion-2"
      role="img"
      viewBox="0 0 64 64"
    >
      <title>
        Storybook icon
      </title>
      <g
        fill="none"
        fillRule="evenodd"
        id="Artboard"
        stroke="none"
        strokeWidth="1"
      >
        <path
          d="M8.04798541,58.7875918 L6.07908839,6.32540407 C6.01406344,4.5927838 7.34257463,3.12440831 9.07303814,3.01625434 L53.6958037,0.227331489 C55.457209,0.117243658 56.974354,1.45590096 57.0844418,3.21730626 C57.0885895,3.28366922 57.0906648,3.35014546 57.0906648,3.41663791 L57.0906648,60.5834697 C57.0906648,62.3483119 55.6599776,63.7789992 53.8951354,63.7789992 C53.847325,63.7789992 53.7995207,63.7779262 53.7517585,63.775781 L11.0978899,61.8600599 C9.43669044,61.7854501 8.11034889,60.4492961 8.04798541,58.7875918 Z"
          fill="#FF4785"
          fillRule="nonzero"
          id="path-1"
        />
        <path
          d="M35.9095005,24.1768792 C35.9095005,25.420127 44.2838488,24.8242707 45.4080313,23.9509748 C45.4080313,15.4847538 40.8652557,11.0358878 32.5466666,11.0358878 C24.2280775,11.0358878 19.5673077,15.553972 19.5673077,22.3311017 C19.5673077,34.1346028 35.4965208,34.3605071 35.4965208,40.7987804 C35.4965208,42.606015 34.6115646,43.6790606 32.6646607,43.6790606 C30.127786,43.6790606 29.1248356,42.3834613 29.2428298,37.9783269 C29.2428298,37.0226907 19.5673077,36.7247626 19.2723223,37.9783269 C18.5211693,48.6535354 25.1720308,51.7326752 32.7826549,51.7326752 C40.1572906,51.7326752 45.939005,47.8018145 45.939005,40.6858282 C45.939005,28.035186 29.7738035,28.3740425 29.7738035,22.1051974 C29.7738035,19.5637737 31.6617103,19.2249173 32.7826549,19.2249173 C33.9625966,19.2249173 36.0864917,19.4328883 35.9095005,24.1768792 Z"
          fill="#FFFFFF"
          fillRule="nonzero"
          id="path9_fill-path"
        />
        <path
          d="M44.0461638,0.830433986 L50.1874092,0.446606143 L50.443532,7.7810017 C50.4527198,8.04410717 50.2468789,8.26484453 49.9837734,8.27403237 C49.871115,8.27796649 49.7607078,8.24184808 49.6721567,8.17209069 L47.3089847,6.3104681 L44.5110468,8.43287463 C44.3012992,8.591981 44.0022839,8.55092814 43.8431776,8.34118051 C43.7762017,8.25288717 43.742082,8.14401677 43.7466857,8.03329059 L44.0461638,0.830433986 Z"
          fill="#FFFFFF"
          id="Path"
        />
      </g>
    </svg>
    <svg
      aria-label="Storybook"
      className="emotion-3"
      role="img"
      viewBox="0 0 200 40"
    >
      <title>
        Storybook
      </title>
      <g
        fill="none"
        fillRule="evenodd"
      >
        <path
          d="M53.3 31.7c-1.7 0-3.4-.3-5-.7-1.5-.5-2.8-1.1-3.9-2l1.6-3.5c2.2 1.5 4.6 2.3 7.3 2.3 1.5 0 2.5-.2 3.3-.7.7-.5 1.1-1 1.1-1.9 0-.7-.3-1.3-1-1.7s-2-.8-3.7-1.2c-2-.4-3.6-.9-4.8-1.5-1.1-.5-2-1.2-2.6-2-.5-1-.8-2-.8-3.2 0-1.4.4-2.6 1.2-3.6.7-1.1 1.8-2 3.2-2.6 1.3-.6 2.9-.9 4.7-.9 1.6 0 3.1.3 4.6.7 1.5.5 2.7 1.1 3.5 2l-1.6 3.5c-2-1.5-4.2-2.3-6.5-2.3-1.3 0-2.3.2-3 .8-.8.5-1.2 1.1-1.2 2 0 .5.2 1 .5 1.3.2.3.7.6 1.4.9l2.9.8c2.9.6 5 1.4 6.2 2.4a5 5 0 0 1 2 4.2 6 6 0 0 1-2.5 5c-1.7 1.2-4 1.9-7 1.9zm21-3.6l1.4-.1-.2 3.5-1.9.1c-2.4 0-4.1-.5-5.2-1.5-1.1-1-1.6-2.7-1.6-4.8v-6h-3v-3.6h3V11h4.8v4.6h4v3.6h-4v6c0 1.8.9 2.8 2.6 2.8zm11.1 3.5c-1.6 0-3-.3-4.3-1a7 7 0 0 1-3-2.8c-.6-1.3-1-2.7-1-4.4 0-1.6.4-3 1-4.3a7 7 0 0 1 3-2.8c1.2-.7 2.7-1 4.3-1 1.7 0 3.2.3 4.4 1a7 7 0 0 1 3 2.8c.6 1.2 1 2.7 1 4.3 0 1.7-.4 3.1-1 4.4a7 7 0 0 1-3 2.8c-1.2.7-2.7 1-4.4 1zm0-3.6c2.4 0 3.6-1.6 3.6-4.6 0-1.5-.3-2.6-1-3.4a3.2 3.2 0 0 0-2.6-1c-2.3 0-3.5 1.4-3.5 4.4 0 3 1.2 4.6 3.5 4.6zm21.7-8.8l-2.7.3c-1.3.2-2.3.5-2.8 1.2-.6.6-.9 1.4-.9 2.5v8.2H96V15.7h4.6v2.6c.8-1.8 2.5-2.8 5-3h1.3l.3 4zm14-3.5h4.8L116.4 37h-4.9l3-6.6-6.4-14.8h5l4 10 4-10zm16-.4c1.4 0 2.6.3 3.6 1 1 .6 1.9 1.6 2.5 2.8.6 1.2.9 2.7.9 4.3 0 1.6-.3 3-1 4.3a6.9 6.9 0 0 1-2.4 2.9c-1 .7-2.2 1-3.6 1-1 0-2-.2-3-.7-.8-.4-1.5-1-2-1.9v2.4h-4.7V8.8h4.8v9c.5-.8 1.2-1.4 2-1.9.9-.4 1.8-.6 3-.6zM135.7 28c1.1 0 2-.4 2.6-1.2.6-.8 1-2 1-3.4 0-1.5-.4-2.5-1-3.3s-1.5-1.1-2.6-1.1-2 .3-2.6 1.1c-.6.8-1 2-1 3.3 0 1.5.4 2.6 1 3.4.6.8 1.5 1.2 2.6 1.2zm18.9 3.6c-1.7 0-3.2-.3-4.4-1a7 7 0 0 1-3-2.8c-.6-1.3-1-2.7-1-4.4 0-1.6.4-3 1-4.3a7 7 0 0 1 3-2.8c1.2-.7 2.7-1 4.4-1 1.6 0 3 .3 4.3 1a7 7 0 0 1 3 2.8c.6 1.2 1 2.7 1 4.3 0 1.7-.4 3.1-1 4.4a7 7 0 0 1-3 2.8c-1.2.7-2.7 1-4.3 1zm0-3.6c2.3 0 3.5-1.6 3.5-4.6 0-1.5-.3-2.6-1-3.4a3.2 3.2 0 0 0-2.5-1c-2.4 0-3.6 1.4-3.6 4.4 0 3 1.2 4.6 3.6 4.6zm18 3.6c-1.7 0-3.2-.3-4.4-1a7 7 0 0 1-3-2.8c-.6-1.3-1-2.7-1-4.4 0-1.6.4-3 1-4.3a7 7 0 0 1 3-2.8c1.2-.7 2.7-1 4.4-1 1.6 0 3 .3 4.4 1a7 7 0 0 1 2.9 2.8c.6 1.2 1 2.7 1 4.3 0 1.7-.4 3.1-1 4.4a7 7 0 0 1-3 2.8c-1.2.7-2.7 1-4.3 1zm0-3.6c2.3 0 3.5-1.6 3.5-4.6 0-1.5-.3-2.6-1-3.4a3.2 3.2 0 0 0-2.5-1c-2.4 0-3.6 1.4-3.6 4.4 0 3 1.2 4.6 3.6 4.6zm27.4 3.4h-6l-6-7v7h-4.8V8.8h4.9v13.6l5.8-6.7h5.7l-6.6 7.5 7 8.2z"
          fill="currentColor"
        />
      </g>
    </svg>
  </div>
  <p
    className="emotion-4"
  >
    Create an account to join the Storybook community
  </p>
  <div
    className="emotion-5"
  >
    <form
      action="#"
      aria-disabled="false"
      className="emotion-6"
      noValidate={true}
      onReset={[Function]}
      onSubmit={[Function]}
    >
      <div
        className="emotion-7"
      >
        <label
          className="emotion-8"
          htmlFor="email"
        >
          Email
        </label>
        <input
          aria-disabled="false"
          aria-invalid="false"
          aria-required="true"
          className="emotion-9"
          data-testid="email"
          disabled={false}
          name="email"
          onBlur={[Function]}
          onChange={[Function]}
          type="email"
          value=""
        />
      </div>
      <div
        className="emotion-7"
      >
        <label
          className="emotion-8"
          htmlFor="password"
        >
          Password
        </label>
        <input
          aria-disabled="false"
          aria-invalid="false"
          aria-required="true"
          className="emotion-9"
          data-testid="password1"
          disabled={false}
          name="password"
          onBlur={[Function]}
          onChange={[Function]}
          type="password"
          value=""
        />
      </div>
      <div
        className="emotion-13"
      >
        <button
          aria-disabled="true"
          className="emotion-14"
          data-testid="submit"
          disabled={true}
          type="submit"
        >
          Create Account
        </button>
        <button
          aria-disabled="false"
          className="emotion-15"
          disabled={false}
          type="reset"
        >
          Reset
        </button>
      </div>
    </form>
  </div>
</section>
`;

exports[`Storyshots Demo/AccountForm Standard Email Failed 1`] = `
.emotion-0 {
  font-family: "Nunito Sans",-apple-system,".SFNSText-Regular","San Francisco",BlinkMacSystemFont,"Segoe UI","Helvetica Neue",Helvetica,Arial,sans-serif;
  display: -webkit-box;
  display: -webkit-flex;
  display: -ms-flexbox;
  display: flex;
  -webkit-flex-direction: column;
  -ms-flex-direction: column;
  flex-direction: column;
  -webkit-align-items: center;
  -webkit-box-align: center;
  -ms-flex-align: center;
  align-items: center;
  width: 450px;
  padding: 32px;
  background-color: #FFFFFF;
  border-radius: 7px;
}

.emotion-1 {
  display: -webkit-box;
  display: -webkit-flex;
  display: -ms-flexbox;
  display: flex;
  -webkit-align-items: center;
  -webkit-box-align: center;
  -ms-flex-align: center;
  align-items: center;
  -webkit-box-pack: center;
  -ms-flex-pack: center;
  -webkit-justify-content: center;
  justify-content: center;
}

.emotion-2 {
  height: 40px;
  z-index: 10;
  margin-left: 32px;
}

.emotion-3 {
  height: 40px;
  z-index: 1;
  left: -32px;
  position: relative;
}

.emotion-4 {
  margin-top: 20px;
  text-align: center;
}

.emotion-5 {
  display: -webkit-box;
  display: -webkit-flex;
  display: -ms-flexbox;
  display: flex;
  -webkit-align-items: flex-start;
  -webkit-box-align: flex-start;
  -ms-flex-align: flex-start;
  align-items: flex-start;
  -webkit-box-pack: center;
  -ms-flex-pack: center;
  -webkit-justify-content: center;
  justify-content: center;
  width: 350px;
  min-height: 189px;
  margin-top: 8px;
}

.emotion-6 {
  width: 100%;
  -webkit-align-self: flex-start;
  -ms-flex-item-align: flex-start;
  align-self: flex-start;
}

.emotion-6[aria-disabled="true"] {
  opacity: 0.6;
}

.emotion-7 {
  display: -webkit-box;
  display: -webkit-flex;
  display: -ms-flexbox;
  display: flex;
  -webkit-flex-direction: column;
  -ms-flex-direction: column;
  flex-direction: column;
  -webkit-box-pack: stretch;
  -ms-flex-pack: stretch;
  -webkit-justify-content: stretch;
  justify-content: stretch;
  margin-bottom: 10px;
}

.emotion-8 {
  font-size: 13px;
  font-weight: 500;
  margin-bottom: 6px;
}

.emotion-9 {
  font-size: 14px;
  color: #333333;
  padding: 10px 15px;
  border-radius: 4px;
  -webkit-appearance: none;
  -moz-appearance: none;
  -ms-appearance: none;
  appearance: none;
  outline: none;
  border: 0 none;
  box-shadow: rgb(0 0 0 / 10%) 0px 0px 0px 1px inset;
}

.emotion-9:focus {
  box-shadow: rgb(30 167 253) 0px 0px 0px 1px inset;
}

.emotion-9:active {
  box-shadow: rgb(30 167 253) 0px 0px 0px 1px inset;
}

.emotion-9[aria-invalid="true"] {
  box-shadow: rgb(255 68 0) 0px 0px 0px 1px inset;
}

.emotion-13 {
  -webkit-align-self: stretch;
  -ms-flex-item-align: stretch;
  align-self: stretch;
  display: -webkit-box;
  display: -webkit-flex;
  display: -ms-flexbox;
  display: flex;
  -webkit-box-pack: justify;
  -webkit-justify-content: space-between;
  justify-content: space-between;
  margin-top: 24px;
}

.emotion-14 {
  background-color: transparent;
  border: 0 none;
  outline: none;
  -webkit-appearance: none;
  -moz-appearance: none;
  -ms-appearance: none;
  appearance: none;
  font-weight: 500;
  font-size: 12px;
  -webkit-flex-basis: 50%;
  -ms-flex-preferred-size: 50%;
  flex-basis: 50%;
  cursor: pointer;
  padding: 11px 16px;
  border-radius: 4px;
  text-transform: uppercase;
  margin-right: 8px;
  background-color: #1EA7FD;
  color: #FFFFFF;
  opacity: 0.6;
  box-shadow: rgb(30 167 253 / 10%) 0 0 0 1px inset;
}

.emotion-14:focus {
  -webkit-text-decoration: underline;
  text-decoration: underline;
  font-weight: 700;
}

.emotion-14:active {
  -webkit-text-decoration: underline;
  text-decoration: underline;
  font-weight: 700;
}

.emotion-14[aria-disabled="true"] {
  cursor: default;
}

.emotion-15 {
  background-color: transparent;
  border: 0 none;
  outline: none;
  -webkit-appearance: none;
  -moz-appearance: none;
  -ms-appearance: none;
  appearance: none;
  font-weight: 500;
  font-size: 12px;
  -webkit-flex-basis: 50%;
  -ms-flex-preferred-size: 50%;
  flex-basis: 50%;
  cursor: pointer;
  padding: 11px 16px;
  border-radius: 4px;
  text-transform: uppercase;
  margin-left: 8px;
  box-shadow: rgb(30 167 253) 0 0 0 1px inset;
  color: #1EA7FD;
}

.emotion-15:focus {
  -webkit-text-decoration: underline;
  text-decoration: underline;
  font-weight: 700;
}

.emotion-15:active {
  -webkit-text-decoration: underline;
  text-decoration: underline;
  font-weight: 700;
}

.emotion-15[aria-disabled="true"] {
  cursor: default;
}

<section
  className="emotion-0"
>
  <div
    className="emotion-1"
  >
    <svg
      aria-label="Storybook Logo"
      className="emotion-2"
      role="img"
      viewBox="0 0 64 64"
    >
      <title>
        Storybook icon
      </title>
      <g
        fill="none"
        fillRule="evenodd"
        id="Artboard"
        stroke="none"
        strokeWidth="1"
      >
        <path
          d="M8.04798541,58.7875918 L6.07908839,6.32540407 C6.01406344,4.5927838 7.34257463,3.12440831 9.07303814,3.01625434 L53.6958037,0.227331489 C55.457209,0.117243658 56.974354,1.45590096 57.0844418,3.21730626 C57.0885895,3.28366922 57.0906648,3.35014546 57.0906648,3.41663791 L57.0906648,60.5834697 C57.0906648,62.3483119 55.6599776,63.7789992 53.8951354,63.7789992 C53.847325,63.7789992 53.7995207,63.7779262 53.7517585,63.775781 L11.0978899,61.8600599 C9.43669044,61.7854501 8.11034889,60.4492961 8.04798541,58.7875918 Z"
          fill="#FF4785"
          fillRule="nonzero"
          id="path-1"
        />
        <path
          d="M35.9095005,24.1768792 C35.9095005,25.420127 44.2838488,24.8242707 45.4080313,23.9509748 C45.4080313,15.4847538 40.8652557,11.0358878 32.5466666,11.0358878 C24.2280775,11.0358878 19.5673077,15.553972 19.5673077,22.3311017 C19.5673077,34.1346028 35.4965208,34.3605071 35.4965208,40.7987804 C35.4965208,42.606015 34.6115646,43.6790606 32.6646607,43.6790606 C30.127786,43.6790606 29.1248356,42.3834613 29.2428298,37.9783269 C29.2428298,37.0226907 19.5673077,36.7247626 19.2723223,37.9783269 C18.5211693,48.6535354 25.1720308,51.7326752 32.7826549,51.7326752 C40.1572906,51.7326752 45.939005,47.8018145 45.939005,40.6858282 C45.939005,28.035186 29.7738035,28.3740425 29.7738035,22.1051974 C29.7738035,19.5637737 31.6617103,19.2249173 32.7826549,19.2249173 C33.9625966,19.2249173 36.0864917,19.4328883 35.9095005,24.1768792 Z"
          fill="#FFFFFF"
          fillRule="nonzero"
          id="path9_fill-path"
        />
        <path
          d="M44.0461638,0.830433986 L50.1874092,0.446606143 L50.443532,7.7810017 C50.4527198,8.04410717 50.2468789,8.26484453 49.9837734,8.27403237 C49.871115,8.27796649 49.7607078,8.24184808 49.6721567,8.17209069 L47.3089847,6.3104681 L44.5110468,8.43287463 C44.3012992,8.591981 44.0022839,8.55092814 43.8431776,8.34118051 C43.7762017,8.25288717 43.742082,8.14401677 43.7466857,8.03329059 L44.0461638,0.830433986 Z"
          fill="#FFFFFF"
          id="Path"
        />
      </g>
    </svg>
    <svg
      aria-label="Storybook"
      className="emotion-3"
      role="img"
      viewBox="0 0 200 40"
    >
      <title>
        Storybook
      </title>
      <g
        fill="none"
        fillRule="evenodd"
      >
        <path
          d="M53.3 31.7c-1.7 0-3.4-.3-5-.7-1.5-.5-2.8-1.1-3.9-2l1.6-3.5c2.2 1.5 4.6 2.3 7.3 2.3 1.5 0 2.5-.2 3.3-.7.7-.5 1.1-1 1.1-1.9 0-.7-.3-1.3-1-1.7s-2-.8-3.7-1.2c-2-.4-3.6-.9-4.8-1.5-1.1-.5-2-1.2-2.6-2-.5-1-.8-2-.8-3.2 0-1.4.4-2.6 1.2-3.6.7-1.1 1.8-2 3.2-2.6 1.3-.6 2.9-.9 4.7-.9 1.6 0 3.1.3 4.6.7 1.5.5 2.7 1.1 3.5 2l-1.6 3.5c-2-1.5-4.2-2.3-6.5-2.3-1.3 0-2.3.2-3 .8-.8.5-1.2 1.1-1.2 2 0 .5.2 1 .5 1.3.2.3.7.6 1.4.9l2.9.8c2.9.6 5 1.4 6.2 2.4a5 5 0 0 1 2 4.2 6 6 0 0 1-2.5 5c-1.7 1.2-4 1.9-7 1.9zm21-3.6l1.4-.1-.2 3.5-1.9.1c-2.4 0-4.1-.5-5.2-1.5-1.1-1-1.6-2.7-1.6-4.8v-6h-3v-3.6h3V11h4.8v4.6h4v3.6h-4v6c0 1.8.9 2.8 2.6 2.8zm11.1 3.5c-1.6 0-3-.3-4.3-1a7 7 0 0 1-3-2.8c-.6-1.3-1-2.7-1-4.4 0-1.6.4-3 1-4.3a7 7 0 0 1 3-2.8c1.2-.7 2.7-1 4.3-1 1.7 0 3.2.3 4.4 1a7 7 0 0 1 3 2.8c.6 1.2 1 2.7 1 4.3 0 1.7-.4 3.1-1 4.4a7 7 0 0 1-3 2.8c-1.2.7-2.7 1-4.4 1zm0-3.6c2.4 0 3.6-1.6 3.6-4.6 0-1.5-.3-2.6-1-3.4a3.2 3.2 0 0 0-2.6-1c-2.3 0-3.5 1.4-3.5 4.4 0 3 1.2 4.6 3.5 4.6zm21.7-8.8l-2.7.3c-1.3.2-2.3.5-2.8 1.2-.6.6-.9 1.4-.9 2.5v8.2H96V15.7h4.6v2.6c.8-1.8 2.5-2.8 5-3h1.3l.3 4zm14-3.5h4.8L116.4 37h-4.9l3-6.6-6.4-14.8h5l4 10 4-10zm16-.4c1.4 0 2.6.3 3.6 1 1 .6 1.9 1.6 2.5 2.8.6 1.2.9 2.7.9 4.3 0 1.6-.3 3-1 4.3a6.9 6.9 0 0 1-2.4 2.9c-1 .7-2.2 1-3.6 1-1 0-2-.2-3-.7-.8-.4-1.5-1-2-1.9v2.4h-4.7V8.8h4.8v9c.5-.8 1.2-1.4 2-1.9.9-.4 1.8-.6 3-.6zM135.7 28c1.1 0 2-.4 2.6-1.2.6-.8 1-2 1-3.4 0-1.5-.4-2.5-1-3.3s-1.5-1.1-2.6-1.1-2 .3-2.6 1.1c-.6.8-1 2-1 3.3 0 1.5.4 2.6 1 3.4.6.8 1.5 1.2 2.6 1.2zm18.9 3.6c-1.7 0-3.2-.3-4.4-1a7 7 0 0 1-3-2.8c-.6-1.3-1-2.7-1-4.4 0-1.6.4-3 1-4.3a7 7 0 0 1 3-2.8c1.2-.7 2.7-1 4.4-1 1.6 0 3 .3 4.3 1a7 7 0 0 1 3 2.8c.6 1.2 1 2.7 1 4.3 0 1.7-.4 3.1-1 4.4a7 7 0 0 1-3 2.8c-1.2.7-2.7 1-4.3 1zm0-3.6c2.3 0 3.5-1.6 3.5-4.6 0-1.5-.3-2.6-1-3.4a3.2 3.2 0 0 0-2.5-1c-2.4 0-3.6 1.4-3.6 4.4 0 3 1.2 4.6 3.6 4.6zm18 3.6c-1.7 0-3.2-.3-4.4-1a7 7 0 0 1-3-2.8c-.6-1.3-1-2.7-1-4.4 0-1.6.4-3 1-4.3a7 7 0 0 1 3-2.8c1.2-.7 2.7-1 4.4-1 1.6 0 3 .3 4.4 1a7 7 0 0 1 2.9 2.8c.6 1.2 1 2.7 1 4.3 0 1.7-.4 3.1-1 4.4a7 7 0 0 1-3 2.8c-1.2.7-2.7 1-4.3 1zm0-3.6c2.3 0 3.5-1.6 3.5-4.6 0-1.5-.3-2.6-1-3.4a3.2 3.2 0 0 0-2.5-1c-2.4 0-3.6 1.4-3.6 4.4 0 3 1.2 4.6 3.6 4.6zm27.4 3.4h-6l-6-7v7h-4.8V8.8h4.9v13.6l5.8-6.7h5.7l-6.6 7.5 7 8.2z"
          fill="currentColor"
        />
      </g>
    </svg>
  </div>
  <p
    className="emotion-4"
  >
    Create an account to join the Storybook community
  </p>
  <div
    className="emotion-5"
  >
    <form
      action="#"
      aria-disabled="false"
      className="emotion-6"
      noValidate={true}
      onReset={[Function]}
      onSubmit={[Function]}
    >
      <div
        className="emotion-7"
      >
        <label
          className="emotion-8"
          htmlFor="email"
        >
          Email
        </label>
        <input
          aria-disabled="false"
          aria-invalid="false"
          aria-required="true"
          className="emotion-9"
          data-testid="email"
          disabled={false}
          name="email"
          onBlur={[Function]}
          onChange={[Function]}
          type="email"
          value=""
        />
      </div>
      <div
        className="emotion-7"
      >
        <label
          className="emotion-8"
          htmlFor="password"
        >
          Password
        </label>
        <input
          aria-disabled="false"
          aria-invalid="false"
          aria-required="true"
          className="emotion-9"
          data-testid="password1"
          disabled={false}
          name="password"
          onBlur={[Function]}
          onChange={[Function]}
          type="password"
          value=""
        />
      </div>
      <div
        className="emotion-13"
      >
        <button
          aria-disabled="true"
          className="emotion-14"
          data-testid="submit"
          disabled={true}
          type="submit"
        >
          Create Account
        </button>
        <button
          aria-disabled="false"
          className="emotion-15"
          disabled={false}
          type="reset"
        >
          Reset
        </button>
      </div>
    </form>
  </div>
</section>
`;

exports[`Storyshots Demo/AccountForm Standard Email Filled 1`] = `
.emotion-0 {
  font-family: "Nunito Sans",-apple-system,".SFNSText-Regular","San Francisco",BlinkMacSystemFont,"Segoe UI","Helvetica Neue",Helvetica,Arial,sans-serif;
  display: -webkit-box;
  display: -webkit-flex;
  display: -ms-flexbox;
  display: flex;
  -webkit-flex-direction: column;
  -ms-flex-direction: column;
  flex-direction: column;
  -webkit-align-items: center;
  -webkit-box-align: center;
  -ms-flex-align: center;
  align-items: center;
  width: 450px;
  padding: 32px;
  background-color: #FFFFFF;
  border-radius: 7px;
}

.emotion-1 {
  display: -webkit-box;
  display: -webkit-flex;
  display: -ms-flexbox;
  display: flex;
  -webkit-align-items: center;
  -webkit-box-align: center;
  -ms-flex-align: center;
  align-items: center;
  -webkit-box-pack: center;
  -ms-flex-pack: center;
  -webkit-justify-content: center;
  justify-content: center;
}

.emotion-2 {
  height: 40px;
  z-index: 10;
  margin-left: 32px;
}

.emotion-3 {
  height: 40px;
  z-index: 1;
  left: -32px;
  position: relative;
}

.emotion-4 {
  margin-top: 20px;
  text-align: center;
}

.emotion-5 {
  display: -webkit-box;
  display: -webkit-flex;
  display: -ms-flexbox;
  display: flex;
  -webkit-align-items: flex-start;
  -webkit-box-align: flex-start;
  -ms-flex-align: flex-start;
  align-items: flex-start;
  -webkit-box-pack: center;
  -ms-flex-pack: center;
  -webkit-justify-content: center;
  justify-content: center;
  width: 350px;
  min-height: 189px;
  margin-top: 8px;
}

.emotion-6 {
  width: 100%;
  -webkit-align-self: flex-start;
  -ms-flex-item-align: flex-start;
  align-self: flex-start;
}

.emotion-6[aria-disabled="true"] {
  opacity: 0.6;
}

.emotion-7 {
  display: -webkit-box;
  display: -webkit-flex;
  display: -ms-flexbox;
  display: flex;
  -webkit-flex-direction: column;
  -ms-flex-direction: column;
  flex-direction: column;
  -webkit-box-pack: stretch;
  -ms-flex-pack: stretch;
  -webkit-justify-content: stretch;
  justify-content: stretch;
  margin-bottom: 10px;
}

.emotion-8 {
  font-size: 13px;
  font-weight: 500;
  margin-bottom: 6px;
}

.emotion-9 {
  font-size: 14px;
  color: #333333;
  padding: 10px 15px;
  border-radius: 4px;
  -webkit-appearance: none;
  -moz-appearance: none;
  -ms-appearance: none;
  appearance: none;
  outline: none;
  border: 0 none;
  box-shadow: rgb(0 0 0 / 10%) 0px 0px 0px 1px inset;
}

.emotion-9:focus {
  box-shadow: rgb(30 167 253) 0px 0px 0px 1px inset;
}

.emotion-9:active {
  box-shadow: rgb(30 167 253) 0px 0px 0px 1px inset;
}

.emotion-9[aria-invalid="true"] {
  box-shadow: rgb(255 68 0) 0px 0px 0px 1px inset;
}

.emotion-13 {
  -webkit-align-self: stretch;
  -ms-flex-item-align: stretch;
  align-self: stretch;
  display: -webkit-box;
  display: -webkit-flex;
  display: -ms-flexbox;
  display: flex;
  -webkit-box-pack: justify;
  -webkit-justify-content: space-between;
  justify-content: space-between;
  margin-top: 24px;
}

.emotion-14 {
  background-color: transparent;
  border: 0 none;
  outline: none;
  -webkit-appearance: none;
  -moz-appearance: none;
  -ms-appearance: none;
  appearance: none;
  font-weight: 500;
  font-size: 12px;
  -webkit-flex-basis: 50%;
  -ms-flex-preferred-size: 50%;
  flex-basis: 50%;
  cursor: pointer;
  padding: 11px 16px;
  border-radius: 4px;
  text-transform: uppercase;
  margin-right: 8px;
  background-color: #1EA7FD;
  color: #FFFFFF;
  opacity: 0.6;
  box-shadow: rgb(30 167 253 / 10%) 0 0 0 1px inset;
}

.emotion-14:focus {
  -webkit-text-decoration: underline;
  text-decoration: underline;
  font-weight: 700;
}

.emotion-14:active {
  -webkit-text-decoration: underline;
  text-decoration: underline;
  font-weight: 700;
}

.emotion-14[aria-disabled="true"] {
  cursor: default;
}

.emotion-15 {
  background-color: transparent;
  border: 0 none;
  outline: none;
  -webkit-appearance: none;
  -moz-appearance: none;
  -ms-appearance: none;
  appearance: none;
  font-weight: 500;
  font-size: 12px;
  -webkit-flex-basis: 50%;
  -ms-flex-preferred-size: 50%;
  flex-basis: 50%;
  cursor: pointer;
  padding: 11px 16px;
  border-radius: 4px;
  text-transform: uppercase;
  margin-left: 8px;
  box-shadow: rgb(30 167 253) 0 0 0 1px inset;
  color: #1EA7FD;
}

.emotion-15:focus {
  -webkit-text-decoration: underline;
  text-decoration: underline;
  font-weight: 700;
}

.emotion-15:active {
  -webkit-text-decoration: underline;
  text-decoration: underline;
  font-weight: 700;
}

.emotion-15[aria-disabled="true"] {
  cursor: default;
}

<section
  className="emotion-0"
>
  <div
    className="emotion-1"
  >
    <svg
      aria-label="Storybook Logo"
      className="emotion-2"
      role="img"
      viewBox="0 0 64 64"
    >
      <title>
        Storybook icon
      </title>
      <g
        fill="none"
        fillRule="evenodd"
        id="Artboard"
        stroke="none"
        strokeWidth="1"
      >
        <path
          d="M8.04798541,58.7875918 L6.07908839,6.32540407 C6.01406344,4.5927838 7.34257463,3.12440831 9.07303814,3.01625434 L53.6958037,0.227331489 C55.457209,0.117243658 56.974354,1.45590096 57.0844418,3.21730626 C57.0885895,3.28366922 57.0906648,3.35014546 57.0906648,3.41663791 L57.0906648,60.5834697 C57.0906648,62.3483119 55.6599776,63.7789992 53.8951354,63.7789992 C53.847325,63.7789992 53.7995207,63.7779262 53.7517585,63.775781 L11.0978899,61.8600599 C9.43669044,61.7854501 8.11034889,60.4492961 8.04798541,58.7875918 Z"
          fill="#FF4785"
          fillRule="nonzero"
          id="path-1"
        />
        <path
          d="M35.9095005,24.1768792 C35.9095005,25.420127 44.2838488,24.8242707 45.4080313,23.9509748 C45.4080313,15.4847538 40.8652557,11.0358878 32.5466666,11.0358878 C24.2280775,11.0358878 19.5673077,15.553972 19.5673077,22.3311017 C19.5673077,34.1346028 35.4965208,34.3605071 35.4965208,40.7987804 C35.4965208,42.606015 34.6115646,43.6790606 32.6646607,43.6790606 C30.127786,43.6790606 29.1248356,42.3834613 29.2428298,37.9783269 C29.2428298,37.0226907 19.5673077,36.7247626 19.2723223,37.9783269 C18.5211693,48.6535354 25.1720308,51.7326752 32.7826549,51.7326752 C40.1572906,51.7326752 45.939005,47.8018145 45.939005,40.6858282 C45.939005,28.035186 29.7738035,28.3740425 29.7738035,22.1051974 C29.7738035,19.5637737 31.6617103,19.2249173 32.7826549,19.2249173 C33.9625966,19.2249173 36.0864917,19.4328883 35.9095005,24.1768792 Z"
          fill="#FFFFFF"
          fillRule="nonzero"
          id="path9_fill-path"
        />
        <path
          d="M44.0461638,0.830433986 L50.1874092,0.446606143 L50.443532,7.7810017 C50.4527198,8.04410717 50.2468789,8.26484453 49.9837734,8.27403237 C49.871115,8.27796649 49.7607078,8.24184808 49.6721567,8.17209069 L47.3089847,6.3104681 L44.5110468,8.43287463 C44.3012992,8.591981 44.0022839,8.55092814 43.8431776,8.34118051 C43.7762017,8.25288717 43.742082,8.14401677 43.7466857,8.03329059 L44.0461638,0.830433986 Z"
          fill="#FFFFFF"
          id="Path"
        />
      </g>
    </svg>
    <svg
      aria-label="Storybook"
      className="emotion-3"
      role="img"
      viewBox="0 0 200 40"
    >
      <title>
        Storybook
      </title>
      <g
        fill="none"
        fillRule="evenodd"
      >
        <path
          d="M53.3 31.7c-1.7 0-3.4-.3-5-.7-1.5-.5-2.8-1.1-3.9-2l1.6-3.5c2.2 1.5 4.6 2.3 7.3 2.3 1.5 0 2.5-.2 3.3-.7.7-.5 1.1-1 1.1-1.9 0-.7-.3-1.3-1-1.7s-2-.8-3.7-1.2c-2-.4-3.6-.9-4.8-1.5-1.1-.5-2-1.2-2.6-2-.5-1-.8-2-.8-3.2 0-1.4.4-2.6 1.2-3.6.7-1.1 1.8-2 3.2-2.6 1.3-.6 2.9-.9 4.7-.9 1.6 0 3.1.3 4.6.7 1.5.5 2.7 1.1 3.5 2l-1.6 3.5c-2-1.5-4.2-2.3-6.5-2.3-1.3 0-2.3.2-3 .8-.8.5-1.2 1.1-1.2 2 0 .5.2 1 .5 1.3.2.3.7.6 1.4.9l2.9.8c2.9.6 5 1.4 6.2 2.4a5 5 0 0 1 2 4.2 6 6 0 0 1-2.5 5c-1.7 1.2-4 1.9-7 1.9zm21-3.6l1.4-.1-.2 3.5-1.9.1c-2.4 0-4.1-.5-5.2-1.5-1.1-1-1.6-2.7-1.6-4.8v-6h-3v-3.6h3V11h4.8v4.6h4v3.6h-4v6c0 1.8.9 2.8 2.6 2.8zm11.1 3.5c-1.6 0-3-.3-4.3-1a7 7 0 0 1-3-2.8c-.6-1.3-1-2.7-1-4.4 0-1.6.4-3 1-4.3a7 7 0 0 1 3-2.8c1.2-.7 2.7-1 4.3-1 1.7 0 3.2.3 4.4 1a7 7 0 0 1 3 2.8c.6 1.2 1 2.7 1 4.3 0 1.7-.4 3.1-1 4.4a7 7 0 0 1-3 2.8c-1.2.7-2.7 1-4.4 1zm0-3.6c2.4 0 3.6-1.6 3.6-4.6 0-1.5-.3-2.6-1-3.4a3.2 3.2 0 0 0-2.6-1c-2.3 0-3.5 1.4-3.5 4.4 0 3 1.2 4.6 3.5 4.6zm21.7-8.8l-2.7.3c-1.3.2-2.3.5-2.8 1.2-.6.6-.9 1.4-.9 2.5v8.2H96V15.7h4.6v2.6c.8-1.8 2.5-2.8 5-3h1.3l.3 4zm14-3.5h4.8L116.4 37h-4.9l3-6.6-6.4-14.8h5l4 10 4-10zm16-.4c1.4 0 2.6.3 3.6 1 1 .6 1.9 1.6 2.5 2.8.6 1.2.9 2.7.9 4.3 0 1.6-.3 3-1 4.3a6.9 6.9 0 0 1-2.4 2.9c-1 .7-2.2 1-3.6 1-1 0-2-.2-3-.7-.8-.4-1.5-1-2-1.9v2.4h-4.7V8.8h4.8v9c.5-.8 1.2-1.4 2-1.9.9-.4 1.8-.6 3-.6zM135.7 28c1.1 0 2-.4 2.6-1.2.6-.8 1-2 1-3.4 0-1.5-.4-2.5-1-3.3s-1.5-1.1-2.6-1.1-2 .3-2.6 1.1c-.6.8-1 2-1 3.3 0 1.5.4 2.6 1 3.4.6.8 1.5 1.2 2.6 1.2zm18.9 3.6c-1.7 0-3.2-.3-4.4-1a7 7 0 0 1-3-2.8c-.6-1.3-1-2.7-1-4.4 0-1.6.4-3 1-4.3a7 7 0 0 1 3-2.8c1.2-.7 2.7-1 4.4-1 1.6 0 3 .3 4.3 1a7 7 0 0 1 3 2.8c.6 1.2 1 2.7 1 4.3 0 1.7-.4 3.1-1 4.4a7 7 0 0 1-3 2.8c-1.2.7-2.7 1-4.3 1zm0-3.6c2.3 0 3.5-1.6 3.5-4.6 0-1.5-.3-2.6-1-3.4a3.2 3.2 0 0 0-2.5-1c-2.4 0-3.6 1.4-3.6 4.4 0 3 1.2 4.6 3.6 4.6zm18 3.6c-1.7 0-3.2-.3-4.4-1a7 7 0 0 1-3-2.8c-.6-1.3-1-2.7-1-4.4 0-1.6.4-3 1-4.3a7 7 0 0 1 3-2.8c1.2-.7 2.7-1 4.4-1 1.6 0 3 .3 4.4 1a7 7 0 0 1 2.9 2.8c.6 1.2 1 2.7 1 4.3 0 1.7-.4 3.1-1 4.4a7 7 0 0 1-3 2.8c-1.2.7-2.7 1-4.3 1zm0-3.6c2.3 0 3.5-1.6 3.5-4.6 0-1.5-.3-2.6-1-3.4a3.2 3.2 0 0 0-2.5-1c-2.4 0-3.6 1.4-3.6 4.4 0 3 1.2 4.6 3.6 4.6zm27.4 3.4h-6l-6-7v7h-4.8V8.8h4.9v13.6l5.8-6.7h5.7l-6.6 7.5 7 8.2z"
          fill="currentColor"
        />
      </g>
    </svg>
  </div>
  <p
    className="emotion-4"
  >
    Create an account to join the Storybook community
  </p>
  <div
    className="emotion-5"
  >
    <form
      action="#"
      aria-disabled="false"
      className="emotion-6"
      noValidate={true}
      onReset={[Function]}
      onSubmit={[Function]}
    >
      <div
        className="emotion-7"
      >
        <label
          className="emotion-8"
          htmlFor="email"
        >
          Email
        </label>
        <input
          aria-disabled="false"
          aria-invalid="false"
          aria-required="true"
          className="emotion-9"
          data-testid="email"
          disabled={false}
          name="email"
          onBlur={[Function]}
          onChange={[Function]}
          type="email"
          value=""
        />
      </div>
      <div
        className="emotion-7"
      >
        <label
          className="emotion-8"
          htmlFor="password"
        >
          Password
        </label>
        <input
          aria-disabled="false"
          aria-invalid="false"
          aria-required="true"
          className="emotion-9"
          data-testid="password1"
          disabled={false}
          name="password"
          onBlur={[Function]}
          onChange={[Function]}
          type="password"
          value=""
        />
      </div>
      <div
        className="emotion-13"
      >
        <button
          aria-disabled="true"
          className="emotion-14"
          data-testid="submit"
          disabled={true}
          type="submit"
        >
          Create Account
        </button>
        <button
          aria-disabled="false"
          className="emotion-15"
          disabled={false}
          type="reset"
        >
          Reset
        </button>
      </div>
    </form>
  </div>
</section>
`;

exports[`Storyshots Demo/AccountForm Standard Fail Hover 1`] = `
.emotion-0 {
  font-family: "Nunito Sans",-apple-system,".SFNSText-Regular","San Francisco",BlinkMacSystemFont,"Segoe UI","Helvetica Neue",Helvetica,Arial,sans-serif;
  display: -webkit-box;
  display: -webkit-flex;
  display: -ms-flexbox;
  display: flex;
  -webkit-flex-direction: column;
  -ms-flex-direction: column;
  flex-direction: column;
  -webkit-align-items: center;
  -webkit-box-align: center;
  -ms-flex-align: center;
  align-items: center;
  width: 450px;
  padding: 32px;
  background-color: #FFFFFF;
  border-radius: 7px;
}

.emotion-1 {
  display: -webkit-box;
  display: -webkit-flex;
  display: -ms-flexbox;
  display: flex;
  -webkit-align-items: center;
  -webkit-box-align: center;
  -ms-flex-align: center;
  align-items: center;
  -webkit-box-pack: center;
  -ms-flex-pack: center;
  -webkit-justify-content: center;
  justify-content: center;
}

.emotion-2 {
  height: 40px;
  z-index: 10;
  margin-left: 32px;
}

.emotion-3 {
  height: 40px;
  z-index: 1;
  left: -32px;
  position: relative;
}

.emotion-4 {
  margin-top: 20px;
  text-align: center;
}

.emotion-5 {
  display: -webkit-box;
  display: -webkit-flex;
  display: -ms-flexbox;
  display: flex;
  -webkit-align-items: flex-start;
  -webkit-box-align: flex-start;
  -ms-flex-align: flex-start;
  align-items: flex-start;
  -webkit-box-pack: center;
  -ms-flex-pack: center;
  -webkit-justify-content: center;
  justify-content: center;
  width: 350px;
  min-height: 189px;
  margin-top: 8px;
}

.emotion-6 {
  width: 100%;
  -webkit-align-self: flex-start;
  -ms-flex-item-align: flex-start;
  align-self: flex-start;
}

.emotion-6[aria-disabled="true"] {
  opacity: 0.6;
}

.emotion-7 {
  display: -webkit-box;
  display: -webkit-flex;
  display: -ms-flexbox;
  display: flex;
  -webkit-flex-direction: column;
  -ms-flex-direction: column;
  flex-direction: column;
  -webkit-box-pack: stretch;
  -ms-flex-pack: stretch;
  -webkit-justify-content: stretch;
  justify-content: stretch;
  margin-bottom: 10px;
}

.emotion-8 {
  font-size: 13px;
  font-weight: 500;
  margin-bottom: 6px;
}

.emotion-9 {
  font-size: 14px;
  color: #333333;
  padding: 10px 15px;
  border-radius: 4px;
  -webkit-appearance: none;
  -moz-appearance: none;
  -ms-appearance: none;
  appearance: none;
  outline: none;
  border: 0 none;
  box-shadow: rgb(0 0 0 / 10%) 0px 0px 0px 1px inset;
}

.emotion-9:focus {
  box-shadow: rgb(30 167 253) 0px 0px 0px 1px inset;
}

.emotion-9:active {
  box-shadow: rgb(30 167 253) 0px 0px 0px 1px inset;
}

.emotion-9[aria-invalid="true"] {
  box-shadow: rgb(255 68 0) 0px 0px 0px 1px inset;
}

.emotion-13 {
  -webkit-align-self: stretch;
  -ms-flex-item-align: stretch;
  align-self: stretch;
  display: -webkit-box;
  display: -webkit-flex;
  display: -ms-flexbox;
  display: flex;
  -webkit-box-pack: justify;
  -webkit-justify-content: space-between;
  justify-content: space-between;
  margin-top: 24px;
}

.emotion-14 {
  background-color: transparent;
  border: 0 none;
  outline: none;
  -webkit-appearance: none;
  -moz-appearance: none;
  -ms-appearance: none;
  appearance: none;
  font-weight: 500;
  font-size: 12px;
  -webkit-flex-basis: 50%;
  -ms-flex-preferred-size: 50%;
  flex-basis: 50%;
  cursor: pointer;
  padding: 11px 16px;
  border-radius: 4px;
  text-transform: uppercase;
  margin-right: 8px;
  background-color: #1EA7FD;
  color: #FFFFFF;
  opacity: 0.6;
  box-shadow: rgb(30 167 253 / 10%) 0 0 0 1px inset;
}

.emotion-14:focus {
  -webkit-text-decoration: underline;
  text-decoration: underline;
  font-weight: 700;
}

.emotion-14:active {
  -webkit-text-decoration: underline;
  text-decoration: underline;
  font-weight: 700;
}

.emotion-14[aria-disabled="true"] {
  cursor: default;
}

.emotion-15 {
  background-color: transparent;
  border: 0 none;
  outline: none;
  -webkit-appearance: none;
  -moz-appearance: none;
  -ms-appearance: none;
  appearance: none;
  font-weight: 500;
  font-size: 12px;
  -webkit-flex-basis: 50%;
  -ms-flex-preferred-size: 50%;
  flex-basis: 50%;
  cursor: pointer;
  padding: 11px 16px;
  border-radius: 4px;
  text-transform: uppercase;
  margin-left: 8px;
  box-shadow: rgb(30 167 253) 0 0 0 1px inset;
  color: #1EA7FD;
}

.emotion-15:focus {
  -webkit-text-decoration: underline;
  text-decoration: underline;
  font-weight: 700;
}

.emotion-15:active {
  -webkit-text-decoration: underline;
  text-decoration: underline;
  font-weight: 700;
}

.emotion-15[aria-disabled="true"] {
  cursor: default;
}

<section
  className="emotion-0"
>
  <div
    className="emotion-1"
  >
    <svg
      aria-label="Storybook Logo"
      className="emotion-2"
      role="img"
      viewBox="0 0 64 64"
    >
      <title>
        Storybook icon
      </title>
      <g
        fill="none"
        fillRule="evenodd"
        id="Artboard"
        stroke="none"
        strokeWidth="1"
      >
        <path
          d="M8.04798541,58.7875918 L6.07908839,6.32540407 C6.01406344,4.5927838 7.34257463,3.12440831 9.07303814,3.01625434 L53.6958037,0.227331489 C55.457209,0.117243658 56.974354,1.45590096 57.0844418,3.21730626 C57.0885895,3.28366922 57.0906648,3.35014546 57.0906648,3.41663791 L57.0906648,60.5834697 C57.0906648,62.3483119 55.6599776,63.7789992 53.8951354,63.7789992 C53.847325,63.7789992 53.7995207,63.7779262 53.7517585,63.775781 L11.0978899,61.8600599 C9.43669044,61.7854501 8.11034889,60.4492961 8.04798541,58.7875918 Z"
          fill="#FF4785"
          fillRule="nonzero"
          id="path-1"
        />
        <path
          d="M35.9095005,24.1768792 C35.9095005,25.420127 44.2838488,24.8242707 45.4080313,23.9509748 C45.4080313,15.4847538 40.8652557,11.0358878 32.5466666,11.0358878 C24.2280775,11.0358878 19.5673077,15.553972 19.5673077,22.3311017 C19.5673077,34.1346028 35.4965208,34.3605071 35.4965208,40.7987804 C35.4965208,42.606015 34.6115646,43.6790606 32.6646607,43.6790606 C30.127786,43.6790606 29.1248356,42.3834613 29.2428298,37.9783269 C29.2428298,37.0226907 19.5673077,36.7247626 19.2723223,37.9783269 C18.5211693,48.6535354 25.1720308,51.7326752 32.7826549,51.7326752 C40.1572906,51.7326752 45.939005,47.8018145 45.939005,40.6858282 C45.939005,28.035186 29.7738035,28.3740425 29.7738035,22.1051974 C29.7738035,19.5637737 31.6617103,19.2249173 32.7826549,19.2249173 C33.9625966,19.2249173 36.0864917,19.4328883 35.9095005,24.1768792 Z"
          fill="#FFFFFF"
          fillRule="nonzero"
          id="path9_fill-path"
        />
        <path
          d="M44.0461638,0.830433986 L50.1874092,0.446606143 L50.443532,7.7810017 C50.4527198,8.04410717 50.2468789,8.26484453 49.9837734,8.27403237 C49.871115,8.27796649 49.7607078,8.24184808 49.6721567,8.17209069 L47.3089847,6.3104681 L44.5110468,8.43287463 C44.3012992,8.591981 44.0022839,8.55092814 43.8431776,8.34118051 C43.7762017,8.25288717 43.742082,8.14401677 43.7466857,8.03329059 L44.0461638,0.830433986 Z"
          fill="#FFFFFF"
          id="Path"
        />
      </g>
    </svg>
    <svg
      aria-label="Storybook"
      className="emotion-3"
      role="img"
      viewBox="0 0 200 40"
    >
      <title>
        Storybook
      </title>
      <g
        fill="none"
        fillRule="evenodd"
      >
        <path
          d="M53.3 31.7c-1.7 0-3.4-.3-5-.7-1.5-.5-2.8-1.1-3.9-2l1.6-3.5c2.2 1.5 4.6 2.3 7.3 2.3 1.5 0 2.5-.2 3.3-.7.7-.5 1.1-1 1.1-1.9 0-.7-.3-1.3-1-1.7s-2-.8-3.7-1.2c-2-.4-3.6-.9-4.8-1.5-1.1-.5-2-1.2-2.6-2-.5-1-.8-2-.8-3.2 0-1.4.4-2.6 1.2-3.6.7-1.1 1.8-2 3.2-2.6 1.3-.6 2.9-.9 4.7-.9 1.6 0 3.1.3 4.6.7 1.5.5 2.7 1.1 3.5 2l-1.6 3.5c-2-1.5-4.2-2.3-6.5-2.3-1.3 0-2.3.2-3 .8-.8.5-1.2 1.1-1.2 2 0 .5.2 1 .5 1.3.2.3.7.6 1.4.9l2.9.8c2.9.6 5 1.4 6.2 2.4a5 5 0 0 1 2 4.2 6 6 0 0 1-2.5 5c-1.7 1.2-4 1.9-7 1.9zm21-3.6l1.4-.1-.2 3.5-1.9.1c-2.4 0-4.1-.5-5.2-1.5-1.1-1-1.6-2.7-1.6-4.8v-6h-3v-3.6h3V11h4.8v4.6h4v3.6h-4v6c0 1.8.9 2.8 2.6 2.8zm11.1 3.5c-1.6 0-3-.3-4.3-1a7 7 0 0 1-3-2.8c-.6-1.3-1-2.7-1-4.4 0-1.6.4-3 1-4.3a7 7 0 0 1 3-2.8c1.2-.7 2.7-1 4.3-1 1.7 0 3.2.3 4.4 1a7 7 0 0 1 3 2.8c.6 1.2 1 2.7 1 4.3 0 1.7-.4 3.1-1 4.4a7 7 0 0 1-3 2.8c-1.2.7-2.7 1-4.4 1zm0-3.6c2.4 0 3.6-1.6 3.6-4.6 0-1.5-.3-2.6-1-3.4a3.2 3.2 0 0 0-2.6-1c-2.3 0-3.5 1.4-3.5 4.4 0 3 1.2 4.6 3.5 4.6zm21.7-8.8l-2.7.3c-1.3.2-2.3.5-2.8 1.2-.6.6-.9 1.4-.9 2.5v8.2H96V15.7h4.6v2.6c.8-1.8 2.5-2.8 5-3h1.3l.3 4zm14-3.5h4.8L116.4 37h-4.9l3-6.6-6.4-14.8h5l4 10 4-10zm16-.4c1.4 0 2.6.3 3.6 1 1 .6 1.9 1.6 2.5 2.8.6 1.2.9 2.7.9 4.3 0 1.6-.3 3-1 4.3a6.9 6.9 0 0 1-2.4 2.9c-1 .7-2.2 1-3.6 1-1 0-2-.2-3-.7-.8-.4-1.5-1-2-1.9v2.4h-4.7V8.8h4.8v9c.5-.8 1.2-1.4 2-1.9.9-.4 1.8-.6 3-.6zM135.7 28c1.1 0 2-.4 2.6-1.2.6-.8 1-2 1-3.4 0-1.5-.4-2.5-1-3.3s-1.5-1.1-2.6-1.1-2 .3-2.6 1.1c-.6.8-1 2-1 3.3 0 1.5.4 2.6 1 3.4.6.8 1.5 1.2 2.6 1.2zm18.9 3.6c-1.7 0-3.2-.3-4.4-1a7 7 0 0 1-3-2.8c-.6-1.3-1-2.7-1-4.4 0-1.6.4-3 1-4.3a7 7 0 0 1 3-2.8c1.2-.7 2.7-1 4.4-1 1.6 0 3 .3 4.3 1a7 7 0 0 1 3 2.8c.6 1.2 1 2.7 1 4.3 0 1.7-.4 3.1-1 4.4a7 7 0 0 1-3 2.8c-1.2.7-2.7 1-4.3 1zm0-3.6c2.3 0 3.5-1.6 3.5-4.6 0-1.5-.3-2.6-1-3.4a3.2 3.2 0 0 0-2.5-1c-2.4 0-3.6 1.4-3.6 4.4 0 3 1.2 4.6 3.6 4.6zm18 3.6c-1.7 0-3.2-.3-4.4-1a7 7 0 0 1-3-2.8c-.6-1.3-1-2.7-1-4.4 0-1.6.4-3 1-4.3a7 7 0 0 1 3-2.8c1.2-.7 2.7-1 4.4-1 1.6 0 3 .3 4.4 1a7 7 0 0 1 2.9 2.8c.6 1.2 1 2.7 1 4.3 0 1.7-.4 3.1-1 4.4a7 7 0 0 1-3 2.8c-1.2.7-2.7 1-4.3 1zm0-3.6c2.3 0 3.5-1.6 3.5-4.6 0-1.5-.3-2.6-1-3.4a3.2 3.2 0 0 0-2.5-1c-2.4 0-3.6 1.4-3.6 4.4 0 3 1.2 4.6 3.6 4.6zm27.4 3.4h-6l-6-7v7h-4.8V8.8h4.9v13.6l5.8-6.7h5.7l-6.6 7.5 7 8.2z"
          fill="currentColor"
        />
      </g>
    </svg>
  </div>
  <p
    className="emotion-4"
  >
    Create an account to join the Storybook community
  </p>
  <div
    className="emotion-5"
  >
    <form
      action="#"
      aria-disabled="false"
      className="emotion-6"
      noValidate={true}
      onReset={[Function]}
      onSubmit={[Function]}
    >
      <div
        className="emotion-7"
      >
        <label
          className="emotion-8"
          htmlFor="email"
        >
          Email
        </label>
        <input
          aria-disabled="false"
          aria-invalid="false"
          aria-required="true"
          className="emotion-9"
          data-testid="email"
          disabled={false}
          name="email"
          onBlur={[Function]}
          onChange={[Function]}
          type="email"
          value=""
        />
      </div>
      <div
        className="emotion-7"
      >
        <label
          className="emotion-8"
          htmlFor="password"
        >
          Password
        </label>
        <input
          aria-disabled="false"
          aria-invalid="false"
          aria-required="true"
          className="emotion-9"
          data-testid="password1"
          disabled={false}
          name="password"
          onBlur={[Function]}
          onChange={[Function]}
          type="password"
          value=""
        />
      </div>
      <div
        className="emotion-13"
      >
        <button
          aria-disabled="true"
          className="emotion-14"
          data-testid="submit"
          disabled={true}
          type="submit"
        >
          Create Account
        </button>
        <button
          aria-disabled="false"
          className="emotion-15"
          disabled={false}
          type="reset"
        >
          Reset
        </button>
      </div>
    </form>
  </div>
</section>
`;

exports[`Storyshots Demo/AccountForm Standard Password Failed 1`] = `
.emotion-0 {
  font-family: "Nunito Sans",-apple-system,".SFNSText-Regular","San Francisco",BlinkMacSystemFont,"Segoe UI","Helvetica Neue",Helvetica,Arial,sans-serif;
  display: -webkit-box;
  display: -webkit-flex;
  display: -ms-flexbox;
  display: flex;
  -webkit-flex-direction: column;
  -ms-flex-direction: column;
  flex-direction: column;
  -webkit-align-items: center;
  -webkit-box-align: center;
  -ms-flex-align: center;
  align-items: center;
  width: 450px;
  padding: 32px;
  background-color: #FFFFFF;
  border-radius: 7px;
}

.emotion-1 {
  display: -webkit-box;
  display: -webkit-flex;
  display: -ms-flexbox;
  display: flex;
  -webkit-align-items: center;
  -webkit-box-align: center;
  -ms-flex-align: center;
  align-items: center;
  -webkit-box-pack: center;
  -ms-flex-pack: center;
  -webkit-justify-content: center;
  justify-content: center;
}

.emotion-2 {
  height: 40px;
  z-index: 10;
  margin-left: 32px;
}

.emotion-3 {
  height: 40px;
  z-index: 1;
  left: -32px;
  position: relative;
}

.emotion-4 {
  margin-top: 20px;
  text-align: center;
}

.emotion-5 {
  display: -webkit-box;
  display: -webkit-flex;
  display: -ms-flexbox;
  display: flex;
  -webkit-align-items: flex-start;
  -webkit-box-align: flex-start;
  -ms-flex-align: flex-start;
  align-items: flex-start;
  -webkit-box-pack: center;
  -ms-flex-pack: center;
  -webkit-justify-content: center;
  justify-content: center;
  width: 350px;
  min-height: 189px;
  margin-top: 8px;
}

.emotion-6 {
  width: 100%;
  -webkit-align-self: flex-start;
  -ms-flex-item-align: flex-start;
  align-self: flex-start;
}

.emotion-6[aria-disabled="true"] {
  opacity: 0.6;
}

.emotion-7 {
  display: -webkit-box;
  display: -webkit-flex;
  display: -ms-flexbox;
  display: flex;
  -webkit-flex-direction: column;
  -ms-flex-direction: column;
  flex-direction: column;
  -webkit-box-pack: stretch;
  -ms-flex-pack: stretch;
  -webkit-justify-content: stretch;
  justify-content: stretch;
  margin-bottom: 10px;
}

.emotion-8 {
  font-size: 13px;
  font-weight: 500;
  margin-bottom: 6px;
}

.emotion-9 {
  font-size: 14px;
  color: #333333;
  padding: 10px 15px;
  border-radius: 4px;
  -webkit-appearance: none;
  -moz-appearance: none;
  -ms-appearance: none;
  appearance: none;
  outline: none;
  border: 0 none;
  box-shadow: rgb(0 0 0 / 10%) 0px 0px 0px 1px inset;
}

.emotion-9:focus {
  box-shadow: rgb(30 167 253) 0px 0px 0px 1px inset;
}

.emotion-9:active {
  box-shadow: rgb(30 167 253) 0px 0px 0px 1px inset;
}

.emotion-9[aria-invalid="true"] {
  box-shadow: rgb(255 68 0) 0px 0px 0px 1px inset;
}

.emotion-13 {
  -webkit-align-self: stretch;
  -ms-flex-item-align: stretch;
  align-self: stretch;
  display: -webkit-box;
  display: -webkit-flex;
  display: -ms-flexbox;
  display: flex;
  -webkit-box-pack: justify;
  -webkit-justify-content: space-between;
  justify-content: space-between;
  margin-top: 24px;
}

.emotion-14 {
  background-color: transparent;
  border: 0 none;
  outline: none;
  -webkit-appearance: none;
  -moz-appearance: none;
  -ms-appearance: none;
  appearance: none;
  font-weight: 500;
  font-size: 12px;
  -webkit-flex-basis: 50%;
  -ms-flex-preferred-size: 50%;
  flex-basis: 50%;
  cursor: pointer;
  padding: 11px 16px;
  border-radius: 4px;
  text-transform: uppercase;
  margin-right: 8px;
  background-color: #1EA7FD;
  color: #FFFFFF;
  opacity: 0.6;
  box-shadow: rgb(30 167 253 / 10%) 0 0 0 1px inset;
}

.emotion-14:focus {
  -webkit-text-decoration: underline;
  text-decoration: underline;
  font-weight: 700;
}

.emotion-14:active {
  -webkit-text-decoration: underline;
  text-decoration: underline;
  font-weight: 700;
}

.emotion-14[aria-disabled="true"] {
  cursor: default;
}

.emotion-15 {
  background-color: transparent;
  border: 0 none;
  outline: none;
  -webkit-appearance: none;
  -moz-appearance: none;
  -ms-appearance: none;
  appearance: none;
  font-weight: 500;
  font-size: 12px;
  -webkit-flex-basis: 50%;
  -ms-flex-preferred-size: 50%;
  flex-basis: 50%;
  cursor: pointer;
  padding: 11px 16px;
  border-radius: 4px;
  text-transform: uppercase;
  margin-left: 8px;
  box-shadow: rgb(30 167 253) 0 0 0 1px inset;
  color: #1EA7FD;
}

.emotion-15:focus {
  -webkit-text-decoration: underline;
  text-decoration: underline;
  font-weight: 700;
}

.emotion-15:active {
  -webkit-text-decoration: underline;
  text-decoration: underline;
  font-weight: 700;
}

.emotion-15[aria-disabled="true"] {
  cursor: default;
}

<section
  className="emotion-0"
>
  <div
    className="emotion-1"
  >
    <svg
      aria-label="Storybook Logo"
      className="emotion-2"
      role="img"
      viewBox="0 0 64 64"
    >
      <title>
        Storybook icon
      </title>
      <g
        fill="none"
        fillRule="evenodd"
        id="Artboard"
        stroke="none"
        strokeWidth="1"
      >
        <path
          d="M8.04798541,58.7875918 L6.07908839,6.32540407 C6.01406344,4.5927838 7.34257463,3.12440831 9.07303814,3.01625434 L53.6958037,0.227331489 C55.457209,0.117243658 56.974354,1.45590096 57.0844418,3.21730626 C57.0885895,3.28366922 57.0906648,3.35014546 57.0906648,3.41663791 L57.0906648,60.5834697 C57.0906648,62.3483119 55.6599776,63.7789992 53.8951354,63.7789992 C53.847325,63.7789992 53.7995207,63.7779262 53.7517585,63.775781 L11.0978899,61.8600599 C9.43669044,61.7854501 8.11034889,60.4492961 8.04798541,58.7875918 Z"
          fill="#FF4785"
          fillRule="nonzero"
          id="path-1"
        />
        <path
          d="M35.9095005,24.1768792 C35.9095005,25.420127 44.2838488,24.8242707 45.4080313,23.9509748 C45.4080313,15.4847538 40.8652557,11.0358878 32.5466666,11.0358878 C24.2280775,11.0358878 19.5673077,15.553972 19.5673077,22.3311017 C19.5673077,34.1346028 35.4965208,34.3605071 35.4965208,40.7987804 C35.4965208,42.606015 34.6115646,43.6790606 32.6646607,43.6790606 C30.127786,43.6790606 29.1248356,42.3834613 29.2428298,37.9783269 C29.2428298,37.0226907 19.5673077,36.7247626 19.2723223,37.9783269 C18.5211693,48.6535354 25.1720308,51.7326752 32.7826549,51.7326752 C40.1572906,51.7326752 45.939005,47.8018145 45.939005,40.6858282 C45.939005,28.035186 29.7738035,28.3740425 29.7738035,22.1051974 C29.7738035,19.5637737 31.6617103,19.2249173 32.7826549,19.2249173 C33.9625966,19.2249173 36.0864917,19.4328883 35.9095005,24.1768792 Z"
          fill="#FFFFFF"
          fillRule="nonzero"
          id="path9_fill-path"
        />
        <path
          d="M44.0461638,0.830433986 L50.1874092,0.446606143 L50.443532,7.7810017 C50.4527198,8.04410717 50.2468789,8.26484453 49.9837734,8.27403237 C49.871115,8.27796649 49.7607078,8.24184808 49.6721567,8.17209069 L47.3089847,6.3104681 L44.5110468,8.43287463 C44.3012992,8.591981 44.0022839,8.55092814 43.8431776,8.34118051 C43.7762017,8.25288717 43.742082,8.14401677 43.7466857,8.03329059 L44.0461638,0.830433986 Z"
          fill="#FFFFFF"
          id="Path"
        />
      </g>
    </svg>
    <svg
      aria-label="Storybook"
      className="emotion-3"
      role="img"
      viewBox="0 0 200 40"
    >
      <title>
        Storybook
      </title>
      <g
        fill="none"
        fillRule="evenodd"
      >
        <path
          d="M53.3 31.7c-1.7 0-3.4-.3-5-.7-1.5-.5-2.8-1.1-3.9-2l1.6-3.5c2.2 1.5 4.6 2.3 7.3 2.3 1.5 0 2.5-.2 3.3-.7.7-.5 1.1-1 1.1-1.9 0-.7-.3-1.3-1-1.7s-2-.8-3.7-1.2c-2-.4-3.6-.9-4.8-1.5-1.1-.5-2-1.2-2.6-2-.5-1-.8-2-.8-3.2 0-1.4.4-2.6 1.2-3.6.7-1.1 1.8-2 3.2-2.6 1.3-.6 2.9-.9 4.7-.9 1.6 0 3.1.3 4.6.7 1.5.5 2.7 1.1 3.5 2l-1.6 3.5c-2-1.5-4.2-2.3-6.5-2.3-1.3 0-2.3.2-3 .8-.8.5-1.2 1.1-1.2 2 0 .5.2 1 .5 1.3.2.3.7.6 1.4.9l2.9.8c2.9.6 5 1.4 6.2 2.4a5 5 0 0 1 2 4.2 6 6 0 0 1-2.5 5c-1.7 1.2-4 1.9-7 1.9zm21-3.6l1.4-.1-.2 3.5-1.9.1c-2.4 0-4.1-.5-5.2-1.5-1.1-1-1.6-2.7-1.6-4.8v-6h-3v-3.6h3V11h4.8v4.6h4v3.6h-4v6c0 1.8.9 2.8 2.6 2.8zm11.1 3.5c-1.6 0-3-.3-4.3-1a7 7 0 0 1-3-2.8c-.6-1.3-1-2.7-1-4.4 0-1.6.4-3 1-4.3a7 7 0 0 1 3-2.8c1.2-.7 2.7-1 4.3-1 1.7 0 3.2.3 4.4 1a7 7 0 0 1 3 2.8c.6 1.2 1 2.7 1 4.3 0 1.7-.4 3.1-1 4.4a7 7 0 0 1-3 2.8c-1.2.7-2.7 1-4.4 1zm0-3.6c2.4 0 3.6-1.6 3.6-4.6 0-1.5-.3-2.6-1-3.4a3.2 3.2 0 0 0-2.6-1c-2.3 0-3.5 1.4-3.5 4.4 0 3 1.2 4.6 3.5 4.6zm21.7-8.8l-2.7.3c-1.3.2-2.3.5-2.8 1.2-.6.6-.9 1.4-.9 2.5v8.2H96V15.7h4.6v2.6c.8-1.8 2.5-2.8 5-3h1.3l.3 4zm14-3.5h4.8L116.4 37h-4.9l3-6.6-6.4-14.8h5l4 10 4-10zm16-.4c1.4 0 2.6.3 3.6 1 1 .6 1.9 1.6 2.5 2.8.6 1.2.9 2.7.9 4.3 0 1.6-.3 3-1 4.3a6.9 6.9 0 0 1-2.4 2.9c-1 .7-2.2 1-3.6 1-1 0-2-.2-3-.7-.8-.4-1.5-1-2-1.9v2.4h-4.7V8.8h4.8v9c.5-.8 1.2-1.4 2-1.9.9-.4 1.8-.6 3-.6zM135.7 28c1.1 0 2-.4 2.6-1.2.6-.8 1-2 1-3.4 0-1.5-.4-2.5-1-3.3s-1.5-1.1-2.6-1.1-2 .3-2.6 1.1c-.6.8-1 2-1 3.3 0 1.5.4 2.6 1 3.4.6.8 1.5 1.2 2.6 1.2zm18.9 3.6c-1.7 0-3.2-.3-4.4-1a7 7 0 0 1-3-2.8c-.6-1.3-1-2.7-1-4.4 0-1.6.4-3 1-4.3a7 7 0 0 1 3-2.8c1.2-.7 2.7-1 4.4-1 1.6 0 3 .3 4.3 1a7 7 0 0 1 3 2.8c.6 1.2 1 2.7 1 4.3 0 1.7-.4 3.1-1 4.4a7 7 0 0 1-3 2.8c-1.2.7-2.7 1-4.3 1zm0-3.6c2.3 0 3.5-1.6 3.5-4.6 0-1.5-.3-2.6-1-3.4a3.2 3.2 0 0 0-2.5-1c-2.4 0-3.6 1.4-3.6 4.4 0 3 1.2 4.6 3.6 4.6zm18 3.6c-1.7 0-3.2-.3-4.4-1a7 7 0 0 1-3-2.8c-.6-1.3-1-2.7-1-4.4 0-1.6.4-3 1-4.3a7 7 0 0 1 3-2.8c1.2-.7 2.7-1 4.4-1 1.6 0 3 .3 4.4 1a7 7 0 0 1 2.9 2.8c.6 1.2 1 2.7 1 4.3 0 1.7-.4 3.1-1 4.4a7 7 0 0 1-3 2.8c-1.2.7-2.7 1-4.3 1zm0-3.6c2.3 0 3.5-1.6 3.5-4.6 0-1.5-.3-2.6-1-3.4a3.2 3.2 0 0 0-2.5-1c-2.4 0-3.6 1.4-3.6 4.4 0 3 1.2 4.6 3.6 4.6zm27.4 3.4h-6l-6-7v7h-4.8V8.8h4.9v13.6l5.8-6.7h5.7l-6.6 7.5 7 8.2z"
          fill="currentColor"
        />
      </g>
    </svg>
  </div>
  <p
    className="emotion-4"
  >
    Create an account to join the Storybook community
  </p>
  <div
    className="emotion-5"
  >
    <form
      action="#"
      aria-disabled="false"
      className="emotion-6"
      noValidate={true}
      onReset={[Function]}
      onSubmit={[Function]}
    >
      <div
        className="emotion-7"
      >
        <label
          className="emotion-8"
          htmlFor="email"
        >
          Email
        </label>
        <input
          aria-disabled="false"
          aria-invalid="false"
          aria-required="true"
          className="emotion-9"
          data-testid="email"
          disabled={false}
          name="email"
          onBlur={[Function]}
          onChange={[Function]}
          type="email"
          value=""
        />
      </div>
      <div
        className="emotion-7"
      >
        <label
          className="emotion-8"
          htmlFor="password"
        >
          Password
        </label>
        <input
          aria-disabled="false"
          aria-invalid="false"
          aria-required="true"
          className="emotion-9"
          data-testid="password1"
          disabled={false}
          name="password"
          onBlur={[Function]}
          onChange={[Function]}
          type="password"
          value=""
        />
      </div>
      <div
        className="emotion-13"
      >
        <button
          aria-disabled="true"
          className="emotion-14"
          data-testid="submit"
          disabled={true}
          type="submit"
        >
          Create Account
        </button>
        <button
          aria-disabled="false"
          className="emotion-15"
          disabled={false}
          type="reset"
        >
          Reset
        </button>
      </div>
    </form>
  </div>
</section>
`;

exports[`Storyshots Demo/AccountForm Standard With Render Function 1`] = `
.emotion-0 {
  font-family: "Nunito Sans",-apple-system,".SFNSText-Regular","San Francisco",BlinkMacSystemFont,"Segoe UI","Helvetica Neue",Helvetica,Arial,sans-serif;
  display: -webkit-box;
  display: -webkit-flex;
  display: -ms-flexbox;
  display: flex;
  -webkit-flex-direction: column;
  -ms-flex-direction: column;
  flex-direction: column;
  -webkit-align-items: center;
  -webkit-box-align: center;
  -ms-flex-align: center;
  align-items: center;
  width: 450px;
  padding: 32px;
  background-color: #FFFFFF;
  border-radius: 7px;
}

.emotion-1 {
  display: -webkit-box;
  display: -webkit-flex;
  display: -ms-flexbox;
  display: flex;
  -webkit-align-items: center;
  -webkit-box-align: center;
  -ms-flex-align: center;
  align-items: center;
  -webkit-box-pack: center;
  -ms-flex-pack: center;
  -webkit-justify-content: center;
  justify-content: center;
}

.emotion-2 {
  height: 40px;
  z-index: 10;
  margin-left: 32px;
}

.emotion-3 {
  height: 40px;
  z-index: 1;
  left: -32px;
  position: relative;
}

.emotion-4 {
  margin-top: 20px;
  text-align: center;
}

.emotion-5 {
  display: -webkit-box;
  display: -webkit-flex;
  display: -ms-flexbox;
  display: flex;
  -webkit-align-items: flex-start;
  -webkit-box-align: flex-start;
  -ms-flex-align: flex-start;
  align-items: flex-start;
  -webkit-box-pack: center;
  -ms-flex-pack: center;
  -webkit-justify-content: center;
  justify-content: center;
  width: 350px;
  min-height: 189px;
  margin-top: 8px;
}

.emotion-6 {
  width: 100%;
  -webkit-align-self: flex-start;
  -ms-flex-item-align: flex-start;
  align-self: flex-start;
}

.emotion-6[aria-disabled="true"] {
  opacity: 0.6;
}

.emotion-7 {
  display: -webkit-box;
  display: -webkit-flex;
  display: -ms-flexbox;
  display: flex;
  -webkit-flex-direction: column;
  -ms-flex-direction: column;
  flex-direction: column;
  -webkit-box-pack: stretch;
  -ms-flex-pack: stretch;
  -webkit-justify-content: stretch;
  justify-content: stretch;
  margin-bottom: 10px;
}

.emotion-8 {
  font-size: 13px;
  font-weight: 500;
  margin-bottom: 6px;
}

.emotion-9 {
  font-size: 14px;
  color: #333333;
  padding: 10px 15px;
  border-radius: 4px;
  -webkit-appearance: none;
  -moz-appearance: none;
  -ms-appearance: none;
  appearance: none;
  outline: none;
  border: 0 none;
  box-shadow: rgb(0 0 0 / 10%) 0px 0px 0px 1px inset;
}

.emotion-9:focus {
  box-shadow: rgb(30 167 253) 0px 0px 0px 1px inset;
}

.emotion-9:active {
  box-shadow: rgb(30 167 253) 0px 0px 0px 1px inset;
}

.emotion-9[aria-invalid="true"] {
  box-shadow: rgb(255 68 0) 0px 0px 0px 1px inset;
}

.emotion-13 {
  -webkit-align-self: stretch;
  -ms-flex-item-align: stretch;
  align-self: stretch;
  display: -webkit-box;
  display: -webkit-flex;
  display: -ms-flexbox;
  display: flex;
  -webkit-box-pack: justify;
  -webkit-justify-content: space-between;
  justify-content: space-between;
  margin-top: 24px;
}

.emotion-14 {
  background-color: transparent;
  border: 0 none;
  outline: none;
  -webkit-appearance: none;
  -moz-appearance: none;
  -ms-appearance: none;
  appearance: none;
  font-weight: 500;
  font-size: 12px;
  -webkit-flex-basis: 50%;
  -ms-flex-preferred-size: 50%;
  flex-basis: 50%;
  cursor: pointer;
  padding: 11px 16px;
  border-radius: 4px;
  text-transform: uppercase;
  margin-right: 8px;
  background-color: #1EA7FD;
  color: #FFFFFF;
  opacity: 0.6;
  box-shadow: rgb(30 167 253 / 10%) 0 0 0 1px inset;
}

.emotion-14:focus {
  -webkit-text-decoration: underline;
  text-decoration: underline;
  font-weight: 700;
}

.emotion-14:active {
  -webkit-text-decoration: underline;
  text-decoration: underline;
  font-weight: 700;
}

.emotion-14[aria-disabled="true"] {
  cursor: default;
}

.emotion-15 {
  background-color: transparent;
  border: 0 none;
  outline: none;
  -webkit-appearance: none;
  -moz-appearance: none;
  -ms-appearance: none;
  appearance: none;
  font-weight: 500;
  font-size: 12px;
  -webkit-flex-basis: 50%;
  -ms-flex-preferred-size: 50%;
  flex-basis: 50%;
  cursor: pointer;
  padding: 11px 16px;
  border-radius: 4px;
  text-transform: uppercase;
  margin-left: 8px;
  box-shadow: rgb(30 167 253) 0 0 0 1px inset;
  color: #1EA7FD;
}

.emotion-15:focus {
  -webkit-text-decoration: underline;
  text-decoration: underline;
  font-weight: 700;
}

.emotion-15:active {
  -webkit-text-decoration: underline;
  text-decoration: underline;
  font-weight: 700;
}

.emotion-15[aria-disabled="true"] {
  cursor: default;
}

<div>
  <p>
    This uses a custom render
  </p>
  <section
    className="emotion-0"
  >
    <div
      className="emotion-1"
    >
      <svg
        aria-label="Storybook Logo"
        className="emotion-2"
        role="img"
        viewBox="0 0 64 64"
      >
        <title>
          Storybook icon
        </title>
        <g
          fill="none"
          fillRule="evenodd"
          id="Artboard"
          stroke="none"
          strokeWidth="1"
        >
          <path
            d="M8.04798541,58.7875918 L6.07908839,6.32540407 C6.01406344,4.5927838 7.34257463,3.12440831 9.07303814,3.01625434 L53.6958037,0.227331489 C55.457209,0.117243658 56.974354,1.45590096 57.0844418,3.21730626 C57.0885895,3.28366922 57.0906648,3.35014546 57.0906648,3.41663791 L57.0906648,60.5834697 C57.0906648,62.3483119 55.6599776,63.7789992 53.8951354,63.7789992 C53.847325,63.7789992 53.7995207,63.7779262 53.7517585,63.775781 L11.0978899,61.8600599 C9.43669044,61.7854501 8.11034889,60.4492961 8.04798541,58.7875918 Z"
            fill="#FF4785"
            fillRule="nonzero"
            id="path-1"
          />
          <path
            d="M35.9095005,24.1768792 C35.9095005,25.420127 44.2838488,24.8242707 45.4080313,23.9509748 C45.4080313,15.4847538 40.8652557,11.0358878 32.5466666,11.0358878 C24.2280775,11.0358878 19.5673077,15.553972 19.5673077,22.3311017 C19.5673077,34.1346028 35.4965208,34.3605071 35.4965208,40.7987804 C35.4965208,42.606015 34.6115646,43.6790606 32.6646607,43.6790606 C30.127786,43.6790606 29.1248356,42.3834613 29.2428298,37.9783269 C29.2428298,37.0226907 19.5673077,36.7247626 19.2723223,37.9783269 C18.5211693,48.6535354 25.1720308,51.7326752 32.7826549,51.7326752 C40.1572906,51.7326752 45.939005,47.8018145 45.939005,40.6858282 C45.939005,28.035186 29.7738035,28.3740425 29.7738035,22.1051974 C29.7738035,19.5637737 31.6617103,19.2249173 32.7826549,19.2249173 C33.9625966,19.2249173 36.0864917,19.4328883 35.9095005,24.1768792 Z"
            fill="#FFFFFF"
            fillRule="nonzero"
            id="path9_fill-path"
          />
          <path
            d="M44.0461638,0.830433986 L50.1874092,0.446606143 L50.443532,7.7810017 C50.4527198,8.04410717 50.2468789,8.26484453 49.9837734,8.27403237 C49.871115,8.27796649 49.7607078,8.24184808 49.6721567,8.17209069 L47.3089847,6.3104681 L44.5110468,8.43287463 C44.3012992,8.591981 44.0022839,8.55092814 43.8431776,8.34118051 C43.7762017,8.25288717 43.742082,8.14401677 43.7466857,8.03329059 L44.0461638,0.830433986 Z"
            fill="#FFFFFF"
            id="Path"
          />
        </g>
      </svg>
      <svg
        aria-label="Storybook"
        className="emotion-3"
        role="img"
        viewBox="0 0 200 40"
      >
        <title>
          Storybook
        </title>
        <g
          fill="none"
          fillRule="evenodd"
        >
          <path
            d="M53.3 31.7c-1.7 0-3.4-.3-5-.7-1.5-.5-2.8-1.1-3.9-2l1.6-3.5c2.2 1.5 4.6 2.3 7.3 2.3 1.5 0 2.5-.2 3.3-.7.7-.5 1.1-1 1.1-1.9 0-.7-.3-1.3-1-1.7s-2-.8-3.7-1.2c-2-.4-3.6-.9-4.8-1.5-1.1-.5-2-1.2-2.6-2-.5-1-.8-2-.8-3.2 0-1.4.4-2.6 1.2-3.6.7-1.1 1.8-2 3.2-2.6 1.3-.6 2.9-.9 4.7-.9 1.6 0 3.1.3 4.6.7 1.5.5 2.7 1.1 3.5 2l-1.6 3.5c-2-1.5-4.2-2.3-6.5-2.3-1.3 0-2.3.2-3 .8-.8.5-1.2 1.1-1.2 2 0 .5.2 1 .5 1.3.2.3.7.6 1.4.9l2.9.8c2.9.6 5 1.4 6.2 2.4a5 5 0 0 1 2 4.2 6 6 0 0 1-2.5 5c-1.7 1.2-4 1.9-7 1.9zm21-3.6l1.4-.1-.2 3.5-1.9.1c-2.4 0-4.1-.5-5.2-1.5-1.1-1-1.6-2.7-1.6-4.8v-6h-3v-3.6h3V11h4.8v4.6h4v3.6h-4v6c0 1.8.9 2.8 2.6 2.8zm11.1 3.5c-1.6 0-3-.3-4.3-1a7 7 0 0 1-3-2.8c-.6-1.3-1-2.7-1-4.4 0-1.6.4-3 1-4.3a7 7 0 0 1 3-2.8c1.2-.7 2.7-1 4.3-1 1.7 0 3.2.3 4.4 1a7 7 0 0 1 3 2.8c.6 1.2 1 2.7 1 4.3 0 1.7-.4 3.1-1 4.4a7 7 0 0 1-3 2.8c-1.2.7-2.7 1-4.4 1zm0-3.6c2.4 0 3.6-1.6 3.6-4.6 0-1.5-.3-2.6-1-3.4a3.2 3.2 0 0 0-2.6-1c-2.3 0-3.5 1.4-3.5 4.4 0 3 1.2 4.6 3.5 4.6zm21.7-8.8l-2.7.3c-1.3.2-2.3.5-2.8 1.2-.6.6-.9 1.4-.9 2.5v8.2H96V15.7h4.6v2.6c.8-1.8 2.5-2.8 5-3h1.3l.3 4zm14-3.5h4.8L116.4 37h-4.9l3-6.6-6.4-14.8h5l4 10 4-10zm16-.4c1.4 0 2.6.3 3.6 1 1 .6 1.9 1.6 2.5 2.8.6 1.2.9 2.7.9 4.3 0 1.6-.3 3-1 4.3a6.9 6.9 0 0 1-2.4 2.9c-1 .7-2.2 1-3.6 1-1 0-2-.2-3-.7-.8-.4-1.5-1-2-1.9v2.4h-4.7V8.8h4.8v9c.5-.8 1.2-1.4 2-1.9.9-.4 1.8-.6 3-.6zM135.7 28c1.1 0 2-.4 2.6-1.2.6-.8 1-2 1-3.4 0-1.5-.4-2.5-1-3.3s-1.5-1.1-2.6-1.1-2 .3-2.6 1.1c-.6.8-1 2-1 3.3 0 1.5.4 2.6 1 3.4.6.8 1.5 1.2 2.6 1.2zm18.9 3.6c-1.7 0-3.2-.3-4.4-1a7 7 0 0 1-3-2.8c-.6-1.3-1-2.7-1-4.4 0-1.6.4-3 1-4.3a7 7 0 0 1 3-2.8c1.2-.7 2.7-1 4.4-1 1.6 0 3 .3 4.3 1a7 7 0 0 1 3 2.8c.6 1.2 1 2.7 1 4.3 0 1.7-.4 3.1-1 4.4a7 7 0 0 1-3 2.8c-1.2.7-2.7 1-4.3 1zm0-3.6c2.3 0 3.5-1.6 3.5-4.6 0-1.5-.3-2.6-1-3.4a3.2 3.2 0 0 0-2.5-1c-2.4 0-3.6 1.4-3.6 4.4 0 3 1.2 4.6 3.6 4.6zm18 3.6c-1.7 0-3.2-.3-4.4-1a7 7 0 0 1-3-2.8c-.6-1.3-1-2.7-1-4.4 0-1.6.4-3 1-4.3a7 7 0 0 1 3-2.8c1.2-.7 2.7-1 4.4-1 1.6 0 3 .3 4.4 1a7 7 0 0 1 2.9 2.8c.6 1.2 1 2.7 1 4.3 0 1.7-.4 3.1-1 4.4a7 7 0 0 1-3 2.8c-1.2.7-2.7 1-4.3 1zm0-3.6c2.3 0 3.5-1.6 3.5-4.6 0-1.5-.3-2.6-1-3.4a3.2 3.2 0 0 0-2.5-1c-2.4 0-3.6 1.4-3.6 4.4 0 3 1.2 4.6 3.6 4.6zm27.4 3.4h-6l-6-7v7h-4.8V8.8h4.9v13.6l5.8-6.7h5.7l-6.6 7.5 7 8.2z"
            fill="currentColor"
          />
        </g>
      </svg>
    </div>
    <p
      className="emotion-4"
    >
      Create an account to join the Storybook community
    </p>
    <div
      className="emotion-5"
    >
      <form
        action="#"
        aria-disabled="false"
        className="emotion-6"
        noValidate={true}
        onReset={[Function]}
        onSubmit={[Function]}
      >
        <div
          className="emotion-7"
        >
          <label
            className="emotion-8"
            htmlFor="email"
          >
            Email
          </label>
          <input
            aria-disabled="false"
            aria-invalid="false"
            aria-required="true"
            className="emotion-9"
            data-testid="email"
            disabled={false}
            name="email"
            onBlur={[Function]}
            onChange={[Function]}
            type="email"
            value=""
          />
        </div>
        <div
          className="emotion-7"
        >
          <label
            className="emotion-8"
            htmlFor="password"
          >
            Password
          </label>
          <input
            aria-disabled="false"
            aria-invalid="false"
            aria-required="true"
            className="emotion-9"
            data-testid="password1"
            disabled={false}
            name="password"
            onBlur={[Function]}
            onChange={[Function]}
            type="password"
            value=""
          />
        </div>
        <div
          className="emotion-13"
        >
          <button
            aria-disabled="true"
            className="emotion-14"
            data-testid="submit"
            disabled={true}
            type="submit"
          >
            Create Account
          </button>
          <button
            aria-disabled="false"
            className="emotion-15"
            disabled={false}
            type="reset"
          >
            Reset
          </button>
        </div>
      </form>
    </div>
  </section>
</div>
`;

exports[`Storyshots Demo/AccountForm Verification 1`] = `
.emotion-0 {
  font-family: "Nunito Sans",-apple-system,".SFNSText-Regular","San Francisco",BlinkMacSystemFont,"Segoe UI","Helvetica Neue",Helvetica,Arial,sans-serif;
  display: -webkit-box;
  display: -webkit-flex;
  display: -ms-flexbox;
  display: flex;
  -webkit-flex-direction: column;
  -ms-flex-direction: column;
  flex-direction: column;
  -webkit-align-items: center;
  -webkit-box-align: center;
  -ms-flex-align: center;
  align-items: center;
  width: 450px;
  padding: 32px;
  background-color: #FFFFFF;
  border-radius: 7px;
}

.emotion-1 {
  display: -webkit-box;
  display: -webkit-flex;
  display: -ms-flexbox;
  display: flex;
  -webkit-align-items: center;
  -webkit-box-align: center;
  -ms-flex-align: center;
  align-items: center;
  -webkit-box-pack: center;
  -ms-flex-pack: center;
  -webkit-justify-content: center;
  justify-content: center;
}

.emotion-2 {
  height: 40px;
  z-index: 10;
  margin-left: 32px;
}

.emotion-3 {
  height: 40px;
  z-index: 1;
  left: -32px;
  position: relative;
}

.emotion-4 {
  margin-top: 20px;
  text-align: center;
}

.emotion-5 {
  display: -webkit-box;
  display: -webkit-flex;
  display: -ms-flexbox;
  display: flex;
  -webkit-align-items: flex-start;
  -webkit-box-align: flex-start;
  -ms-flex-align: flex-start;
  align-items: flex-start;
  -webkit-box-pack: center;
  -ms-flex-pack: center;
  -webkit-justify-content: center;
  justify-content: center;
  width: 350px;
  min-height: 189px;
  margin-top: 8px;
}

.emotion-6 {
  width: 100%;
  -webkit-align-self: flex-start;
  -ms-flex-item-align: flex-start;
  align-self: flex-start;
}

.emotion-6[aria-disabled="true"] {
  opacity: 0.6;
}

.emotion-7 {
  display: -webkit-box;
  display: -webkit-flex;
  display: -ms-flexbox;
  display: flex;
  -webkit-flex-direction: column;
  -ms-flex-direction: column;
  flex-direction: column;
  -webkit-box-pack: stretch;
  -ms-flex-pack: stretch;
  -webkit-justify-content: stretch;
  justify-content: stretch;
  margin-bottom: 10px;
}

.emotion-8 {
  font-size: 13px;
  font-weight: 500;
  margin-bottom: 6px;
}

.emotion-9 {
  font-size: 14px;
  color: #333333;
  padding: 10px 15px;
  border-radius: 4px;
  -webkit-appearance: none;
  -moz-appearance: none;
  -ms-appearance: none;
  appearance: none;
  outline: none;
  border: 0 none;
  box-shadow: rgb(0 0 0 / 10%) 0px 0px 0px 1px inset;
}

.emotion-9:focus {
  box-shadow: rgb(30 167 253) 0px 0px 0px 1px inset;
}

.emotion-9:active {
  box-shadow: rgb(30 167 253) 0px 0px 0px 1px inset;
}

.emotion-9[aria-invalid="true"] {
  box-shadow: rgb(255 68 0) 0px 0px 0px 1px inset;
}

.emotion-16 {
  -webkit-align-self: stretch;
  -ms-flex-item-align: stretch;
  align-self: stretch;
  display: -webkit-box;
  display: -webkit-flex;
  display: -ms-flexbox;
  display: flex;
  -webkit-box-pack: justify;
  -webkit-justify-content: space-between;
  justify-content: space-between;
  margin-top: 24px;
}

.emotion-17 {
  background-color: transparent;
  border: 0 none;
  outline: none;
  -webkit-appearance: none;
  -moz-appearance: none;
  -ms-appearance: none;
  appearance: none;
  font-weight: 500;
  font-size: 12px;
  -webkit-flex-basis: 50%;
  -ms-flex-preferred-size: 50%;
  flex-basis: 50%;
  cursor: pointer;
  padding: 11px 16px;
  border-radius: 4px;
  text-transform: uppercase;
  margin-right: 8px;
  background-color: #1EA7FD;
  color: #FFFFFF;
  opacity: 0.6;
  box-shadow: rgb(30 167 253 / 10%) 0 0 0 1px inset;
}

.emotion-17:focus {
  -webkit-text-decoration: underline;
  text-decoration: underline;
  font-weight: 700;
}

.emotion-17:active {
  -webkit-text-decoration: underline;
  text-decoration: underline;
  font-weight: 700;
}

.emotion-17[aria-disabled="true"] {
  cursor: default;
}

.emotion-18 {
  background-color: transparent;
  border: 0 none;
  outline: none;
  -webkit-appearance: none;
  -moz-appearance: none;
  -ms-appearance: none;
  appearance: none;
  font-weight: 500;
  font-size: 12px;
  -webkit-flex-basis: 50%;
  -ms-flex-preferred-size: 50%;
  flex-basis: 50%;
  cursor: pointer;
  padding: 11px 16px;
  border-radius: 4px;
  text-transform: uppercase;
  margin-left: 8px;
  box-shadow: rgb(30 167 253) 0 0 0 1px inset;
  color: #1EA7FD;
}

.emotion-18:focus {
  -webkit-text-decoration: underline;
  text-decoration: underline;
  font-weight: 700;
}

.emotion-18:active {
  -webkit-text-decoration: underline;
  text-decoration: underline;
  font-weight: 700;
}

.emotion-18[aria-disabled="true"] {
  cursor: default;
}

<section
  className="emotion-0"
>
  <div
    className="emotion-1"
  >
    <svg
      aria-label="Storybook Logo"
      className="emotion-2"
      role="img"
      viewBox="0 0 64 64"
    >
      <title>
        Storybook icon
      </title>
      <g
        fill="none"
        fillRule="evenodd"
        id="Artboard"
        stroke="none"
        strokeWidth="1"
      >
        <path
          d="M8.04798541,58.7875918 L6.07908839,6.32540407 C6.01406344,4.5927838 7.34257463,3.12440831 9.07303814,3.01625434 L53.6958037,0.227331489 C55.457209,0.117243658 56.974354,1.45590096 57.0844418,3.21730626 C57.0885895,3.28366922 57.0906648,3.35014546 57.0906648,3.41663791 L57.0906648,60.5834697 C57.0906648,62.3483119 55.6599776,63.7789992 53.8951354,63.7789992 C53.847325,63.7789992 53.7995207,63.7779262 53.7517585,63.775781 L11.0978899,61.8600599 C9.43669044,61.7854501 8.11034889,60.4492961 8.04798541,58.7875918 Z"
          fill="#FF4785"
          fillRule="nonzero"
          id="path-1"
        />
        <path
          d="M35.9095005,24.1768792 C35.9095005,25.420127 44.2838488,24.8242707 45.4080313,23.9509748 C45.4080313,15.4847538 40.8652557,11.0358878 32.5466666,11.0358878 C24.2280775,11.0358878 19.5673077,15.553972 19.5673077,22.3311017 C19.5673077,34.1346028 35.4965208,34.3605071 35.4965208,40.7987804 C35.4965208,42.606015 34.6115646,43.6790606 32.6646607,43.6790606 C30.127786,43.6790606 29.1248356,42.3834613 29.2428298,37.9783269 C29.2428298,37.0226907 19.5673077,36.7247626 19.2723223,37.9783269 C18.5211693,48.6535354 25.1720308,51.7326752 32.7826549,51.7326752 C40.1572906,51.7326752 45.939005,47.8018145 45.939005,40.6858282 C45.939005,28.035186 29.7738035,28.3740425 29.7738035,22.1051974 C29.7738035,19.5637737 31.6617103,19.2249173 32.7826549,19.2249173 C33.9625966,19.2249173 36.0864917,19.4328883 35.9095005,24.1768792 Z"
          fill="#FFFFFF"
          fillRule="nonzero"
          id="path9_fill-path"
        />
        <path
          d="M44.0461638,0.830433986 L50.1874092,0.446606143 L50.443532,7.7810017 C50.4527198,8.04410717 50.2468789,8.26484453 49.9837734,8.27403237 C49.871115,8.27796649 49.7607078,8.24184808 49.6721567,8.17209069 L47.3089847,6.3104681 L44.5110468,8.43287463 C44.3012992,8.591981 44.0022839,8.55092814 43.8431776,8.34118051 C43.7762017,8.25288717 43.742082,8.14401677 43.7466857,8.03329059 L44.0461638,0.830433986 Z"
          fill="#FFFFFF"
          id="Path"
        />
      </g>
    </svg>
    <svg
      aria-label="Storybook"
      className="emotion-3"
      role="img"
      viewBox="0 0 200 40"
    >
      <title>
        Storybook
      </title>
      <g
        fill="none"
        fillRule="evenodd"
      >
        <path
          d="M53.3 31.7c-1.7 0-3.4-.3-5-.7-1.5-.5-2.8-1.1-3.9-2l1.6-3.5c2.2 1.5 4.6 2.3 7.3 2.3 1.5 0 2.5-.2 3.3-.7.7-.5 1.1-1 1.1-1.9 0-.7-.3-1.3-1-1.7s-2-.8-3.7-1.2c-2-.4-3.6-.9-4.8-1.5-1.1-.5-2-1.2-2.6-2-.5-1-.8-2-.8-3.2 0-1.4.4-2.6 1.2-3.6.7-1.1 1.8-2 3.2-2.6 1.3-.6 2.9-.9 4.7-.9 1.6 0 3.1.3 4.6.7 1.5.5 2.7 1.1 3.5 2l-1.6 3.5c-2-1.5-4.2-2.3-6.5-2.3-1.3 0-2.3.2-3 .8-.8.5-1.2 1.1-1.2 2 0 .5.2 1 .5 1.3.2.3.7.6 1.4.9l2.9.8c2.9.6 5 1.4 6.2 2.4a5 5 0 0 1 2 4.2 6 6 0 0 1-2.5 5c-1.7 1.2-4 1.9-7 1.9zm21-3.6l1.4-.1-.2 3.5-1.9.1c-2.4 0-4.1-.5-5.2-1.5-1.1-1-1.6-2.7-1.6-4.8v-6h-3v-3.6h3V11h4.8v4.6h4v3.6h-4v6c0 1.8.9 2.8 2.6 2.8zm11.1 3.5c-1.6 0-3-.3-4.3-1a7 7 0 0 1-3-2.8c-.6-1.3-1-2.7-1-4.4 0-1.6.4-3 1-4.3a7 7 0 0 1 3-2.8c1.2-.7 2.7-1 4.3-1 1.7 0 3.2.3 4.4 1a7 7 0 0 1 3 2.8c.6 1.2 1 2.7 1 4.3 0 1.7-.4 3.1-1 4.4a7 7 0 0 1-3 2.8c-1.2.7-2.7 1-4.4 1zm0-3.6c2.4 0 3.6-1.6 3.6-4.6 0-1.5-.3-2.6-1-3.4a3.2 3.2 0 0 0-2.6-1c-2.3 0-3.5 1.4-3.5 4.4 0 3 1.2 4.6 3.5 4.6zm21.7-8.8l-2.7.3c-1.3.2-2.3.5-2.8 1.2-.6.6-.9 1.4-.9 2.5v8.2H96V15.7h4.6v2.6c.8-1.8 2.5-2.8 5-3h1.3l.3 4zm14-3.5h4.8L116.4 37h-4.9l3-6.6-6.4-14.8h5l4 10 4-10zm16-.4c1.4 0 2.6.3 3.6 1 1 .6 1.9 1.6 2.5 2.8.6 1.2.9 2.7.9 4.3 0 1.6-.3 3-1 4.3a6.9 6.9 0 0 1-2.4 2.9c-1 .7-2.2 1-3.6 1-1 0-2-.2-3-.7-.8-.4-1.5-1-2-1.9v2.4h-4.7V8.8h4.8v9c.5-.8 1.2-1.4 2-1.9.9-.4 1.8-.6 3-.6zM135.7 28c1.1 0 2-.4 2.6-1.2.6-.8 1-2 1-3.4 0-1.5-.4-2.5-1-3.3s-1.5-1.1-2.6-1.1-2 .3-2.6 1.1c-.6.8-1 2-1 3.3 0 1.5.4 2.6 1 3.4.6.8 1.5 1.2 2.6 1.2zm18.9 3.6c-1.7 0-3.2-.3-4.4-1a7 7 0 0 1-3-2.8c-.6-1.3-1-2.7-1-4.4 0-1.6.4-3 1-4.3a7 7 0 0 1 3-2.8c1.2-.7 2.7-1 4.4-1 1.6 0 3 .3 4.3 1a7 7 0 0 1 3 2.8c.6 1.2 1 2.7 1 4.3 0 1.7-.4 3.1-1 4.4a7 7 0 0 1-3 2.8c-1.2.7-2.7 1-4.3 1zm0-3.6c2.3 0 3.5-1.6 3.5-4.6 0-1.5-.3-2.6-1-3.4a3.2 3.2 0 0 0-2.5-1c-2.4 0-3.6 1.4-3.6 4.4 0 3 1.2 4.6 3.6 4.6zm18 3.6c-1.7 0-3.2-.3-4.4-1a7 7 0 0 1-3-2.8c-.6-1.3-1-2.7-1-4.4 0-1.6.4-3 1-4.3a7 7 0 0 1 3-2.8c1.2-.7 2.7-1 4.4-1 1.6 0 3 .3 4.4 1a7 7 0 0 1 2.9 2.8c.6 1.2 1 2.7 1 4.3 0 1.7-.4 3.1-1 4.4a7 7 0 0 1-3 2.8c-1.2.7-2.7 1-4.3 1zm0-3.6c2.3 0 3.5-1.6 3.5-4.6 0-1.5-.3-2.6-1-3.4a3.2 3.2 0 0 0-2.5-1c-2.4 0-3.6 1.4-3.6 4.4 0 3 1.2 4.6 3.6 4.6zm27.4 3.4h-6l-6-7v7h-4.8V8.8h4.9v13.6l5.8-6.7h5.7l-6.6 7.5 7 8.2z"
          fill="currentColor"
        />
      </g>
    </svg>
  </div>
  <p
    className="emotion-4"
  >
    Create an account to join the Storybook community
  </p>
  <div
    className="emotion-5"
  >
    <form
      action="#"
      aria-disabled="false"
      className="emotion-6"
      noValidate={true}
      onReset={[Function]}
      onSubmit={[Function]}
    >
      <div
        className="emotion-7"
      >
        <label
          className="emotion-8"
          htmlFor="email"
        >
          Email
        </label>
        <input
          aria-disabled="false"
          aria-invalid="false"
          aria-required="true"
          className="emotion-9"
          data-testid="email"
          disabled={false}
          name="email"
          onBlur={[Function]}
          onChange={[Function]}
          type="email"
          value=""
        />
      </div>
      <div
        className="emotion-7"
      >
        <label
          className="emotion-8"
          htmlFor="password"
        >
          Password
        </label>
        <input
          aria-disabled="false"
          aria-invalid="false"
          aria-required="true"
          className="emotion-9"
          data-testid="password1"
          disabled={false}
          name="password"
          onBlur={[Function]}
          onChange={[Function]}
          type="password"
          value=""
        />
      </div>
      <div
        className="emotion-7"
      >
        <label
          className="emotion-8"
          htmlFor="verifiedPassword"
        >
          Verify Password
        </label>
        <input
          aria-disabled="false"
          aria-invalid="false"
          aria-required="true"
          className="emotion-9"
          data-testid="password2"
          disabled={false}
          name="verifiedPassword"
          onBlur={[Function]}
          onChange={[Function]}
          type="password"
          value=""
        />
      </div>
      <div
        className="emotion-16"
      >
        <button
          aria-disabled="true"
          className="emotion-17"
          data-testid="submit"
          disabled={true}
          type="submit"
        >
          Create Account
        </button>
        <button
          aria-disabled="false"
          className="emotion-18"
          disabled={false}
          type="reset"
        >
          Reset
        </button>
      </div>
    </form>
  </div>
</section>
`;

exports[`Storyshots Demo/AccountForm Verification Passsword 1 1`] = `
.emotion-0 {
  font-family: "Nunito Sans",-apple-system,".SFNSText-Regular","San Francisco",BlinkMacSystemFont,"Segoe UI","Helvetica Neue",Helvetica,Arial,sans-serif;
  display: -webkit-box;
  display: -webkit-flex;
  display: -ms-flexbox;
  display: flex;
  -webkit-flex-direction: column;
  -ms-flex-direction: column;
  flex-direction: column;
  -webkit-align-items: center;
  -webkit-box-align: center;
  -ms-flex-align: center;
  align-items: center;
  width: 450px;
  padding: 32px;
  background-color: #FFFFFF;
  border-radius: 7px;
}

.emotion-1 {
  display: -webkit-box;
  display: -webkit-flex;
  display: -ms-flexbox;
  display: flex;
  -webkit-align-items: center;
  -webkit-box-align: center;
  -ms-flex-align: center;
  align-items: center;
  -webkit-box-pack: center;
  -ms-flex-pack: center;
  -webkit-justify-content: center;
  justify-content: center;
}

.emotion-2 {
  height: 40px;
  z-index: 10;
  margin-left: 32px;
}

.emotion-3 {
  height: 40px;
  z-index: 1;
  left: -32px;
  position: relative;
}

.emotion-4 {
  margin-top: 20px;
  text-align: center;
}

.emotion-5 {
  display: -webkit-box;
  display: -webkit-flex;
  display: -ms-flexbox;
  display: flex;
  -webkit-align-items: flex-start;
  -webkit-box-align: flex-start;
  -ms-flex-align: flex-start;
  align-items: flex-start;
  -webkit-box-pack: center;
  -ms-flex-pack: center;
  -webkit-justify-content: center;
  justify-content: center;
  width: 350px;
  min-height: 189px;
  margin-top: 8px;
}

.emotion-6 {
  width: 100%;
  -webkit-align-self: flex-start;
  -ms-flex-item-align: flex-start;
  align-self: flex-start;
}

.emotion-6[aria-disabled="true"] {
  opacity: 0.6;
}

.emotion-7 {
  display: -webkit-box;
  display: -webkit-flex;
  display: -ms-flexbox;
  display: flex;
  -webkit-flex-direction: column;
  -ms-flex-direction: column;
  flex-direction: column;
  -webkit-box-pack: stretch;
  -ms-flex-pack: stretch;
  -webkit-justify-content: stretch;
  justify-content: stretch;
  margin-bottom: 10px;
}

.emotion-8 {
  font-size: 13px;
  font-weight: 500;
  margin-bottom: 6px;
}

.emotion-9 {
  font-size: 14px;
  color: #333333;
  padding: 10px 15px;
  border-radius: 4px;
  -webkit-appearance: none;
  -moz-appearance: none;
  -ms-appearance: none;
  appearance: none;
  outline: none;
  border: 0 none;
  box-shadow: rgb(0 0 0 / 10%) 0px 0px 0px 1px inset;
}

.emotion-9:focus {
  box-shadow: rgb(30 167 253) 0px 0px 0px 1px inset;
}

.emotion-9:active {
  box-shadow: rgb(30 167 253) 0px 0px 0px 1px inset;
}

.emotion-9[aria-invalid="true"] {
  box-shadow: rgb(255 68 0) 0px 0px 0px 1px inset;
}

.emotion-16 {
  -webkit-align-self: stretch;
  -ms-flex-item-align: stretch;
  align-self: stretch;
  display: -webkit-box;
  display: -webkit-flex;
  display: -ms-flexbox;
  display: flex;
  -webkit-box-pack: justify;
  -webkit-justify-content: space-between;
  justify-content: space-between;
  margin-top: 24px;
}

.emotion-17 {
  background-color: transparent;
  border: 0 none;
  outline: none;
  -webkit-appearance: none;
  -moz-appearance: none;
  -ms-appearance: none;
  appearance: none;
  font-weight: 500;
  font-size: 12px;
  -webkit-flex-basis: 50%;
  -ms-flex-preferred-size: 50%;
  flex-basis: 50%;
  cursor: pointer;
  padding: 11px 16px;
  border-radius: 4px;
  text-transform: uppercase;
  margin-right: 8px;
  background-color: #1EA7FD;
  color: #FFFFFF;
  opacity: 0.6;
  box-shadow: rgb(30 167 253 / 10%) 0 0 0 1px inset;
}

.emotion-17:focus {
  -webkit-text-decoration: underline;
  text-decoration: underline;
  font-weight: 700;
}

.emotion-17:active {
  -webkit-text-decoration: underline;
  text-decoration: underline;
  font-weight: 700;
}

.emotion-17[aria-disabled="true"] {
  cursor: default;
}

.emotion-18 {
  background-color: transparent;
  border: 0 none;
  outline: none;
  -webkit-appearance: none;
  -moz-appearance: none;
  -ms-appearance: none;
  appearance: none;
  font-weight: 500;
  font-size: 12px;
  -webkit-flex-basis: 50%;
  -ms-flex-preferred-size: 50%;
  flex-basis: 50%;
  cursor: pointer;
  padding: 11px 16px;
  border-radius: 4px;
  text-transform: uppercase;
  margin-left: 8px;
  box-shadow: rgb(30 167 253) 0 0 0 1px inset;
  color: #1EA7FD;
}

.emotion-18:focus {
  -webkit-text-decoration: underline;
  text-decoration: underline;
  font-weight: 700;
}

.emotion-18:active {
  -webkit-text-decoration: underline;
  text-decoration: underline;
  font-weight: 700;
}

.emotion-18[aria-disabled="true"] {
  cursor: default;
}

<section
  className="emotion-0"
>
  <div
    className="emotion-1"
  >
    <svg
      aria-label="Storybook Logo"
      className="emotion-2"
      role="img"
      viewBox="0 0 64 64"
    >
      <title>
        Storybook icon
      </title>
      <g
        fill="none"
        fillRule="evenodd"
        id="Artboard"
        stroke="none"
        strokeWidth="1"
      >
        <path
          d="M8.04798541,58.7875918 L6.07908839,6.32540407 C6.01406344,4.5927838 7.34257463,3.12440831 9.07303814,3.01625434 L53.6958037,0.227331489 C55.457209,0.117243658 56.974354,1.45590096 57.0844418,3.21730626 C57.0885895,3.28366922 57.0906648,3.35014546 57.0906648,3.41663791 L57.0906648,60.5834697 C57.0906648,62.3483119 55.6599776,63.7789992 53.8951354,63.7789992 C53.847325,63.7789992 53.7995207,63.7779262 53.7517585,63.775781 L11.0978899,61.8600599 C9.43669044,61.7854501 8.11034889,60.4492961 8.04798541,58.7875918 Z"
          fill="#FF4785"
          fillRule="nonzero"
          id="path-1"
        />
        <path
          d="M35.9095005,24.1768792 C35.9095005,25.420127 44.2838488,24.8242707 45.4080313,23.9509748 C45.4080313,15.4847538 40.8652557,11.0358878 32.5466666,11.0358878 C24.2280775,11.0358878 19.5673077,15.553972 19.5673077,22.3311017 C19.5673077,34.1346028 35.4965208,34.3605071 35.4965208,40.7987804 C35.4965208,42.606015 34.6115646,43.6790606 32.6646607,43.6790606 C30.127786,43.6790606 29.1248356,42.3834613 29.2428298,37.9783269 C29.2428298,37.0226907 19.5673077,36.7247626 19.2723223,37.9783269 C18.5211693,48.6535354 25.1720308,51.7326752 32.7826549,51.7326752 C40.1572906,51.7326752 45.939005,47.8018145 45.939005,40.6858282 C45.939005,28.035186 29.7738035,28.3740425 29.7738035,22.1051974 C29.7738035,19.5637737 31.6617103,19.2249173 32.7826549,19.2249173 C33.9625966,19.2249173 36.0864917,19.4328883 35.9095005,24.1768792 Z"
          fill="#FFFFFF"
          fillRule="nonzero"
          id="path9_fill-path"
        />
        <path
          d="M44.0461638,0.830433986 L50.1874092,0.446606143 L50.443532,7.7810017 C50.4527198,8.04410717 50.2468789,8.26484453 49.9837734,8.27403237 C49.871115,8.27796649 49.7607078,8.24184808 49.6721567,8.17209069 L47.3089847,6.3104681 L44.5110468,8.43287463 C44.3012992,8.591981 44.0022839,8.55092814 43.8431776,8.34118051 C43.7762017,8.25288717 43.742082,8.14401677 43.7466857,8.03329059 L44.0461638,0.830433986 Z"
          fill="#FFFFFF"
          id="Path"
        />
      </g>
    </svg>
    <svg
      aria-label="Storybook"
      className="emotion-3"
      role="img"
      viewBox="0 0 200 40"
    >
      <title>
        Storybook
      </title>
      <g
        fill="none"
        fillRule="evenodd"
      >
        <path
          d="M53.3 31.7c-1.7 0-3.4-.3-5-.7-1.5-.5-2.8-1.1-3.9-2l1.6-3.5c2.2 1.5 4.6 2.3 7.3 2.3 1.5 0 2.5-.2 3.3-.7.7-.5 1.1-1 1.1-1.9 0-.7-.3-1.3-1-1.7s-2-.8-3.7-1.2c-2-.4-3.6-.9-4.8-1.5-1.1-.5-2-1.2-2.6-2-.5-1-.8-2-.8-3.2 0-1.4.4-2.6 1.2-3.6.7-1.1 1.8-2 3.2-2.6 1.3-.6 2.9-.9 4.7-.9 1.6 0 3.1.3 4.6.7 1.5.5 2.7 1.1 3.5 2l-1.6 3.5c-2-1.5-4.2-2.3-6.5-2.3-1.3 0-2.3.2-3 .8-.8.5-1.2 1.1-1.2 2 0 .5.2 1 .5 1.3.2.3.7.6 1.4.9l2.9.8c2.9.6 5 1.4 6.2 2.4a5 5 0 0 1 2 4.2 6 6 0 0 1-2.5 5c-1.7 1.2-4 1.9-7 1.9zm21-3.6l1.4-.1-.2 3.5-1.9.1c-2.4 0-4.1-.5-5.2-1.5-1.1-1-1.6-2.7-1.6-4.8v-6h-3v-3.6h3V11h4.8v4.6h4v3.6h-4v6c0 1.8.9 2.8 2.6 2.8zm11.1 3.5c-1.6 0-3-.3-4.3-1a7 7 0 0 1-3-2.8c-.6-1.3-1-2.7-1-4.4 0-1.6.4-3 1-4.3a7 7 0 0 1 3-2.8c1.2-.7 2.7-1 4.3-1 1.7 0 3.2.3 4.4 1a7 7 0 0 1 3 2.8c.6 1.2 1 2.7 1 4.3 0 1.7-.4 3.1-1 4.4a7 7 0 0 1-3 2.8c-1.2.7-2.7 1-4.4 1zm0-3.6c2.4 0 3.6-1.6 3.6-4.6 0-1.5-.3-2.6-1-3.4a3.2 3.2 0 0 0-2.6-1c-2.3 0-3.5 1.4-3.5 4.4 0 3 1.2 4.6 3.5 4.6zm21.7-8.8l-2.7.3c-1.3.2-2.3.5-2.8 1.2-.6.6-.9 1.4-.9 2.5v8.2H96V15.7h4.6v2.6c.8-1.8 2.5-2.8 5-3h1.3l.3 4zm14-3.5h4.8L116.4 37h-4.9l3-6.6-6.4-14.8h5l4 10 4-10zm16-.4c1.4 0 2.6.3 3.6 1 1 .6 1.9 1.6 2.5 2.8.6 1.2.9 2.7.9 4.3 0 1.6-.3 3-1 4.3a6.9 6.9 0 0 1-2.4 2.9c-1 .7-2.2 1-3.6 1-1 0-2-.2-3-.7-.8-.4-1.5-1-2-1.9v2.4h-4.7V8.8h4.8v9c.5-.8 1.2-1.4 2-1.9.9-.4 1.8-.6 3-.6zM135.7 28c1.1 0 2-.4 2.6-1.2.6-.8 1-2 1-3.4 0-1.5-.4-2.5-1-3.3s-1.5-1.1-2.6-1.1-2 .3-2.6 1.1c-.6.8-1 2-1 3.3 0 1.5.4 2.6 1 3.4.6.8 1.5 1.2 2.6 1.2zm18.9 3.6c-1.7 0-3.2-.3-4.4-1a7 7 0 0 1-3-2.8c-.6-1.3-1-2.7-1-4.4 0-1.6.4-3 1-4.3a7 7 0 0 1 3-2.8c1.2-.7 2.7-1 4.4-1 1.6 0 3 .3 4.3 1a7 7 0 0 1 3 2.8c.6 1.2 1 2.7 1 4.3 0 1.7-.4 3.1-1 4.4a7 7 0 0 1-3 2.8c-1.2.7-2.7 1-4.3 1zm0-3.6c2.3 0 3.5-1.6 3.5-4.6 0-1.5-.3-2.6-1-3.4a3.2 3.2 0 0 0-2.5-1c-2.4 0-3.6 1.4-3.6 4.4 0 3 1.2 4.6 3.6 4.6zm18 3.6c-1.7 0-3.2-.3-4.4-1a7 7 0 0 1-3-2.8c-.6-1.3-1-2.7-1-4.4 0-1.6.4-3 1-4.3a7 7 0 0 1 3-2.8c1.2-.7 2.7-1 4.4-1 1.6 0 3 .3 4.4 1a7 7 0 0 1 2.9 2.8c.6 1.2 1 2.7 1 4.3 0 1.7-.4 3.1-1 4.4a7 7 0 0 1-3 2.8c-1.2.7-2.7 1-4.3 1zm0-3.6c2.3 0 3.5-1.6 3.5-4.6 0-1.5-.3-2.6-1-3.4a3.2 3.2 0 0 0-2.5-1c-2.4 0-3.6 1.4-3.6 4.4 0 3 1.2 4.6 3.6 4.6zm27.4 3.4h-6l-6-7v7h-4.8V8.8h4.9v13.6l5.8-6.7h5.7l-6.6 7.5 7 8.2z"
          fill="currentColor"
        />
      </g>
    </svg>
  </div>
  <p
    className="emotion-4"
  >
    Create an account to join the Storybook community
  </p>
  <div
    className="emotion-5"
  >
    <form
      action="#"
      aria-disabled="false"
      className="emotion-6"
      noValidate={true}
      onReset={[Function]}
      onSubmit={[Function]}
    >
      <div
        className="emotion-7"
      >
        <label
          className="emotion-8"
          htmlFor="email"
        >
          Email
        </label>
        <input
          aria-disabled="false"
          aria-invalid="false"
          aria-required="true"
          className="emotion-9"
          data-testid="email"
          disabled={false}
          name="email"
          onBlur={[Function]}
          onChange={[Function]}
          type="email"
          value=""
        />
      </div>
      <div
        className="emotion-7"
      >
        <label
          className="emotion-8"
          htmlFor="password"
        >
          Password
        </label>
        <input
          aria-disabled="false"
          aria-invalid="false"
          aria-required="true"
          className="emotion-9"
          data-testid="password1"
          disabled={false}
          name="password"
          onBlur={[Function]}
          onChange={[Function]}
          type="password"
          value=""
        />
      </div>
      <div
        className="emotion-7"
      >
        <label
          className="emotion-8"
          htmlFor="verifiedPassword"
        >
          Verify Password
        </label>
        <input
          aria-disabled="false"
          aria-invalid="false"
          aria-required="true"
          className="emotion-9"
          data-testid="password2"
          disabled={false}
          name="verifiedPassword"
          onBlur={[Function]}
          onChange={[Function]}
          type="password"
          value=""
        />
      </div>
      <div
        className="emotion-16"
      >
        <button
          aria-disabled="true"
          className="emotion-17"
          data-testid="submit"
          disabled={true}
          type="submit"
        >
          Create Account
        </button>
        <button
          aria-disabled="false"
          className="emotion-18"
          disabled={false}
          type="reset"
        >
          Reset
        </button>
      </div>
    </form>
  </div>
</section>
`;

exports[`Storyshots Demo/AccountForm Verification Password Mismatch 1`] = `
.emotion-0 {
  font-family: "Nunito Sans",-apple-system,".SFNSText-Regular","San Francisco",BlinkMacSystemFont,"Segoe UI","Helvetica Neue",Helvetica,Arial,sans-serif;
  display: -webkit-box;
  display: -webkit-flex;
  display: -ms-flexbox;
  display: flex;
  -webkit-flex-direction: column;
  -ms-flex-direction: column;
  flex-direction: column;
  -webkit-align-items: center;
  -webkit-box-align: center;
  -ms-flex-align: center;
  align-items: center;
  width: 450px;
  padding: 32px;
  background-color: #FFFFFF;
  border-radius: 7px;
}

.emotion-1 {
  display: -webkit-box;
  display: -webkit-flex;
  display: -ms-flexbox;
  display: flex;
  -webkit-align-items: center;
  -webkit-box-align: center;
  -ms-flex-align: center;
  align-items: center;
  -webkit-box-pack: center;
  -ms-flex-pack: center;
  -webkit-justify-content: center;
  justify-content: center;
}

.emotion-2 {
  height: 40px;
  z-index: 10;
  margin-left: 32px;
}

.emotion-3 {
  height: 40px;
  z-index: 1;
  left: -32px;
  position: relative;
}

.emotion-4 {
  margin-top: 20px;
  text-align: center;
}

.emotion-5 {
  display: -webkit-box;
  display: -webkit-flex;
  display: -ms-flexbox;
  display: flex;
  -webkit-align-items: flex-start;
  -webkit-box-align: flex-start;
  -ms-flex-align: flex-start;
  align-items: flex-start;
  -webkit-box-pack: center;
  -ms-flex-pack: center;
  -webkit-justify-content: center;
  justify-content: center;
  width: 350px;
  min-height: 189px;
  margin-top: 8px;
}

.emotion-6 {
  width: 100%;
  -webkit-align-self: flex-start;
  -ms-flex-item-align: flex-start;
  align-self: flex-start;
}

.emotion-6[aria-disabled="true"] {
  opacity: 0.6;
}

.emotion-7 {
  display: -webkit-box;
  display: -webkit-flex;
  display: -ms-flexbox;
  display: flex;
  -webkit-flex-direction: column;
  -ms-flex-direction: column;
  flex-direction: column;
  -webkit-box-pack: stretch;
  -ms-flex-pack: stretch;
  -webkit-justify-content: stretch;
  justify-content: stretch;
  margin-bottom: 10px;
}

.emotion-8 {
  font-size: 13px;
  font-weight: 500;
  margin-bottom: 6px;
}

.emotion-9 {
  font-size: 14px;
  color: #333333;
  padding: 10px 15px;
  border-radius: 4px;
  -webkit-appearance: none;
  -moz-appearance: none;
  -ms-appearance: none;
  appearance: none;
  outline: none;
  border: 0 none;
  box-shadow: rgb(0 0 0 / 10%) 0px 0px 0px 1px inset;
}

.emotion-9:focus {
  box-shadow: rgb(30 167 253) 0px 0px 0px 1px inset;
}

.emotion-9:active {
  box-shadow: rgb(30 167 253) 0px 0px 0px 1px inset;
}

.emotion-9[aria-invalid="true"] {
  box-shadow: rgb(255 68 0) 0px 0px 0px 1px inset;
}

.emotion-16 {
  -webkit-align-self: stretch;
  -ms-flex-item-align: stretch;
  align-self: stretch;
  display: -webkit-box;
  display: -webkit-flex;
  display: -ms-flexbox;
  display: flex;
  -webkit-box-pack: justify;
  -webkit-justify-content: space-between;
  justify-content: space-between;
  margin-top: 24px;
}

.emotion-17 {
  background-color: transparent;
  border: 0 none;
  outline: none;
  -webkit-appearance: none;
  -moz-appearance: none;
  -ms-appearance: none;
  appearance: none;
  font-weight: 500;
  font-size: 12px;
  -webkit-flex-basis: 50%;
  -ms-flex-preferred-size: 50%;
  flex-basis: 50%;
  cursor: pointer;
  padding: 11px 16px;
  border-radius: 4px;
  text-transform: uppercase;
  margin-right: 8px;
  background-color: #1EA7FD;
  color: #FFFFFF;
  opacity: 0.6;
  box-shadow: rgb(30 167 253 / 10%) 0 0 0 1px inset;
}

.emotion-17:focus {
  -webkit-text-decoration: underline;
  text-decoration: underline;
  font-weight: 700;
}

.emotion-17:active {
  -webkit-text-decoration: underline;
  text-decoration: underline;
  font-weight: 700;
}

.emotion-17[aria-disabled="true"] {
  cursor: default;
}

.emotion-18 {
  background-color: transparent;
  border: 0 none;
  outline: none;
  -webkit-appearance: none;
  -moz-appearance: none;
  -ms-appearance: none;
  appearance: none;
  font-weight: 500;
  font-size: 12px;
  -webkit-flex-basis: 50%;
  -ms-flex-preferred-size: 50%;
  flex-basis: 50%;
  cursor: pointer;
  padding: 11px 16px;
  border-radius: 4px;
  text-transform: uppercase;
  margin-left: 8px;
  box-shadow: rgb(30 167 253) 0 0 0 1px inset;
  color: #1EA7FD;
}

.emotion-18:focus {
  -webkit-text-decoration: underline;
  text-decoration: underline;
  font-weight: 700;
}

.emotion-18:active {
  -webkit-text-decoration: underline;
  text-decoration: underline;
  font-weight: 700;
}

.emotion-18[aria-disabled="true"] {
  cursor: default;
}

<section
  className="emotion-0"
>
  <div
    className="emotion-1"
  >
    <svg
      aria-label="Storybook Logo"
      className="emotion-2"
      role="img"
      viewBox="0 0 64 64"
    >
      <title>
        Storybook icon
      </title>
      <g
        fill="none"
        fillRule="evenodd"
        id="Artboard"
        stroke="none"
        strokeWidth="1"
      >
        <path
          d="M8.04798541,58.7875918 L6.07908839,6.32540407 C6.01406344,4.5927838 7.34257463,3.12440831 9.07303814,3.01625434 L53.6958037,0.227331489 C55.457209,0.117243658 56.974354,1.45590096 57.0844418,3.21730626 C57.0885895,3.28366922 57.0906648,3.35014546 57.0906648,3.41663791 L57.0906648,60.5834697 C57.0906648,62.3483119 55.6599776,63.7789992 53.8951354,63.7789992 C53.847325,63.7789992 53.7995207,63.7779262 53.7517585,63.775781 L11.0978899,61.8600599 C9.43669044,61.7854501 8.11034889,60.4492961 8.04798541,58.7875918 Z"
          fill="#FF4785"
          fillRule="nonzero"
          id="path-1"
        />
        <path
          d="M35.9095005,24.1768792 C35.9095005,25.420127 44.2838488,24.8242707 45.4080313,23.9509748 C45.4080313,15.4847538 40.8652557,11.0358878 32.5466666,11.0358878 C24.2280775,11.0358878 19.5673077,15.553972 19.5673077,22.3311017 C19.5673077,34.1346028 35.4965208,34.3605071 35.4965208,40.7987804 C35.4965208,42.606015 34.6115646,43.6790606 32.6646607,43.6790606 C30.127786,43.6790606 29.1248356,42.3834613 29.2428298,37.9783269 C29.2428298,37.0226907 19.5673077,36.7247626 19.2723223,37.9783269 C18.5211693,48.6535354 25.1720308,51.7326752 32.7826549,51.7326752 C40.1572906,51.7326752 45.939005,47.8018145 45.939005,40.6858282 C45.939005,28.035186 29.7738035,28.3740425 29.7738035,22.1051974 C29.7738035,19.5637737 31.6617103,19.2249173 32.7826549,19.2249173 C33.9625966,19.2249173 36.0864917,19.4328883 35.9095005,24.1768792 Z"
          fill="#FFFFFF"
          fillRule="nonzero"
          id="path9_fill-path"
        />
        <path
          d="M44.0461638,0.830433986 L50.1874092,0.446606143 L50.443532,7.7810017 C50.4527198,8.04410717 50.2468789,8.26484453 49.9837734,8.27403237 C49.871115,8.27796649 49.7607078,8.24184808 49.6721567,8.17209069 L47.3089847,6.3104681 L44.5110468,8.43287463 C44.3012992,8.591981 44.0022839,8.55092814 43.8431776,8.34118051 C43.7762017,8.25288717 43.742082,8.14401677 43.7466857,8.03329059 L44.0461638,0.830433986 Z"
          fill="#FFFFFF"
          id="Path"
        />
      </g>
    </svg>
    <svg
      aria-label="Storybook"
      className="emotion-3"
      role="img"
      viewBox="0 0 200 40"
    >
      <title>
        Storybook
      </title>
      <g
        fill="none"
        fillRule="evenodd"
      >
        <path
          d="M53.3 31.7c-1.7 0-3.4-.3-5-.7-1.5-.5-2.8-1.1-3.9-2l1.6-3.5c2.2 1.5 4.6 2.3 7.3 2.3 1.5 0 2.5-.2 3.3-.7.7-.5 1.1-1 1.1-1.9 0-.7-.3-1.3-1-1.7s-2-.8-3.7-1.2c-2-.4-3.6-.9-4.8-1.5-1.1-.5-2-1.2-2.6-2-.5-1-.8-2-.8-3.2 0-1.4.4-2.6 1.2-3.6.7-1.1 1.8-2 3.2-2.6 1.3-.6 2.9-.9 4.7-.9 1.6 0 3.1.3 4.6.7 1.5.5 2.7 1.1 3.5 2l-1.6 3.5c-2-1.5-4.2-2.3-6.5-2.3-1.3 0-2.3.2-3 .8-.8.5-1.2 1.1-1.2 2 0 .5.2 1 .5 1.3.2.3.7.6 1.4.9l2.9.8c2.9.6 5 1.4 6.2 2.4a5 5 0 0 1 2 4.2 6 6 0 0 1-2.5 5c-1.7 1.2-4 1.9-7 1.9zm21-3.6l1.4-.1-.2 3.5-1.9.1c-2.4 0-4.1-.5-5.2-1.5-1.1-1-1.6-2.7-1.6-4.8v-6h-3v-3.6h3V11h4.8v4.6h4v3.6h-4v6c0 1.8.9 2.8 2.6 2.8zm11.1 3.5c-1.6 0-3-.3-4.3-1a7 7 0 0 1-3-2.8c-.6-1.3-1-2.7-1-4.4 0-1.6.4-3 1-4.3a7 7 0 0 1 3-2.8c1.2-.7 2.7-1 4.3-1 1.7 0 3.2.3 4.4 1a7 7 0 0 1 3 2.8c.6 1.2 1 2.7 1 4.3 0 1.7-.4 3.1-1 4.4a7 7 0 0 1-3 2.8c-1.2.7-2.7 1-4.4 1zm0-3.6c2.4 0 3.6-1.6 3.6-4.6 0-1.5-.3-2.6-1-3.4a3.2 3.2 0 0 0-2.6-1c-2.3 0-3.5 1.4-3.5 4.4 0 3 1.2 4.6 3.5 4.6zm21.7-8.8l-2.7.3c-1.3.2-2.3.5-2.8 1.2-.6.6-.9 1.4-.9 2.5v8.2H96V15.7h4.6v2.6c.8-1.8 2.5-2.8 5-3h1.3l.3 4zm14-3.5h4.8L116.4 37h-4.9l3-6.6-6.4-14.8h5l4 10 4-10zm16-.4c1.4 0 2.6.3 3.6 1 1 .6 1.9 1.6 2.5 2.8.6 1.2.9 2.7.9 4.3 0 1.6-.3 3-1 4.3a6.9 6.9 0 0 1-2.4 2.9c-1 .7-2.2 1-3.6 1-1 0-2-.2-3-.7-.8-.4-1.5-1-2-1.9v2.4h-4.7V8.8h4.8v9c.5-.8 1.2-1.4 2-1.9.9-.4 1.8-.6 3-.6zM135.7 28c1.1 0 2-.4 2.6-1.2.6-.8 1-2 1-3.4 0-1.5-.4-2.5-1-3.3s-1.5-1.1-2.6-1.1-2 .3-2.6 1.1c-.6.8-1 2-1 3.3 0 1.5.4 2.6 1 3.4.6.8 1.5 1.2 2.6 1.2zm18.9 3.6c-1.7 0-3.2-.3-4.4-1a7 7 0 0 1-3-2.8c-.6-1.3-1-2.7-1-4.4 0-1.6.4-3 1-4.3a7 7 0 0 1 3-2.8c1.2-.7 2.7-1 4.4-1 1.6 0 3 .3 4.3 1a7 7 0 0 1 3 2.8c.6 1.2 1 2.7 1 4.3 0 1.7-.4 3.1-1 4.4a7 7 0 0 1-3 2.8c-1.2.7-2.7 1-4.3 1zm0-3.6c2.3 0 3.5-1.6 3.5-4.6 0-1.5-.3-2.6-1-3.4a3.2 3.2 0 0 0-2.5-1c-2.4 0-3.6 1.4-3.6 4.4 0 3 1.2 4.6 3.6 4.6zm18 3.6c-1.7 0-3.2-.3-4.4-1a7 7 0 0 1-3-2.8c-.6-1.3-1-2.7-1-4.4 0-1.6.4-3 1-4.3a7 7 0 0 1 3-2.8c1.2-.7 2.7-1 4.4-1 1.6 0 3 .3 4.4 1a7 7 0 0 1 2.9 2.8c.6 1.2 1 2.7 1 4.3 0 1.7-.4 3.1-1 4.4a7 7 0 0 1-3 2.8c-1.2.7-2.7 1-4.3 1zm0-3.6c2.3 0 3.5-1.6 3.5-4.6 0-1.5-.3-2.6-1-3.4a3.2 3.2 0 0 0-2.5-1c-2.4 0-3.6 1.4-3.6 4.4 0 3 1.2 4.6 3.6 4.6zm27.4 3.4h-6l-6-7v7h-4.8V8.8h4.9v13.6l5.8-6.7h5.7l-6.6 7.5 7 8.2z"
          fill="currentColor"
        />
      </g>
    </svg>
  </div>
  <p
    className="emotion-4"
  >
    Create an account to join the Storybook community
  </p>
  <div
    className="emotion-5"
  >
    <form
      action="#"
      aria-disabled="false"
      className="emotion-6"
      noValidate={true}
      onReset={[Function]}
      onSubmit={[Function]}
    >
      <div
        className="emotion-7"
      >
        <label
          className="emotion-8"
          htmlFor="email"
        >
          Email
        </label>
        <input
          aria-disabled="false"
          aria-invalid="false"
          aria-required="true"
          className="emotion-9"
          data-testid="email"
          disabled={false}
          name="email"
          onBlur={[Function]}
          onChange={[Function]}
          type="email"
          value=""
        />
      </div>
      <div
        className="emotion-7"
      >
        <label
          className="emotion-8"
          htmlFor="password"
        >
          Password
        </label>
        <input
          aria-disabled="false"
          aria-invalid="false"
          aria-required="true"
          className="emotion-9"
          data-testid="password1"
          disabled={false}
          name="password"
          onBlur={[Function]}
          onChange={[Function]}
          type="password"
          value=""
        />
      </div>
      <div
        className="emotion-7"
      >
        <label
          className="emotion-8"
          htmlFor="verifiedPassword"
        >
          Verify Password
        </label>
        <input
          aria-disabled="false"
          aria-invalid="false"
          aria-required="true"
          className="emotion-9"
          data-testid="password2"
          disabled={false}
          name="verifiedPassword"
          onBlur={[Function]}
          onChange={[Function]}
          type="password"
          value=""
        />
      </div>
      <div
        className="emotion-16"
      >
        <button
          aria-disabled="true"
          className="emotion-17"
          data-testid="submit"
          disabled={true}
          type="submit"
        >
          Create Account
        </button>
        <button
          aria-disabled="false"
          className="emotion-18"
          disabled={false}
          type="reset"
        >
          Reset
        </button>
      </div>
    </form>
  </div>
</section>
`;

exports[`Storyshots Demo/AccountForm Verification Success 1`] = `
.emotion-0 {
  font-family: "Nunito Sans",-apple-system,".SFNSText-Regular","San Francisco",BlinkMacSystemFont,"Segoe UI","Helvetica Neue",Helvetica,Arial,sans-serif;
  display: -webkit-box;
  display: -webkit-flex;
  display: -ms-flexbox;
  display: flex;
  -webkit-flex-direction: column;
  -ms-flex-direction: column;
  flex-direction: column;
  -webkit-align-items: center;
  -webkit-box-align: center;
  -ms-flex-align: center;
  align-items: center;
  width: 450px;
  padding: 32px;
  background-color: #FFFFFF;
  border-radius: 7px;
}

.emotion-1 {
  display: -webkit-box;
  display: -webkit-flex;
  display: -ms-flexbox;
  display: flex;
  -webkit-align-items: center;
  -webkit-box-align: center;
  -ms-flex-align: center;
  align-items: center;
  -webkit-box-pack: center;
  -ms-flex-pack: center;
  -webkit-justify-content: center;
  justify-content: center;
}

.emotion-2 {
  height: 40px;
  z-index: 10;
  margin-left: 32px;
}

.emotion-3 {
  height: 40px;
  z-index: 1;
  left: -32px;
  position: relative;
}

.emotion-4 {
  margin-top: 20px;
  text-align: center;
}

.emotion-5 {
  display: -webkit-box;
  display: -webkit-flex;
  display: -ms-flexbox;
  display: flex;
  -webkit-align-items: flex-start;
  -webkit-box-align: flex-start;
  -ms-flex-align: flex-start;
  align-items: flex-start;
  -webkit-box-pack: center;
  -ms-flex-pack: center;
  -webkit-justify-content: center;
  justify-content: center;
  width: 350px;
  min-height: 189px;
  margin-top: 8px;
}

.emotion-6 {
  width: 100%;
  -webkit-align-self: flex-start;
  -ms-flex-item-align: flex-start;
  align-self: flex-start;
}

.emotion-6[aria-disabled="true"] {
  opacity: 0.6;
}

.emotion-7 {
  display: -webkit-box;
  display: -webkit-flex;
  display: -ms-flexbox;
  display: flex;
  -webkit-flex-direction: column;
  -ms-flex-direction: column;
  flex-direction: column;
  -webkit-box-pack: stretch;
  -ms-flex-pack: stretch;
  -webkit-justify-content: stretch;
  justify-content: stretch;
  margin-bottom: 10px;
}

.emotion-8 {
  font-size: 13px;
  font-weight: 500;
  margin-bottom: 6px;
}

.emotion-9 {
  font-size: 14px;
  color: #333333;
  padding: 10px 15px;
  border-radius: 4px;
  -webkit-appearance: none;
  -moz-appearance: none;
  -ms-appearance: none;
  appearance: none;
  outline: none;
  border: 0 none;
  box-shadow: rgb(0 0 0 / 10%) 0px 0px 0px 1px inset;
}

.emotion-9:focus {
  box-shadow: rgb(30 167 253) 0px 0px 0px 1px inset;
}

.emotion-9:active {
  box-shadow: rgb(30 167 253) 0px 0px 0px 1px inset;
}

.emotion-9[aria-invalid="true"] {
  box-shadow: rgb(255 68 0) 0px 0px 0px 1px inset;
}

.emotion-16 {
  -webkit-align-self: stretch;
  -ms-flex-item-align: stretch;
  align-self: stretch;
  display: -webkit-box;
  display: -webkit-flex;
  display: -ms-flexbox;
  display: flex;
  -webkit-box-pack: justify;
  -webkit-justify-content: space-between;
  justify-content: space-between;
  margin-top: 24px;
}

.emotion-17 {
  background-color: transparent;
  border: 0 none;
  outline: none;
  -webkit-appearance: none;
  -moz-appearance: none;
  -ms-appearance: none;
  appearance: none;
  font-weight: 500;
  font-size: 12px;
  -webkit-flex-basis: 50%;
  -ms-flex-preferred-size: 50%;
  flex-basis: 50%;
  cursor: pointer;
  padding: 11px 16px;
  border-radius: 4px;
  text-transform: uppercase;
  margin-right: 8px;
  background-color: #1EA7FD;
  color: #FFFFFF;
  opacity: 0.6;
  box-shadow: rgb(30 167 253 / 10%) 0 0 0 1px inset;
}

.emotion-17:focus {
  -webkit-text-decoration: underline;
  text-decoration: underline;
  font-weight: 700;
}

.emotion-17:active {
  -webkit-text-decoration: underline;
  text-decoration: underline;
  font-weight: 700;
}

.emotion-17[aria-disabled="true"] {
  cursor: default;
}

.emotion-18 {
  background-color: transparent;
  border: 0 none;
  outline: none;
  -webkit-appearance: none;
  -moz-appearance: none;
  -ms-appearance: none;
  appearance: none;
  font-weight: 500;
  font-size: 12px;
  -webkit-flex-basis: 50%;
  -ms-flex-preferred-size: 50%;
  flex-basis: 50%;
  cursor: pointer;
  padding: 11px 16px;
  border-radius: 4px;
  text-transform: uppercase;
  margin-left: 8px;
  box-shadow: rgb(30 167 253) 0 0 0 1px inset;
  color: #1EA7FD;
}

.emotion-18:focus {
  -webkit-text-decoration: underline;
  text-decoration: underline;
  font-weight: 700;
}

.emotion-18:active {
  -webkit-text-decoration: underline;
  text-decoration: underline;
  font-weight: 700;
}

.emotion-18[aria-disabled="true"] {
  cursor: default;
}

<section
  className="emotion-0"
>
  <div
    className="emotion-1"
  >
    <svg
      aria-label="Storybook Logo"
      className="emotion-2"
      role="img"
      viewBox="0 0 64 64"
    >
      <title>
        Storybook icon
      </title>
      <g
        fill="none"
        fillRule="evenodd"
        id="Artboard"
        stroke="none"
        strokeWidth="1"
      >
        <path
          d="M8.04798541,58.7875918 L6.07908839,6.32540407 C6.01406344,4.5927838 7.34257463,3.12440831 9.07303814,3.01625434 L53.6958037,0.227331489 C55.457209,0.117243658 56.974354,1.45590096 57.0844418,3.21730626 C57.0885895,3.28366922 57.0906648,3.35014546 57.0906648,3.41663791 L57.0906648,60.5834697 C57.0906648,62.3483119 55.6599776,63.7789992 53.8951354,63.7789992 C53.847325,63.7789992 53.7995207,63.7779262 53.7517585,63.775781 L11.0978899,61.8600599 C9.43669044,61.7854501 8.11034889,60.4492961 8.04798541,58.7875918 Z"
          fill="#FF4785"
          fillRule="nonzero"
          id="path-1"
        />
        <path
          d="M35.9095005,24.1768792 C35.9095005,25.420127 44.2838488,24.8242707 45.4080313,23.9509748 C45.4080313,15.4847538 40.8652557,11.0358878 32.5466666,11.0358878 C24.2280775,11.0358878 19.5673077,15.553972 19.5673077,22.3311017 C19.5673077,34.1346028 35.4965208,34.3605071 35.4965208,40.7987804 C35.4965208,42.606015 34.6115646,43.6790606 32.6646607,43.6790606 C30.127786,43.6790606 29.1248356,42.3834613 29.2428298,37.9783269 C29.2428298,37.0226907 19.5673077,36.7247626 19.2723223,37.9783269 C18.5211693,48.6535354 25.1720308,51.7326752 32.7826549,51.7326752 C40.1572906,51.7326752 45.939005,47.8018145 45.939005,40.6858282 C45.939005,28.035186 29.7738035,28.3740425 29.7738035,22.1051974 C29.7738035,19.5637737 31.6617103,19.2249173 32.7826549,19.2249173 C33.9625966,19.2249173 36.0864917,19.4328883 35.9095005,24.1768792 Z"
          fill="#FFFFFF"
          fillRule="nonzero"
          id="path9_fill-path"
        />
        <path
          d="M44.0461638,0.830433986 L50.1874092,0.446606143 L50.443532,7.7810017 C50.4527198,8.04410717 50.2468789,8.26484453 49.9837734,8.27403237 C49.871115,8.27796649 49.7607078,8.24184808 49.6721567,8.17209069 L47.3089847,6.3104681 L44.5110468,8.43287463 C44.3012992,8.591981 44.0022839,8.55092814 43.8431776,8.34118051 C43.7762017,8.25288717 43.742082,8.14401677 43.7466857,8.03329059 L44.0461638,0.830433986 Z"
          fill="#FFFFFF"
          id="Path"
        />
      </g>
    </svg>
    <svg
      aria-label="Storybook"
      className="emotion-3"
      role="img"
      viewBox="0 0 200 40"
    >
      <title>
        Storybook
      </title>
      <g
        fill="none"
        fillRule="evenodd"
      >
        <path
          d="M53.3 31.7c-1.7 0-3.4-.3-5-.7-1.5-.5-2.8-1.1-3.9-2l1.6-3.5c2.2 1.5 4.6 2.3 7.3 2.3 1.5 0 2.5-.2 3.3-.7.7-.5 1.1-1 1.1-1.9 0-.7-.3-1.3-1-1.7s-2-.8-3.7-1.2c-2-.4-3.6-.9-4.8-1.5-1.1-.5-2-1.2-2.6-2-.5-1-.8-2-.8-3.2 0-1.4.4-2.6 1.2-3.6.7-1.1 1.8-2 3.2-2.6 1.3-.6 2.9-.9 4.7-.9 1.6 0 3.1.3 4.6.7 1.5.5 2.7 1.1 3.5 2l-1.6 3.5c-2-1.5-4.2-2.3-6.5-2.3-1.3 0-2.3.2-3 .8-.8.5-1.2 1.1-1.2 2 0 .5.2 1 .5 1.3.2.3.7.6 1.4.9l2.9.8c2.9.6 5 1.4 6.2 2.4a5 5 0 0 1 2 4.2 6 6 0 0 1-2.5 5c-1.7 1.2-4 1.9-7 1.9zm21-3.6l1.4-.1-.2 3.5-1.9.1c-2.4 0-4.1-.5-5.2-1.5-1.1-1-1.6-2.7-1.6-4.8v-6h-3v-3.6h3V11h4.8v4.6h4v3.6h-4v6c0 1.8.9 2.8 2.6 2.8zm11.1 3.5c-1.6 0-3-.3-4.3-1a7 7 0 0 1-3-2.8c-.6-1.3-1-2.7-1-4.4 0-1.6.4-3 1-4.3a7 7 0 0 1 3-2.8c1.2-.7 2.7-1 4.3-1 1.7 0 3.2.3 4.4 1a7 7 0 0 1 3 2.8c.6 1.2 1 2.7 1 4.3 0 1.7-.4 3.1-1 4.4a7 7 0 0 1-3 2.8c-1.2.7-2.7 1-4.4 1zm0-3.6c2.4 0 3.6-1.6 3.6-4.6 0-1.5-.3-2.6-1-3.4a3.2 3.2 0 0 0-2.6-1c-2.3 0-3.5 1.4-3.5 4.4 0 3 1.2 4.6 3.5 4.6zm21.7-8.8l-2.7.3c-1.3.2-2.3.5-2.8 1.2-.6.6-.9 1.4-.9 2.5v8.2H96V15.7h4.6v2.6c.8-1.8 2.5-2.8 5-3h1.3l.3 4zm14-3.5h4.8L116.4 37h-4.9l3-6.6-6.4-14.8h5l4 10 4-10zm16-.4c1.4 0 2.6.3 3.6 1 1 .6 1.9 1.6 2.5 2.8.6 1.2.9 2.7.9 4.3 0 1.6-.3 3-1 4.3a6.9 6.9 0 0 1-2.4 2.9c-1 .7-2.2 1-3.6 1-1 0-2-.2-3-.7-.8-.4-1.5-1-2-1.9v2.4h-4.7V8.8h4.8v9c.5-.8 1.2-1.4 2-1.9.9-.4 1.8-.6 3-.6zM135.7 28c1.1 0 2-.4 2.6-1.2.6-.8 1-2 1-3.4 0-1.5-.4-2.5-1-3.3s-1.5-1.1-2.6-1.1-2 .3-2.6 1.1c-.6.8-1 2-1 3.3 0 1.5.4 2.6 1 3.4.6.8 1.5 1.2 2.6 1.2zm18.9 3.6c-1.7 0-3.2-.3-4.4-1a7 7 0 0 1-3-2.8c-.6-1.3-1-2.7-1-4.4 0-1.6.4-3 1-4.3a7 7 0 0 1 3-2.8c1.2-.7 2.7-1 4.4-1 1.6 0 3 .3 4.3 1a7 7 0 0 1 3 2.8c.6 1.2 1 2.7 1 4.3 0 1.7-.4 3.1-1 4.4a7 7 0 0 1-3 2.8c-1.2.7-2.7 1-4.3 1zm0-3.6c2.3 0 3.5-1.6 3.5-4.6 0-1.5-.3-2.6-1-3.4a3.2 3.2 0 0 0-2.5-1c-2.4 0-3.6 1.4-3.6 4.4 0 3 1.2 4.6 3.6 4.6zm18 3.6c-1.7 0-3.2-.3-4.4-1a7 7 0 0 1-3-2.8c-.6-1.3-1-2.7-1-4.4 0-1.6.4-3 1-4.3a7 7 0 0 1 3-2.8c1.2-.7 2.7-1 4.4-1 1.6 0 3 .3 4.4 1a7 7 0 0 1 2.9 2.8c.6 1.2 1 2.7 1 4.3 0 1.7-.4 3.1-1 4.4a7 7 0 0 1-3 2.8c-1.2.7-2.7 1-4.3 1zm0-3.6c2.3 0 3.5-1.6 3.5-4.6 0-1.5-.3-2.6-1-3.4a3.2 3.2 0 0 0-2.5-1c-2.4 0-3.6 1.4-3.6 4.4 0 3 1.2 4.6 3.6 4.6zm27.4 3.4h-6l-6-7v7h-4.8V8.8h4.9v13.6l5.8-6.7h5.7l-6.6 7.5 7 8.2z"
          fill="currentColor"
        />
      </g>
    </svg>
  </div>
  <p
    className="emotion-4"
  >
    Create an account to join the Storybook community
  </p>
  <div
    className="emotion-5"
  >
    <form
      action="#"
      aria-disabled="false"
      className="emotion-6"
      noValidate={true}
      onReset={[Function]}
      onSubmit={[Function]}
    >
      <div
        className="emotion-7"
      >
        <label
          className="emotion-8"
          htmlFor="email"
        >
          Email
        </label>
        <input
          aria-disabled="false"
          aria-invalid="false"
          aria-required="true"
          className="emotion-9"
          data-testid="email"
          disabled={false}
          name="email"
          onBlur={[Function]}
          onChange={[Function]}
          type="email"
          value=""
        />
      </div>
      <div
        className="emotion-7"
      >
        <label
          className="emotion-8"
          htmlFor="password"
        >
          Password
        </label>
        <input
          aria-disabled="false"
          aria-invalid="false"
          aria-required="true"
          className="emotion-9"
          data-testid="password1"
          disabled={false}
          name="password"
          onBlur={[Function]}
          onChange={[Function]}
          type="password"
          value=""
        />
      </div>
      <div
        className="emotion-7"
      >
        <label
          className="emotion-8"
          htmlFor="verifiedPassword"
        >
          Verify Password
        </label>
        <input
          aria-disabled="false"
          aria-invalid="false"
          aria-required="true"
          className="emotion-9"
          data-testid="password2"
          disabled={false}
          name="verifiedPassword"
          onBlur={[Function]}
          onChange={[Function]}
          type="password"
          value=""
        />
      </div>
      <div
        className="emotion-16"
      >
        <button
          aria-disabled="true"
          className="emotion-17"
          data-testid="submit"
          disabled={true}
          type="submit"
        >
          Create Account
        </button>
        <button
          aria-disabled="false"
          className="emotion-18"
          disabled={false}
          type="reset"
        >
          Reset
        </button>
      </div>
    </form>
  </div>
</section>
`;

exports[`Storyshots Docs/ButtonMdx Basic 1`] = `
<button
  type="button"
>
   
  Click me
</button>
`;

exports[`Storyshots Docs/ButtonMdx Controls 1`] = `
<button
  type="button"
>
   
  Hello
</button>
`;

=======
>>>>>>> 04bcc28c
exports[`Storyshots Examples / Button Basic 1`] = `
<button
  type="button"
>
   
  Click me
</button>
`;

exports[`Storyshots Examples / Button CSF 2 Story With Play 1`] = `
<button
  type="button"
>
   
  Hello
</button>
`;

exports[`Storyshots Examples / Button Process Env 1`] = `
<button
  type="button"
>
   
  Hello
</button>
`;

exports[`Storyshots Examples / Button Story No Render 1`] = `
<button
  type="button"
>
   
  magic!
</button>
`;

exports[`Storyshots Examples / Button Story Object 1`] = `"hahaha"`;

exports[`Storyshots Examples / Button Story With Play 1`] = `
<button
  type="button"
>
   
  play
</button>
`;

exports[`Storyshots Examples / Button With Args 1`] = `
<button
  type="button"
>
   
<<<<<<< HEAD
  With args
</button>
`;

exports[`Storyshots Examples / Emoji Button Basic 1`] = `
<button
  type="button"
>
  ⚠️ 
  Click me
</button>
`;

exports[`Storyshots Examples / Emoji Button With Args 1`] = `
<button
  type="button"
>
  ⚠️ 
=======
>>>>>>> 04bcc28c
  With args
</button>
`;<|MERGE_RESOLUTION|>--- conflicted
+++ resolved
@@ -1,3823 +1,5 @@
 // Jest Snapshot v1, https://goo.gl/fbAQLP
 
-<<<<<<< HEAD
-exports[`Storyshots Demo/AccountForm Standard 1`] = `
-.emotion-0 {
-  font-family: "Nunito Sans",-apple-system,".SFNSText-Regular","San Francisco",BlinkMacSystemFont,"Segoe UI","Helvetica Neue",Helvetica,Arial,sans-serif;
-  display: -webkit-box;
-  display: -webkit-flex;
-  display: -ms-flexbox;
-  display: flex;
-  -webkit-flex-direction: column;
-  -ms-flex-direction: column;
-  flex-direction: column;
-  -webkit-align-items: center;
-  -webkit-box-align: center;
-  -ms-flex-align: center;
-  align-items: center;
-  width: 450px;
-  padding: 32px;
-  background-color: #FFFFFF;
-  border-radius: 7px;
-}
-
-.emotion-1 {
-  display: -webkit-box;
-  display: -webkit-flex;
-  display: -ms-flexbox;
-  display: flex;
-  -webkit-align-items: center;
-  -webkit-box-align: center;
-  -ms-flex-align: center;
-  align-items: center;
-  -webkit-box-pack: center;
-  -ms-flex-pack: center;
-  -webkit-justify-content: center;
-  justify-content: center;
-}
-
-.emotion-2 {
-  height: 40px;
-  z-index: 10;
-  margin-left: 32px;
-}
-
-.emotion-3 {
-  height: 40px;
-  z-index: 1;
-  left: -32px;
-  position: relative;
-}
-
-.emotion-4 {
-  margin-top: 20px;
-  text-align: center;
-}
-
-.emotion-5 {
-  display: -webkit-box;
-  display: -webkit-flex;
-  display: -ms-flexbox;
-  display: flex;
-  -webkit-align-items: flex-start;
-  -webkit-box-align: flex-start;
-  -ms-flex-align: flex-start;
-  align-items: flex-start;
-  -webkit-box-pack: center;
-  -ms-flex-pack: center;
-  -webkit-justify-content: center;
-  justify-content: center;
-  width: 350px;
-  min-height: 189px;
-  margin-top: 8px;
-}
-
-.emotion-6 {
-  width: 100%;
-  -webkit-align-self: flex-start;
-  -ms-flex-item-align: flex-start;
-  align-self: flex-start;
-}
-
-.emotion-6[aria-disabled="true"] {
-  opacity: 0.6;
-}
-
-.emotion-7 {
-  display: -webkit-box;
-  display: -webkit-flex;
-  display: -ms-flexbox;
-  display: flex;
-  -webkit-flex-direction: column;
-  -ms-flex-direction: column;
-  flex-direction: column;
-  -webkit-box-pack: stretch;
-  -ms-flex-pack: stretch;
-  -webkit-justify-content: stretch;
-  justify-content: stretch;
-  margin-bottom: 10px;
-}
-
-.emotion-8 {
-  font-size: 13px;
-  font-weight: 500;
-  margin-bottom: 6px;
-}
-
-.emotion-9 {
-  font-size: 14px;
-  color: #333333;
-  padding: 10px 15px;
-  border-radius: 4px;
-  -webkit-appearance: none;
-  -moz-appearance: none;
-  -ms-appearance: none;
-  appearance: none;
-  outline: none;
-  border: 0 none;
-  box-shadow: rgb(0 0 0 / 10%) 0px 0px 0px 1px inset;
-}
-
-.emotion-9:focus {
-  box-shadow: rgb(30 167 253) 0px 0px 0px 1px inset;
-}
-
-.emotion-9:active {
-  box-shadow: rgb(30 167 253) 0px 0px 0px 1px inset;
-}
-
-.emotion-9[aria-invalid="true"] {
-  box-shadow: rgb(255 68 0) 0px 0px 0px 1px inset;
-}
-
-.emotion-13 {
-  -webkit-align-self: stretch;
-  -ms-flex-item-align: stretch;
-  align-self: stretch;
-  display: -webkit-box;
-  display: -webkit-flex;
-  display: -ms-flexbox;
-  display: flex;
-  -webkit-box-pack: justify;
-  -webkit-justify-content: space-between;
-  justify-content: space-between;
-  margin-top: 24px;
-}
-
-.emotion-14 {
-  background-color: transparent;
-  border: 0 none;
-  outline: none;
-  -webkit-appearance: none;
-  -moz-appearance: none;
-  -ms-appearance: none;
-  appearance: none;
-  font-weight: 500;
-  font-size: 12px;
-  -webkit-flex-basis: 50%;
-  -ms-flex-preferred-size: 50%;
-  flex-basis: 50%;
-  cursor: pointer;
-  padding: 11px 16px;
-  border-radius: 4px;
-  text-transform: uppercase;
-  margin-right: 8px;
-  background-color: #1EA7FD;
-  color: #FFFFFF;
-  opacity: 0.6;
-  box-shadow: rgb(30 167 253 / 10%) 0 0 0 1px inset;
-}
-
-.emotion-14:focus {
-  -webkit-text-decoration: underline;
-  text-decoration: underline;
-  font-weight: 700;
-}
-
-.emotion-14:active {
-  -webkit-text-decoration: underline;
-  text-decoration: underline;
-  font-weight: 700;
-}
-
-.emotion-14[aria-disabled="true"] {
-  cursor: default;
-}
-
-.emotion-15 {
-  background-color: transparent;
-  border: 0 none;
-  outline: none;
-  -webkit-appearance: none;
-  -moz-appearance: none;
-  -ms-appearance: none;
-  appearance: none;
-  font-weight: 500;
-  font-size: 12px;
-  -webkit-flex-basis: 50%;
-  -ms-flex-preferred-size: 50%;
-  flex-basis: 50%;
-  cursor: pointer;
-  padding: 11px 16px;
-  border-radius: 4px;
-  text-transform: uppercase;
-  margin-left: 8px;
-  box-shadow: rgb(30 167 253) 0 0 0 1px inset;
-  color: #1EA7FD;
-}
-
-.emotion-15:focus {
-  -webkit-text-decoration: underline;
-  text-decoration: underline;
-  font-weight: 700;
-}
-
-.emotion-15:active {
-  -webkit-text-decoration: underline;
-  text-decoration: underline;
-  font-weight: 700;
-}
-
-.emotion-15[aria-disabled="true"] {
-  cursor: default;
-}
-
-<section
-  className="emotion-0"
->
-  <div
-    className="emotion-1"
-  >
-    <svg
-      aria-label="Storybook Logo"
-      className="emotion-2"
-      role="img"
-      viewBox="0 0 64 64"
-    >
-      <title>
-        Storybook icon
-      </title>
-      <g
-        fill="none"
-        fillRule="evenodd"
-        id="Artboard"
-        stroke="none"
-        strokeWidth="1"
-      >
-        <path
-          d="M8.04798541,58.7875918 L6.07908839,6.32540407 C6.01406344,4.5927838 7.34257463,3.12440831 9.07303814,3.01625434 L53.6958037,0.227331489 C55.457209,0.117243658 56.974354,1.45590096 57.0844418,3.21730626 C57.0885895,3.28366922 57.0906648,3.35014546 57.0906648,3.41663791 L57.0906648,60.5834697 C57.0906648,62.3483119 55.6599776,63.7789992 53.8951354,63.7789992 C53.847325,63.7789992 53.7995207,63.7779262 53.7517585,63.775781 L11.0978899,61.8600599 C9.43669044,61.7854501 8.11034889,60.4492961 8.04798541,58.7875918 Z"
-          fill="#FF4785"
-          fillRule="nonzero"
-          id="path-1"
-        />
-        <path
-          d="M35.9095005,24.1768792 C35.9095005,25.420127 44.2838488,24.8242707 45.4080313,23.9509748 C45.4080313,15.4847538 40.8652557,11.0358878 32.5466666,11.0358878 C24.2280775,11.0358878 19.5673077,15.553972 19.5673077,22.3311017 C19.5673077,34.1346028 35.4965208,34.3605071 35.4965208,40.7987804 C35.4965208,42.606015 34.6115646,43.6790606 32.6646607,43.6790606 C30.127786,43.6790606 29.1248356,42.3834613 29.2428298,37.9783269 C29.2428298,37.0226907 19.5673077,36.7247626 19.2723223,37.9783269 C18.5211693,48.6535354 25.1720308,51.7326752 32.7826549,51.7326752 C40.1572906,51.7326752 45.939005,47.8018145 45.939005,40.6858282 C45.939005,28.035186 29.7738035,28.3740425 29.7738035,22.1051974 C29.7738035,19.5637737 31.6617103,19.2249173 32.7826549,19.2249173 C33.9625966,19.2249173 36.0864917,19.4328883 35.9095005,24.1768792 Z"
-          fill="#FFFFFF"
-          fillRule="nonzero"
-          id="path9_fill-path"
-        />
-        <path
-          d="M44.0461638,0.830433986 L50.1874092,0.446606143 L50.443532,7.7810017 C50.4527198,8.04410717 50.2468789,8.26484453 49.9837734,8.27403237 C49.871115,8.27796649 49.7607078,8.24184808 49.6721567,8.17209069 L47.3089847,6.3104681 L44.5110468,8.43287463 C44.3012992,8.591981 44.0022839,8.55092814 43.8431776,8.34118051 C43.7762017,8.25288717 43.742082,8.14401677 43.7466857,8.03329059 L44.0461638,0.830433986 Z"
-          fill="#FFFFFF"
-          id="Path"
-        />
-      </g>
-    </svg>
-    <svg
-      aria-label="Storybook"
-      className="emotion-3"
-      role="img"
-      viewBox="0 0 200 40"
-    >
-      <title>
-        Storybook
-      </title>
-      <g
-        fill="none"
-        fillRule="evenodd"
-      >
-        <path
-          d="M53.3 31.7c-1.7 0-3.4-.3-5-.7-1.5-.5-2.8-1.1-3.9-2l1.6-3.5c2.2 1.5 4.6 2.3 7.3 2.3 1.5 0 2.5-.2 3.3-.7.7-.5 1.1-1 1.1-1.9 0-.7-.3-1.3-1-1.7s-2-.8-3.7-1.2c-2-.4-3.6-.9-4.8-1.5-1.1-.5-2-1.2-2.6-2-.5-1-.8-2-.8-3.2 0-1.4.4-2.6 1.2-3.6.7-1.1 1.8-2 3.2-2.6 1.3-.6 2.9-.9 4.7-.9 1.6 0 3.1.3 4.6.7 1.5.5 2.7 1.1 3.5 2l-1.6 3.5c-2-1.5-4.2-2.3-6.5-2.3-1.3 0-2.3.2-3 .8-.8.5-1.2 1.1-1.2 2 0 .5.2 1 .5 1.3.2.3.7.6 1.4.9l2.9.8c2.9.6 5 1.4 6.2 2.4a5 5 0 0 1 2 4.2 6 6 0 0 1-2.5 5c-1.7 1.2-4 1.9-7 1.9zm21-3.6l1.4-.1-.2 3.5-1.9.1c-2.4 0-4.1-.5-5.2-1.5-1.1-1-1.6-2.7-1.6-4.8v-6h-3v-3.6h3V11h4.8v4.6h4v3.6h-4v6c0 1.8.9 2.8 2.6 2.8zm11.1 3.5c-1.6 0-3-.3-4.3-1a7 7 0 0 1-3-2.8c-.6-1.3-1-2.7-1-4.4 0-1.6.4-3 1-4.3a7 7 0 0 1 3-2.8c1.2-.7 2.7-1 4.3-1 1.7 0 3.2.3 4.4 1a7 7 0 0 1 3 2.8c.6 1.2 1 2.7 1 4.3 0 1.7-.4 3.1-1 4.4a7 7 0 0 1-3 2.8c-1.2.7-2.7 1-4.4 1zm0-3.6c2.4 0 3.6-1.6 3.6-4.6 0-1.5-.3-2.6-1-3.4a3.2 3.2 0 0 0-2.6-1c-2.3 0-3.5 1.4-3.5 4.4 0 3 1.2 4.6 3.5 4.6zm21.7-8.8l-2.7.3c-1.3.2-2.3.5-2.8 1.2-.6.6-.9 1.4-.9 2.5v8.2H96V15.7h4.6v2.6c.8-1.8 2.5-2.8 5-3h1.3l.3 4zm14-3.5h4.8L116.4 37h-4.9l3-6.6-6.4-14.8h5l4 10 4-10zm16-.4c1.4 0 2.6.3 3.6 1 1 .6 1.9 1.6 2.5 2.8.6 1.2.9 2.7.9 4.3 0 1.6-.3 3-1 4.3a6.9 6.9 0 0 1-2.4 2.9c-1 .7-2.2 1-3.6 1-1 0-2-.2-3-.7-.8-.4-1.5-1-2-1.9v2.4h-4.7V8.8h4.8v9c.5-.8 1.2-1.4 2-1.9.9-.4 1.8-.6 3-.6zM135.7 28c1.1 0 2-.4 2.6-1.2.6-.8 1-2 1-3.4 0-1.5-.4-2.5-1-3.3s-1.5-1.1-2.6-1.1-2 .3-2.6 1.1c-.6.8-1 2-1 3.3 0 1.5.4 2.6 1 3.4.6.8 1.5 1.2 2.6 1.2zm18.9 3.6c-1.7 0-3.2-.3-4.4-1a7 7 0 0 1-3-2.8c-.6-1.3-1-2.7-1-4.4 0-1.6.4-3 1-4.3a7 7 0 0 1 3-2.8c1.2-.7 2.7-1 4.4-1 1.6 0 3 .3 4.3 1a7 7 0 0 1 3 2.8c.6 1.2 1 2.7 1 4.3 0 1.7-.4 3.1-1 4.4a7 7 0 0 1-3 2.8c-1.2.7-2.7 1-4.3 1zm0-3.6c2.3 0 3.5-1.6 3.5-4.6 0-1.5-.3-2.6-1-3.4a3.2 3.2 0 0 0-2.5-1c-2.4 0-3.6 1.4-3.6 4.4 0 3 1.2 4.6 3.6 4.6zm18 3.6c-1.7 0-3.2-.3-4.4-1a7 7 0 0 1-3-2.8c-.6-1.3-1-2.7-1-4.4 0-1.6.4-3 1-4.3a7 7 0 0 1 3-2.8c1.2-.7 2.7-1 4.4-1 1.6 0 3 .3 4.4 1a7 7 0 0 1 2.9 2.8c.6 1.2 1 2.7 1 4.3 0 1.7-.4 3.1-1 4.4a7 7 0 0 1-3 2.8c-1.2.7-2.7 1-4.3 1zm0-3.6c2.3 0 3.5-1.6 3.5-4.6 0-1.5-.3-2.6-1-3.4a3.2 3.2 0 0 0-2.5-1c-2.4 0-3.6 1.4-3.6 4.4 0 3 1.2 4.6 3.6 4.6zm27.4 3.4h-6l-6-7v7h-4.8V8.8h4.9v13.6l5.8-6.7h5.7l-6.6 7.5 7 8.2z"
-          fill="currentColor"
-        />
-      </g>
-    </svg>
-  </div>
-  <p
-    className="emotion-4"
-  >
-    Create an account to join the Storybook community
-  </p>
-  <div
-    className="emotion-5"
-  >
-    <form
-      action="#"
-      aria-disabled="false"
-      className="emotion-6"
-      noValidate={true}
-      onReset={[Function]}
-      onSubmit={[Function]}
-    >
-      <div
-        className="emotion-7"
-      >
-        <label
-          className="emotion-8"
-          htmlFor="email"
-        >
-          Email
-        </label>
-        <input
-          aria-disabled="false"
-          aria-invalid="false"
-          aria-required="true"
-          className="emotion-9"
-          data-testid="email"
-          disabled={false}
-          name="email"
-          onBlur={[Function]}
-          onChange={[Function]}
-          type="email"
-          value=""
-        />
-      </div>
-      <div
-        className="emotion-7"
-      >
-        <label
-          className="emotion-8"
-          htmlFor="password"
-        >
-          Password
-        </label>
-        <input
-          aria-disabled="false"
-          aria-invalid="false"
-          aria-required="true"
-          className="emotion-9"
-          data-testid="password1"
-          disabled={false}
-          name="password"
-          onBlur={[Function]}
-          onChange={[Function]}
-          type="password"
-          value=""
-        />
-      </div>
-      <div
-        className="emotion-13"
-      >
-        <button
-          aria-disabled="true"
-          className="emotion-14"
-          data-testid="submit"
-          disabled={true}
-          type="submit"
-        >
-          Create Account
-        </button>
-        <button
-          aria-disabled="false"
-          className="emotion-15"
-          disabled={false}
-          type="reset"
-        >
-          Reset
-        </button>
-      </div>
-    </form>
-  </div>
-</section>
-`;
-
-exports[`Storyshots Demo/AccountForm Standard Email Failed 1`] = `
-.emotion-0 {
-  font-family: "Nunito Sans",-apple-system,".SFNSText-Regular","San Francisco",BlinkMacSystemFont,"Segoe UI","Helvetica Neue",Helvetica,Arial,sans-serif;
-  display: -webkit-box;
-  display: -webkit-flex;
-  display: -ms-flexbox;
-  display: flex;
-  -webkit-flex-direction: column;
-  -ms-flex-direction: column;
-  flex-direction: column;
-  -webkit-align-items: center;
-  -webkit-box-align: center;
-  -ms-flex-align: center;
-  align-items: center;
-  width: 450px;
-  padding: 32px;
-  background-color: #FFFFFF;
-  border-radius: 7px;
-}
-
-.emotion-1 {
-  display: -webkit-box;
-  display: -webkit-flex;
-  display: -ms-flexbox;
-  display: flex;
-  -webkit-align-items: center;
-  -webkit-box-align: center;
-  -ms-flex-align: center;
-  align-items: center;
-  -webkit-box-pack: center;
-  -ms-flex-pack: center;
-  -webkit-justify-content: center;
-  justify-content: center;
-}
-
-.emotion-2 {
-  height: 40px;
-  z-index: 10;
-  margin-left: 32px;
-}
-
-.emotion-3 {
-  height: 40px;
-  z-index: 1;
-  left: -32px;
-  position: relative;
-}
-
-.emotion-4 {
-  margin-top: 20px;
-  text-align: center;
-}
-
-.emotion-5 {
-  display: -webkit-box;
-  display: -webkit-flex;
-  display: -ms-flexbox;
-  display: flex;
-  -webkit-align-items: flex-start;
-  -webkit-box-align: flex-start;
-  -ms-flex-align: flex-start;
-  align-items: flex-start;
-  -webkit-box-pack: center;
-  -ms-flex-pack: center;
-  -webkit-justify-content: center;
-  justify-content: center;
-  width: 350px;
-  min-height: 189px;
-  margin-top: 8px;
-}
-
-.emotion-6 {
-  width: 100%;
-  -webkit-align-self: flex-start;
-  -ms-flex-item-align: flex-start;
-  align-self: flex-start;
-}
-
-.emotion-6[aria-disabled="true"] {
-  opacity: 0.6;
-}
-
-.emotion-7 {
-  display: -webkit-box;
-  display: -webkit-flex;
-  display: -ms-flexbox;
-  display: flex;
-  -webkit-flex-direction: column;
-  -ms-flex-direction: column;
-  flex-direction: column;
-  -webkit-box-pack: stretch;
-  -ms-flex-pack: stretch;
-  -webkit-justify-content: stretch;
-  justify-content: stretch;
-  margin-bottom: 10px;
-}
-
-.emotion-8 {
-  font-size: 13px;
-  font-weight: 500;
-  margin-bottom: 6px;
-}
-
-.emotion-9 {
-  font-size: 14px;
-  color: #333333;
-  padding: 10px 15px;
-  border-radius: 4px;
-  -webkit-appearance: none;
-  -moz-appearance: none;
-  -ms-appearance: none;
-  appearance: none;
-  outline: none;
-  border: 0 none;
-  box-shadow: rgb(0 0 0 / 10%) 0px 0px 0px 1px inset;
-}
-
-.emotion-9:focus {
-  box-shadow: rgb(30 167 253) 0px 0px 0px 1px inset;
-}
-
-.emotion-9:active {
-  box-shadow: rgb(30 167 253) 0px 0px 0px 1px inset;
-}
-
-.emotion-9[aria-invalid="true"] {
-  box-shadow: rgb(255 68 0) 0px 0px 0px 1px inset;
-}
-
-.emotion-13 {
-  -webkit-align-self: stretch;
-  -ms-flex-item-align: stretch;
-  align-self: stretch;
-  display: -webkit-box;
-  display: -webkit-flex;
-  display: -ms-flexbox;
-  display: flex;
-  -webkit-box-pack: justify;
-  -webkit-justify-content: space-between;
-  justify-content: space-between;
-  margin-top: 24px;
-}
-
-.emotion-14 {
-  background-color: transparent;
-  border: 0 none;
-  outline: none;
-  -webkit-appearance: none;
-  -moz-appearance: none;
-  -ms-appearance: none;
-  appearance: none;
-  font-weight: 500;
-  font-size: 12px;
-  -webkit-flex-basis: 50%;
-  -ms-flex-preferred-size: 50%;
-  flex-basis: 50%;
-  cursor: pointer;
-  padding: 11px 16px;
-  border-radius: 4px;
-  text-transform: uppercase;
-  margin-right: 8px;
-  background-color: #1EA7FD;
-  color: #FFFFFF;
-  opacity: 0.6;
-  box-shadow: rgb(30 167 253 / 10%) 0 0 0 1px inset;
-}
-
-.emotion-14:focus {
-  -webkit-text-decoration: underline;
-  text-decoration: underline;
-  font-weight: 700;
-}
-
-.emotion-14:active {
-  -webkit-text-decoration: underline;
-  text-decoration: underline;
-  font-weight: 700;
-}
-
-.emotion-14[aria-disabled="true"] {
-  cursor: default;
-}
-
-.emotion-15 {
-  background-color: transparent;
-  border: 0 none;
-  outline: none;
-  -webkit-appearance: none;
-  -moz-appearance: none;
-  -ms-appearance: none;
-  appearance: none;
-  font-weight: 500;
-  font-size: 12px;
-  -webkit-flex-basis: 50%;
-  -ms-flex-preferred-size: 50%;
-  flex-basis: 50%;
-  cursor: pointer;
-  padding: 11px 16px;
-  border-radius: 4px;
-  text-transform: uppercase;
-  margin-left: 8px;
-  box-shadow: rgb(30 167 253) 0 0 0 1px inset;
-  color: #1EA7FD;
-}
-
-.emotion-15:focus {
-  -webkit-text-decoration: underline;
-  text-decoration: underline;
-  font-weight: 700;
-}
-
-.emotion-15:active {
-  -webkit-text-decoration: underline;
-  text-decoration: underline;
-  font-weight: 700;
-}
-
-.emotion-15[aria-disabled="true"] {
-  cursor: default;
-}
-
-<section
-  className="emotion-0"
->
-  <div
-    className="emotion-1"
-  >
-    <svg
-      aria-label="Storybook Logo"
-      className="emotion-2"
-      role="img"
-      viewBox="0 0 64 64"
-    >
-      <title>
-        Storybook icon
-      </title>
-      <g
-        fill="none"
-        fillRule="evenodd"
-        id="Artboard"
-        stroke="none"
-        strokeWidth="1"
-      >
-        <path
-          d="M8.04798541,58.7875918 L6.07908839,6.32540407 C6.01406344,4.5927838 7.34257463,3.12440831 9.07303814,3.01625434 L53.6958037,0.227331489 C55.457209,0.117243658 56.974354,1.45590096 57.0844418,3.21730626 C57.0885895,3.28366922 57.0906648,3.35014546 57.0906648,3.41663791 L57.0906648,60.5834697 C57.0906648,62.3483119 55.6599776,63.7789992 53.8951354,63.7789992 C53.847325,63.7789992 53.7995207,63.7779262 53.7517585,63.775781 L11.0978899,61.8600599 C9.43669044,61.7854501 8.11034889,60.4492961 8.04798541,58.7875918 Z"
-          fill="#FF4785"
-          fillRule="nonzero"
-          id="path-1"
-        />
-        <path
-          d="M35.9095005,24.1768792 C35.9095005,25.420127 44.2838488,24.8242707 45.4080313,23.9509748 C45.4080313,15.4847538 40.8652557,11.0358878 32.5466666,11.0358878 C24.2280775,11.0358878 19.5673077,15.553972 19.5673077,22.3311017 C19.5673077,34.1346028 35.4965208,34.3605071 35.4965208,40.7987804 C35.4965208,42.606015 34.6115646,43.6790606 32.6646607,43.6790606 C30.127786,43.6790606 29.1248356,42.3834613 29.2428298,37.9783269 C29.2428298,37.0226907 19.5673077,36.7247626 19.2723223,37.9783269 C18.5211693,48.6535354 25.1720308,51.7326752 32.7826549,51.7326752 C40.1572906,51.7326752 45.939005,47.8018145 45.939005,40.6858282 C45.939005,28.035186 29.7738035,28.3740425 29.7738035,22.1051974 C29.7738035,19.5637737 31.6617103,19.2249173 32.7826549,19.2249173 C33.9625966,19.2249173 36.0864917,19.4328883 35.9095005,24.1768792 Z"
-          fill="#FFFFFF"
-          fillRule="nonzero"
-          id="path9_fill-path"
-        />
-        <path
-          d="M44.0461638,0.830433986 L50.1874092,0.446606143 L50.443532,7.7810017 C50.4527198,8.04410717 50.2468789,8.26484453 49.9837734,8.27403237 C49.871115,8.27796649 49.7607078,8.24184808 49.6721567,8.17209069 L47.3089847,6.3104681 L44.5110468,8.43287463 C44.3012992,8.591981 44.0022839,8.55092814 43.8431776,8.34118051 C43.7762017,8.25288717 43.742082,8.14401677 43.7466857,8.03329059 L44.0461638,0.830433986 Z"
-          fill="#FFFFFF"
-          id="Path"
-        />
-      </g>
-    </svg>
-    <svg
-      aria-label="Storybook"
-      className="emotion-3"
-      role="img"
-      viewBox="0 0 200 40"
-    >
-      <title>
-        Storybook
-      </title>
-      <g
-        fill="none"
-        fillRule="evenodd"
-      >
-        <path
-          d="M53.3 31.7c-1.7 0-3.4-.3-5-.7-1.5-.5-2.8-1.1-3.9-2l1.6-3.5c2.2 1.5 4.6 2.3 7.3 2.3 1.5 0 2.5-.2 3.3-.7.7-.5 1.1-1 1.1-1.9 0-.7-.3-1.3-1-1.7s-2-.8-3.7-1.2c-2-.4-3.6-.9-4.8-1.5-1.1-.5-2-1.2-2.6-2-.5-1-.8-2-.8-3.2 0-1.4.4-2.6 1.2-3.6.7-1.1 1.8-2 3.2-2.6 1.3-.6 2.9-.9 4.7-.9 1.6 0 3.1.3 4.6.7 1.5.5 2.7 1.1 3.5 2l-1.6 3.5c-2-1.5-4.2-2.3-6.5-2.3-1.3 0-2.3.2-3 .8-.8.5-1.2 1.1-1.2 2 0 .5.2 1 .5 1.3.2.3.7.6 1.4.9l2.9.8c2.9.6 5 1.4 6.2 2.4a5 5 0 0 1 2 4.2 6 6 0 0 1-2.5 5c-1.7 1.2-4 1.9-7 1.9zm21-3.6l1.4-.1-.2 3.5-1.9.1c-2.4 0-4.1-.5-5.2-1.5-1.1-1-1.6-2.7-1.6-4.8v-6h-3v-3.6h3V11h4.8v4.6h4v3.6h-4v6c0 1.8.9 2.8 2.6 2.8zm11.1 3.5c-1.6 0-3-.3-4.3-1a7 7 0 0 1-3-2.8c-.6-1.3-1-2.7-1-4.4 0-1.6.4-3 1-4.3a7 7 0 0 1 3-2.8c1.2-.7 2.7-1 4.3-1 1.7 0 3.2.3 4.4 1a7 7 0 0 1 3 2.8c.6 1.2 1 2.7 1 4.3 0 1.7-.4 3.1-1 4.4a7 7 0 0 1-3 2.8c-1.2.7-2.7 1-4.4 1zm0-3.6c2.4 0 3.6-1.6 3.6-4.6 0-1.5-.3-2.6-1-3.4a3.2 3.2 0 0 0-2.6-1c-2.3 0-3.5 1.4-3.5 4.4 0 3 1.2 4.6 3.5 4.6zm21.7-8.8l-2.7.3c-1.3.2-2.3.5-2.8 1.2-.6.6-.9 1.4-.9 2.5v8.2H96V15.7h4.6v2.6c.8-1.8 2.5-2.8 5-3h1.3l.3 4zm14-3.5h4.8L116.4 37h-4.9l3-6.6-6.4-14.8h5l4 10 4-10zm16-.4c1.4 0 2.6.3 3.6 1 1 .6 1.9 1.6 2.5 2.8.6 1.2.9 2.7.9 4.3 0 1.6-.3 3-1 4.3a6.9 6.9 0 0 1-2.4 2.9c-1 .7-2.2 1-3.6 1-1 0-2-.2-3-.7-.8-.4-1.5-1-2-1.9v2.4h-4.7V8.8h4.8v9c.5-.8 1.2-1.4 2-1.9.9-.4 1.8-.6 3-.6zM135.7 28c1.1 0 2-.4 2.6-1.2.6-.8 1-2 1-3.4 0-1.5-.4-2.5-1-3.3s-1.5-1.1-2.6-1.1-2 .3-2.6 1.1c-.6.8-1 2-1 3.3 0 1.5.4 2.6 1 3.4.6.8 1.5 1.2 2.6 1.2zm18.9 3.6c-1.7 0-3.2-.3-4.4-1a7 7 0 0 1-3-2.8c-.6-1.3-1-2.7-1-4.4 0-1.6.4-3 1-4.3a7 7 0 0 1 3-2.8c1.2-.7 2.7-1 4.4-1 1.6 0 3 .3 4.3 1a7 7 0 0 1 3 2.8c.6 1.2 1 2.7 1 4.3 0 1.7-.4 3.1-1 4.4a7 7 0 0 1-3 2.8c-1.2.7-2.7 1-4.3 1zm0-3.6c2.3 0 3.5-1.6 3.5-4.6 0-1.5-.3-2.6-1-3.4a3.2 3.2 0 0 0-2.5-1c-2.4 0-3.6 1.4-3.6 4.4 0 3 1.2 4.6 3.6 4.6zm18 3.6c-1.7 0-3.2-.3-4.4-1a7 7 0 0 1-3-2.8c-.6-1.3-1-2.7-1-4.4 0-1.6.4-3 1-4.3a7 7 0 0 1 3-2.8c1.2-.7 2.7-1 4.4-1 1.6 0 3 .3 4.4 1a7 7 0 0 1 2.9 2.8c.6 1.2 1 2.7 1 4.3 0 1.7-.4 3.1-1 4.4a7 7 0 0 1-3 2.8c-1.2.7-2.7 1-4.3 1zm0-3.6c2.3 0 3.5-1.6 3.5-4.6 0-1.5-.3-2.6-1-3.4a3.2 3.2 0 0 0-2.5-1c-2.4 0-3.6 1.4-3.6 4.4 0 3 1.2 4.6 3.6 4.6zm27.4 3.4h-6l-6-7v7h-4.8V8.8h4.9v13.6l5.8-6.7h5.7l-6.6 7.5 7 8.2z"
-          fill="currentColor"
-        />
-      </g>
-    </svg>
-  </div>
-  <p
-    className="emotion-4"
-  >
-    Create an account to join the Storybook community
-  </p>
-  <div
-    className="emotion-5"
-  >
-    <form
-      action="#"
-      aria-disabled="false"
-      className="emotion-6"
-      noValidate={true}
-      onReset={[Function]}
-      onSubmit={[Function]}
-    >
-      <div
-        className="emotion-7"
-      >
-        <label
-          className="emotion-8"
-          htmlFor="email"
-        >
-          Email
-        </label>
-        <input
-          aria-disabled="false"
-          aria-invalid="false"
-          aria-required="true"
-          className="emotion-9"
-          data-testid="email"
-          disabled={false}
-          name="email"
-          onBlur={[Function]}
-          onChange={[Function]}
-          type="email"
-          value=""
-        />
-      </div>
-      <div
-        className="emotion-7"
-      >
-        <label
-          className="emotion-8"
-          htmlFor="password"
-        >
-          Password
-        </label>
-        <input
-          aria-disabled="false"
-          aria-invalid="false"
-          aria-required="true"
-          className="emotion-9"
-          data-testid="password1"
-          disabled={false}
-          name="password"
-          onBlur={[Function]}
-          onChange={[Function]}
-          type="password"
-          value=""
-        />
-      </div>
-      <div
-        className="emotion-13"
-      >
-        <button
-          aria-disabled="true"
-          className="emotion-14"
-          data-testid="submit"
-          disabled={true}
-          type="submit"
-        >
-          Create Account
-        </button>
-        <button
-          aria-disabled="false"
-          className="emotion-15"
-          disabled={false}
-          type="reset"
-        >
-          Reset
-        </button>
-      </div>
-    </form>
-  </div>
-</section>
-`;
-
-exports[`Storyshots Demo/AccountForm Standard Email Filled 1`] = `
-.emotion-0 {
-  font-family: "Nunito Sans",-apple-system,".SFNSText-Regular","San Francisco",BlinkMacSystemFont,"Segoe UI","Helvetica Neue",Helvetica,Arial,sans-serif;
-  display: -webkit-box;
-  display: -webkit-flex;
-  display: -ms-flexbox;
-  display: flex;
-  -webkit-flex-direction: column;
-  -ms-flex-direction: column;
-  flex-direction: column;
-  -webkit-align-items: center;
-  -webkit-box-align: center;
-  -ms-flex-align: center;
-  align-items: center;
-  width: 450px;
-  padding: 32px;
-  background-color: #FFFFFF;
-  border-radius: 7px;
-}
-
-.emotion-1 {
-  display: -webkit-box;
-  display: -webkit-flex;
-  display: -ms-flexbox;
-  display: flex;
-  -webkit-align-items: center;
-  -webkit-box-align: center;
-  -ms-flex-align: center;
-  align-items: center;
-  -webkit-box-pack: center;
-  -ms-flex-pack: center;
-  -webkit-justify-content: center;
-  justify-content: center;
-}
-
-.emotion-2 {
-  height: 40px;
-  z-index: 10;
-  margin-left: 32px;
-}
-
-.emotion-3 {
-  height: 40px;
-  z-index: 1;
-  left: -32px;
-  position: relative;
-}
-
-.emotion-4 {
-  margin-top: 20px;
-  text-align: center;
-}
-
-.emotion-5 {
-  display: -webkit-box;
-  display: -webkit-flex;
-  display: -ms-flexbox;
-  display: flex;
-  -webkit-align-items: flex-start;
-  -webkit-box-align: flex-start;
-  -ms-flex-align: flex-start;
-  align-items: flex-start;
-  -webkit-box-pack: center;
-  -ms-flex-pack: center;
-  -webkit-justify-content: center;
-  justify-content: center;
-  width: 350px;
-  min-height: 189px;
-  margin-top: 8px;
-}
-
-.emotion-6 {
-  width: 100%;
-  -webkit-align-self: flex-start;
-  -ms-flex-item-align: flex-start;
-  align-self: flex-start;
-}
-
-.emotion-6[aria-disabled="true"] {
-  opacity: 0.6;
-}
-
-.emotion-7 {
-  display: -webkit-box;
-  display: -webkit-flex;
-  display: -ms-flexbox;
-  display: flex;
-  -webkit-flex-direction: column;
-  -ms-flex-direction: column;
-  flex-direction: column;
-  -webkit-box-pack: stretch;
-  -ms-flex-pack: stretch;
-  -webkit-justify-content: stretch;
-  justify-content: stretch;
-  margin-bottom: 10px;
-}
-
-.emotion-8 {
-  font-size: 13px;
-  font-weight: 500;
-  margin-bottom: 6px;
-}
-
-.emotion-9 {
-  font-size: 14px;
-  color: #333333;
-  padding: 10px 15px;
-  border-radius: 4px;
-  -webkit-appearance: none;
-  -moz-appearance: none;
-  -ms-appearance: none;
-  appearance: none;
-  outline: none;
-  border: 0 none;
-  box-shadow: rgb(0 0 0 / 10%) 0px 0px 0px 1px inset;
-}
-
-.emotion-9:focus {
-  box-shadow: rgb(30 167 253) 0px 0px 0px 1px inset;
-}
-
-.emotion-9:active {
-  box-shadow: rgb(30 167 253) 0px 0px 0px 1px inset;
-}
-
-.emotion-9[aria-invalid="true"] {
-  box-shadow: rgb(255 68 0) 0px 0px 0px 1px inset;
-}
-
-.emotion-13 {
-  -webkit-align-self: stretch;
-  -ms-flex-item-align: stretch;
-  align-self: stretch;
-  display: -webkit-box;
-  display: -webkit-flex;
-  display: -ms-flexbox;
-  display: flex;
-  -webkit-box-pack: justify;
-  -webkit-justify-content: space-between;
-  justify-content: space-between;
-  margin-top: 24px;
-}
-
-.emotion-14 {
-  background-color: transparent;
-  border: 0 none;
-  outline: none;
-  -webkit-appearance: none;
-  -moz-appearance: none;
-  -ms-appearance: none;
-  appearance: none;
-  font-weight: 500;
-  font-size: 12px;
-  -webkit-flex-basis: 50%;
-  -ms-flex-preferred-size: 50%;
-  flex-basis: 50%;
-  cursor: pointer;
-  padding: 11px 16px;
-  border-radius: 4px;
-  text-transform: uppercase;
-  margin-right: 8px;
-  background-color: #1EA7FD;
-  color: #FFFFFF;
-  opacity: 0.6;
-  box-shadow: rgb(30 167 253 / 10%) 0 0 0 1px inset;
-}
-
-.emotion-14:focus {
-  -webkit-text-decoration: underline;
-  text-decoration: underline;
-  font-weight: 700;
-}
-
-.emotion-14:active {
-  -webkit-text-decoration: underline;
-  text-decoration: underline;
-  font-weight: 700;
-}
-
-.emotion-14[aria-disabled="true"] {
-  cursor: default;
-}
-
-.emotion-15 {
-  background-color: transparent;
-  border: 0 none;
-  outline: none;
-  -webkit-appearance: none;
-  -moz-appearance: none;
-  -ms-appearance: none;
-  appearance: none;
-  font-weight: 500;
-  font-size: 12px;
-  -webkit-flex-basis: 50%;
-  -ms-flex-preferred-size: 50%;
-  flex-basis: 50%;
-  cursor: pointer;
-  padding: 11px 16px;
-  border-radius: 4px;
-  text-transform: uppercase;
-  margin-left: 8px;
-  box-shadow: rgb(30 167 253) 0 0 0 1px inset;
-  color: #1EA7FD;
-}
-
-.emotion-15:focus {
-  -webkit-text-decoration: underline;
-  text-decoration: underline;
-  font-weight: 700;
-}
-
-.emotion-15:active {
-  -webkit-text-decoration: underline;
-  text-decoration: underline;
-  font-weight: 700;
-}
-
-.emotion-15[aria-disabled="true"] {
-  cursor: default;
-}
-
-<section
-  className="emotion-0"
->
-  <div
-    className="emotion-1"
-  >
-    <svg
-      aria-label="Storybook Logo"
-      className="emotion-2"
-      role="img"
-      viewBox="0 0 64 64"
-    >
-      <title>
-        Storybook icon
-      </title>
-      <g
-        fill="none"
-        fillRule="evenodd"
-        id="Artboard"
-        stroke="none"
-        strokeWidth="1"
-      >
-        <path
-          d="M8.04798541,58.7875918 L6.07908839,6.32540407 C6.01406344,4.5927838 7.34257463,3.12440831 9.07303814,3.01625434 L53.6958037,0.227331489 C55.457209,0.117243658 56.974354,1.45590096 57.0844418,3.21730626 C57.0885895,3.28366922 57.0906648,3.35014546 57.0906648,3.41663791 L57.0906648,60.5834697 C57.0906648,62.3483119 55.6599776,63.7789992 53.8951354,63.7789992 C53.847325,63.7789992 53.7995207,63.7779262 53.7517585,63.775781 L11.0978899,61.8600599 C9.43669044,61.7854501 8.11034889,60.4492961 8.04798541,58.7875918 Z"
-          fill="#FF4785"
-          fillRule="nonzero"
-          id="path-1"
-        />
-        <path
-          d="M35.9095005,24.1768792 C35.9095005,25.420127 44.2838488,24.8242707 45.4080313,23.9509748 C45.4080313,15.4847538 40.8652557,11.0358878 32.5466666,11.0358878 C24.2280775,11.0358878 19.5673077,15.553972 19.5673077,22.3311017 C19.5673077,34.1346028 35.4965208,34.3605071 35.4965208,40.7987804 C35.4965208,42.606015 34.6115646,43.6790606 32.6646607,43.6790606 C30.127786,43.6790606 29.1248356,42.3834613 29.2428298,37.9783269 C29.2428298,37.0226907 19.5673077,36.7247626 19.2723223,37.9783269 C18.5211693,48.6535354 25.1720308,51.7326752 32.7826549,51.7326752 C40.1572906,51.7326752 45.939005,47.8018145 45.939005,40.6858282 C45.939005,28.035186 29.7738035,28.3740425 29.7738035,22.1051974 C29.7738035,19.5637737 31.6617103,19.2249173 32.7826549,19.2249173 C33.9625966,19.2249173 36.0864917,19.4328883 35.9095005,24.1768792 Z"
-          fill="#FFFFFF"
-          fillRule="nonzero"
-          id="path9_fill-path"
-        />
-        <path
-          d="M44.0461638,0.830433986 L50.1874092,0.446606143 L50.443532,7.7810017 C50.4527198,8.04410717 50.2468789,8.26484453 49.9837734,8.27403237 C49.871115,8.27796649 49.7607078,8.24184808 49.6721567,8.17209069 L47.3089847,6.3104681 L44.5110468,8.43287463 C44.3012992,8.591981 44.0022839,8.55092814 43.8431776,8.34118051 C43.7762017,8.25288717 43.742082,8.14401677 43.7466857,8.03329059 L44.0461638,0.830433986 Z"
-          fill="#FFFFFF"
-          id="Path"
-        />
-      </g>
-    </svg>
-    <svg
-      aria-label="Storybook"
-      className="emotion-3"
-      role="img"
-      viewBox="0 0 200 40"
-    >
-      <title>
-        Storybook
-      </title>
-      <g
-        fill="none"
-        fillRule="evenodd"
-      >
-        <path
-          d="M53.3 31.7c-1.7 0-3.4-.3-5-.7-1.5-.5-2.8-1.1-3.9-2l1.6-3.5c2.2 1.5 4.6 2.3 7.3 2.3 1.5 0 2.5-.2 3.3-.7.7-.5 1.1-1 1.1-1.9 0-.7-.3-1.3-1-1.7s-2-.8-3.7-1.2c-2-.4-3.6-.9-4.8-1.5-1.1-.5-2-1.2-2.6-2-.5-1-.8-2-.8-3.2 0-1.4.4-2.6 1.2-3.6.7-1.1 1.8-2 3.2-2.6 1.3-.6 2.9-.9 4.7-.9 1.6 0 3.1.3 4.6.7 1.5.5 2.7 1.1 3.5 2l-1.6 3.5c-2-1.5-4.2-2.3-6.5-2.3-1.3 0-2.3.2-3 .8-.8.5-1.2 1.1-1.2 2 0 .5.2 1 .5 1.3.2.3.7.6 1.4.9l2.9.8c2.9.6 5 1.4 6.2 2.4a5 5 0 0 1 2 4.2 6 6 0 0 1-2.5 5c-1.7 1.2-4 1.9-7 1.9zm21-3.6l1.4-.1-.2 3.5-1.9.1c-2.4 0-4.1-.5-5.2-1.5-1.1-1-1.6-2.7-1.6-4.8v-6h-3v-3.6h3V11h4.8v4.6h4v3.6h-4v6c0 1.8.9 2.8 2.6 2.8zm11.1 3.5c-1.6 0-3-.3-4.3-1a7 7 0 0 1-3-2.8c-.6-1.3-1-2.7-1-4.4 0-1.6.4-3 1-4.3a7 7 0 0 1 3-2.8c1.2-.7 2.7-1 4.3-1 1.7 0 3.2.3 4.4 1a7 7 0 0 1 3 2.8c.6 1.2 1 2.7 1 4.3 0 1.7-.4 3.1-1 4.4a7 7 0 0 1-3 2.8c-1.2.7-2.7 1-4.4 1zm0-3.6c2.4 0 3.6-1.6 3.6-4.6 0-1.5-.3-2.6-1-3.4a3.2 3.2 0 0 0-2.6-1c-2.3 0-3.5 1.4-3.5 4.4 0 3 1.2 4.6 3.5 4.6zm21.7-8.8l-2.7.3c-1.3.2-2.3.5-2.8 1.2-.6.6-.9 1.4-.9 2.5v8.2H96V15.7h4.6v2.6c.8-1.8 2.5-2.8 5-3h1.3l.3 4zm14-3.5h4.8L116.4 37h-4.9l3-6.6-6.4-14.8h5l4 10 4-10zm16-.4c1.4 0 2.6.3 3.6 1 1 .6 1.9 1.6 2.5 2.8.6 1.2.9 2.7.9 4.3 0 1.6-.3 3-1 4.3a6.9 6.9 0 0 1-2.4 2.9c-1 .7-2.2 1-3.6 1-1 0-2-.2-3-.7-.8-.4-1.5-1-2-1.9v2.4h-4.7V8.8h4.8v9c.5-.8 1.2-1.4 2-1.9.9-.4 1.8-.6 3-.6zM135.7 28c1.1 0 2-.4 2.6-1.2.6-.8 1-2 1-3.4 0-1.5-.4-2.5-1-3.3s-1.5-1.1-2.6-1.1-2 .3-2.6 1.1c-.6.8-1 2-1 3.3 0 1.5.4 2.6 1 3.4.6.8 1.5 1.2 2.6 1.2zm18.9 3.6c-1.7 0-3.2-.3-4.4-1a7 7 0 0 1-3-2.8c-.6-1.3-1-2.7-1-4.4 0-1.6.4-3 1-4.3a7 7 0 0 1 3-2.8c1.2-.7 2.7-1 4.4-1 1.6 0 3 .3 4.3 1a7 7 0 0 1 3 2.8c.6 1.2 1 2.7 1 4.3 0 1.7-.4 3.1-1 4.4a7 7 0 0 1-3 2.8c-1.2.7-2.7 1-4.3 1zm0-3.6c2.3 0 3.5-1.6 3.5-4.6 0-1.5-.3-2.6-1-3.4a3.2 3.2 0 0 0-2.5-1c-2.4 0-3.6 1.4-3.6 4.4 0 3 1.2 4.6 3.6 4.6zm18 3.6c-1.7 0-3.2-.3-4.4-1a7 7 0 0 1-3-2.8c-.6-1.3-1-2.7-1-4.4 0-1.6.4-3 1-4.3a7 7 0 0 1 3-2.8c1.2-.7 2.7-1 4.4-1 1.6 0 3 .3 4.4 1a7 7 0 0 1 2.9 2.8c.6 1.2 1 2.7 1 4.3 0 1.7-.4 3.1-1 4.4a7 7 0 0 1-3 2.8c-1.2.7-2.7 1-4.3 1zm0-3.6c2.3 0 3.5-1.6 3.5-4.6 0-1.5-.3-2.6-1-3.4a3.2 3.2 0 0 0-2.5-1c-2.4 0-3.6 1.4-3.6 4.4 0 3 1.2 4.6 3.6 4.6zm27.4 3.4h-6l-6-7v7h-4.8V8.8h4.9v13.6l5.8-6.7h5.7l-6.6 7.5 7 8.2z"
-          fill="currentColor"
-        />
-      </g>
-    </svg>
-  </div>
-  <p
-    className="emotion-4"
-  >
-    Create an account to join the Storybook community
-  </p>
-  <div
-    className="emotion-5"
-  >
-    <form
-      action="#"
-      aria-disabled="false"
-      className="emotion-6"
-      noValidate={true}
-      onReset={[Function]}
-      onSubmit={[Function]}
-    >
-      <div
-        className="emotion-7"
-      >
-        <label
-          className="emotion-8"
-          htmlFor="email"
-        >
-          Email
-        </label>
-        <input
-          aria-disabled="false"
-          aria-invalid="false"
-          aria-required="true"
-          className="emotion-9"
-          data-testid="email"
-          disabled={false}
-          name="email"
-          onBlur={[Function]}
-          onChange={[Function]}
-          type="email"
-          value=""
-        />
-      </div>
-      <div
-        className="emotion-7"
-      >
-        <label
-          className="emotion-8"
-          htmlFor="password"
-        >
-          Password
-        </label>
-        <input
-          aria-disabled="false"
-          aria-invalid="false"
-          aria-required="true"
-          className="emotion-9"
-          data-testid="password1"
-          disabled={false}
-          name="password"
-          onBlur={[Function]}
-          onChange={[Function]}
-          type="password"
-          value=""
-        />
-      </div>
-      <div
-        className="emotion-13"
-      >
-        <button
-          aria-disabled="true"
-          className="emotion-14"
-          data-testid="submit"
-          disabled={true}
-          type="submit"
-        >
-          Create Account
-        </button>
-        <button
-          aria-disabled="false"
-          className="emotion-15"
-          disabled={false}
-          type="reset"
-        >
-          Reset
-        </button>
-      </div>
-    </form>
-  </div>
-</section>
-`;
-
-exports[`Storyshots Demo/AccountForm Standard Fail Hover 1`] = `
-.emotion-0 {
-  font-family: "Nunito Sans",-apple-system,".SFNSText-Regular","San Francisco",BlinkMacSystemFont,"Segoe UI","Helvetica Neue",Helvetica,Arial,sans-serif;
-  display: -webkit-box;
-  display: -webkit-flex;
-  display: -ms-flexbox;
-  display: flex;
-  -webkit-flex-direction: column;
-  -ms-flex-direction: column;
-  flex-direction: column;
-  -webkit-align-items: center;
-  -webkit-box-align: center;
-  -ms-flex-align: center;
-  align-items: center;
-  width: 450px;
-  padding: 32px;
-  background-color: #FFFFFF;
-  border-radius: 7px;
-}
-
-.emotion-1 {
-  display: -webkit-box;
-  display: -webkit-flex;
-  display: -ms-flexbox;
-  display: flex;
-  -webkit-align-items: center;
-  -webkit-box-align: center;
-  -ms-flex-align: center;
-  align-items: center;
-  -webkit-box-pack: center;
-  -ms-flex-pack: center;
-  -webkit-justify-content: center;
-  justify-content: center;
-}
-
-.emotion-2 {
-  height: 40px;
-  z-index: 10;
-  margin-left: 32px;
-}
-
-.emotion-3 {
-  height: 40px;
-  z-index: 1;
-  left: -32px;
-  position: relative;
-}
-
-.emotion-4 {
-  margin-top: 20px;
-  text-align: center;
-}
-
-.emotion-5 {
-  display: -webkit-box;
-  display: -webkit-flex;
-  display: -ms-flexbox;
-  display: flex;
-  -webkit-align-items: flex-start;
-  -webkit-box-align: flex-start;
-  -ms-flex-align: flex-start;
-  align-items: flex-start;
-  -webkit-box-pack: center;
-  -ms-flex-pack: center;
-  -webkit-justify-content: center;
-  justify-content: center;
-  width: 350px;
-  min-height: 189px;
-  margin-top: 8px;
-}
-
-.emotion-6 {
-  width: 100%;
-  -webkit-align-self: flex-start;
-  -ms-flex-item-align: flex-start;
-  align-self: flex-start;
-}
-
-.emotion-6[aria-disabled="true"] {
-  opacity: 0.6;
-}
-
-.emotion-7 {
-  display: -webkit-box;
-  display: -webkit-flex;
-  display: -ms-flexbox;
-  display: flex;
-  -webkit-flex-direction: column;
-  -ms-flex-direction: column;
-  flex-direction: column;
-  -webkit-box-pack: stretch;
-  -ms-flex-pack: stretch;
-  -webkit-justify-content: stretch;
-  justify-content: stretch;
-  margin-bottom: 10px;
-}
-
-.emotion-8 {
-  font-size: 13px;
-  font-weight: 500;
-  margin-bottom: 6px;
-}
-
-.emotion-9 {
-  font-size: 14px;
-  color: #333333;
-  padding: 10px 15px;
-  border-radius: 4px;
-  -webkit-appearance: none;
-  -moz-appearance: none;
-  -ms-appearance: none;
-  appearance: none;
-  outline: none;
-  border: 0 none;
-  box-shadow: rgb(0 0 0 / 10%) 0px 0px 0px 1px inset;
-}
-
-.emotion-9:focus {
-  box-shadow: rgb(30 167 253) 0px 0px 0px 1px inset;
-}
-
-.emotion-9:active {
-  box-shadow: rgb(30 167 253) 0px 0px 0px 1px inset;
-}
-
-.emotion-9[aria-invalid="true"] {
-  box-shadow: rgb(255 68 0) 0px 0px 0px 1px inset;
-}
-
-.emotion-13 {
-  -webkit-align-self: stretch;
-  -ms-flex-item-align: stretch;
-  align-self: stretch;
-  display: -webkit-box;
-  display: -webkit-flex;
-  display: -ms-flexbox;
-  display: flex;
-  -webkit-box-pack: justify;
-  -webkit-justify-content: space-between;
-  justify-content: space-between;
-  margin-top: 24px;
-}
-
-.emotion-14 {
-  background-color: transparent;
-  border: 0 none;
-  outline: none;
-  -webkit-appearance: none;
-  -moz-appearance: none;
-  -ms-appearance: none;
-  appearance: none;
-  font-weight: 500;
-  font-size: 12px;
-  -webkit-flex-basis: 50%;
-  -ms-flex-preferred-size: 50%;
-  flex-basis: 50%;
-  cursor: pointer;
-  padding: 11px 16px;
-  border-radius: 4px;
-  text-transform: uppercase;
-  margin-right: 8px;
-  background-color: #1EA7FD;
-  color: #FFFFFF;
-  opacity: 0.6;
-  box-shadow: rgb(30 167 253 / 10%) 0 0 0 1px inset;
-}
-
-.emotion-14:focus {
-  -webkit-text-decoration: underline;
-  text-decoration: underline;
-  font-weight: 700;
-}
-
-.emotion-14:active {
-  -webkit-text-decoration: underline;
-  text-decoration: underline;
-  font-weight: 700;
-}
-
-.emotion-14[aria-disabled="true"] {
-  cursor: default;
-}
-
-.emotion-15 {
-  background-color: transparent;
-  border: 0 none;
-  outline: none;
-  -webkit-appearance: none;
-  -moz-appearance: none;
-  -ms-appearance: none;
-  appearance: none;
-  font-weight: 500;
-  font-size: 12px;
-  -webkit-flex-basis: 50%;
-  -ms-flex-preferred-size: 50%;
-  flex-basis: 50%;
-  cursor: pointer;
-  padding: 11px 16px;
-  border-radius: 4px;
-  text-transform: uppercase;
-  margin-left: 8px;
-  box-shadow: rgb(30 167 253) 0 0 0 1px inset;
-  color: #1EA7FD;
-}
-
-.emotion-15:focus {
-  -webkit-text-decoration: underline;
-  text-decoration: underline;
-  font-weight: 700;
-}
-
-.emotion-15:active {
-  -webkit-text-decoration: underline;
-  text-decoration: underline;
-  font-weight: 700;
-}
-
-.emotion-15[aria-disabled="true"] {
-  cursor: default;
-}
-
-<section
-  className="emotion-0"
->
-  <div
-    className="emotion-1"
-  >
-    <svg
-      aria-label="Storybook Logo"
-      className="emotion-2"
-      role="img"
-      viewBox="0 0 64 64"
-    >
-      <title>
-        Storybook icon
-      </title>
-      <g
-        fill="none"
-        fillRule="evenodd"
-        id="Artboard"
-        stroke="none"
-        strokeWidth="1"
-      >
-        <path
-          d="M8.04798541,58.7875918 L6.07908839,6.32540407 C6.01406344,4.5927838 7.34257463,3.12440831 9.07303814,3.01625434 L53.6958037,0.227331489 C55.457209,0.117243658 56.974354,1.45590096 57.0844418,3.21730626 C57.0885895,3.28366922 57.0906648,3.35014546 57.0906648,3.41663791 L57.0906648,60.5834697 C57.0906648,62.3483119 55.6599776,63.7789992 53.8951354,63.7789992 C53.847325,63.7789992 53.7995207,63.7779262 53.7517585,63.775781 L11.0978899,61.8600599 C9.43669044,61.7854501 8.11034889,60.4492961 8.04798541,58.7875918 Z"
-          fill="#FF4785"
-          fillRule="nonzero"
-          id="path-1"
-        />
-        <path
-          d="M35.9095005,24.1768792 C35.9095005,25.420127 44.2838488,24.8242707 45.4080313,23.9509748 C45.4080313,15.4847538 40.8652557,11.0358878 32.5466666,11.0358878 C24.2280775,11.0358878 19.5673077,15.553972 19.5673077,22.3311017 C19.5673077,34.1346028 35.4965208,34.3605071 35.4965208,40.7987804 C35.4965208,42.606015 34.6115646,43.6790606 32.6646607,43.6790606 C30.127786,43.6790606 29.1248356,42.3834613 29.2428298,37.9783269 C29.2428298,37.0226907 19.5673077,36.7247626 19.2723223,37.9783269 C18.5211693,48.6535354 25.1720308,51.7326752 32.7826549,51.7326752 C40.1572906,51.7326752 45.939005,47.8018145 45.939005,40.6858282 C45.939005,28.035186 29.7738035,28.3740425 29.7738035,22.1051974 C29.7738035,19.5637737 31.6617103,19.2249173 32.7826549,19.2249173 C33.9625966,19.2249173 36.0864917,19.4328883 35.9095005,24.1768792 Z"
-          fill="#FFFFFF"
-          fillRule="nonzero"
-          id="path9_fill-path"
-        />
-        <path
-          d="M44.0461638,0.830433986 L50.1874092,0.446606143 L50.443532,7.7810017 C50.4527198,8.04410717 50.2468789,8.26484453 49.9837734,8.27403237 C49.871115,8.27796649 49.7607078,8.24184808 49.6721567,8.17209069 L47.3089847,6.3104681 L44.5110468,8.43287463 C44.3012992,8.591981 44.0022839,8.55092814 43.8431776,8.34118051 C43.7762017,8.25288717 43.742082,8.14401677 43.7466857,8.03329059 L44.0461638,0.830433986 Z"
-          fill="#FFFFFF"
-          id="Path"
-        />
-      </g>
-    </svg>
-    <svg
-      aria-label="Storybook"
-      className="emotion-3"
-      role="img"
-      viewBox="0 0 200 40"
-    >
-      <title>
-        Storybook
-      </title>
-      <g
-        fill="none"
-        fillRule="evenodd"
-      >
-        <path
-          d="M53.3 31.7c-1.7 0-3.4-.3-5-.7-1.5-.5-2.8-1.1-3.9-2l1.6-3.5c2.2 1.5 4.6 2.3 7.3 2.3 1.5 0 2.5-.2 3.3-.7.7-.5 1.1-1 1.1-1.9 0-.7-.3-1.3-1-1.7s-2-.8-3.7-1.2c-2-.4-3.6-.9-4.8-1.5-1.1-.5-2-1.2-2.6-2-.5-1-.8-2-.8-3.2 0-1.4.4-2.6 1.2-3.6.7-1.1 1.8-2 3.2-2.6 1.3-.6 2.9-.9 4.7-.9 1.6 0 3.1.3 4.6.7 1.5.5 2.7 1.1 3.5 2l-1.6 3.5c-2-1.5-4.2-2.3-6.5-2.3-1.3 0-2.3.2-3 .8-.8.5-1.2 1.1-1.2 2 0 .5.2 1 .5 1.3.2.3.7.6 1.4.9l2.9.8c2.9.6 5 1.4 6.2 2.4a5 5 0 0 1 2 4.2 6 6 0 0 1-2.5 5c-1.7 1.2-4 1.9-7 1.9zm21-3.6l1.4-.1-.2 3.5-1.9.1c-2.4 0-4.1-.5-5.2-1.5-1.1-1-1.6-2.7-1.6-4.8v-6h-3v-3.6h3V11h4.8v4.6h4v3.6h-4v6c0 1.8.9 2.8 2.6 2.8zm11.1 3.5c-1.6 0-3-.3-4.3-1a7 7 0 0 1-3-2.8c-.6-1.3-1-2.7-1-4.4 0-1.6.4-3 1-4.3a7 7 0 0 1 3-2.8c1.2-.7 2.7-1 4.3-1 1.7 0 3.2.3 4.4 1a7 7 0 0 1 3 2.8c.6 1.2 1 2.7 1 4.3 0 1.7-.4 3.1-1 4.4a7 7 0 0 1-3 2.8c-1.2.7-2.7 1-4.4 1zm0-3.6c2.4 0 3.6-1.6 3.6-4.6 0-1.5-.3-2.6-1-3.4a3.2 3.2 0 0 0-2.6-1c-2.3 0-3.5 1.4-3.5 4.4 0 3 1.2 4.6 3.5 4.6zm21.7-8.8l-2.7.3c-1.3.2-2.3.5-2.8 1.2-.6.6-.9 1.4-.9 2.5v8.2H96V15.7h4.6v2.6c.8-1.8 2.5-2.8 5-3h1.3l.3 4zm14-3.5h4.8L116.4 37h-4.9l3-6.6-6.4-14.8h5l4 10 4-10zm16-.4c1.4 0 2.6.3 3.6 1 1 .6 1.9 1.6 2.5 2.8.6 1.2.9 2.7.9 4.3 0 1.6-.3 3-1 4.3a6.9 6.9 0 0 1-2.4 2.9c-1 .7-2.2 1-3.6 1-1 0-2-.2-3-.7-.8-.4-1.5-1-2-1.9v2.4h-4.7V8.8h4.8v9c.5-.8 1.2-1.4 2-1.9.9-.4 1.8-.6 3-.6zM135.7 28c1.1 0 2-.4 2.6-1.2.6-.8 1-2 1-3.4 0-1.5-.4-2.5-1-3.3s-1.5-1.1-2.6-1.1-2 .3-2.6 1.1c-.6.8-1 2-1 3.3 0 1.5.4 2.6 1 3.4.6.8 1.5 1.2 2.6 1.2zm18.9 3.6c-1.7 0-3.2-.3-4.4-1a7 7 0 0 1-3-2.8c-.6-1.3-1-2.7-1-4.4 0-1.6.4-3 1-4.3a7 7 0 0 1 3-2.8c1.2-.7 2.7-1 4.4-1 1.6 0 3 .3 4.3 1a7 7 0 0 1 3 2.8c.6 1.2 1 2.7 1 4.3 0 1.7-.4 3.1-1 4.4a7 7 0 0 1-3 2.8c-1.2.7-2.7 1-4.3 1zm0-3.6c2.3 0 3.5-1.6 3.5-4.6 0-1.5-.3-2.6-1-3.4a3.2 3.2 0 0 0-2.5-1c-2.4 0-3.6 1.4-3.6 4.4 0 3 1.2 4.6 3.6 4.6zm18 3.6c-1.7 0-3.2-.3-4.4-1a7 7 0 0 1-3-2.8c-.6-1.3-1-2.7-1-4.4 0-1.6.4-3 1-4.3a7 7 0 0 1 3-2.8c1.2-.7 2.7-1 4.4-1 1.6 0 3 .3 4.4 1a7 7 0 0 1 2.9 2.8c.6 1.2 1 2.7 1 4.3 0 1.7-.4 3.1-1 4.4a7 7 0 0 1-3 2.8c-1.2.7-2.7 1-4.3 1zm0-3.6c2.3 0 3.5-1.6 3.5-4.6 0-1.5-.3-2.6-1-3.4a3.2 3.2 0 0 0-2.5-1c-2.4 0-3.6 1.4-3.6 4.4 0 3 1.2 4.6 3.6 4.6zm27.4 3.4h-6l-6-7v7h-4.8V8.8h4.9v13.6l5.8-6.7h5.7l-6.6 7.5 7 8.2z"
-          fill="currentColor"
-        />
-      </g>
-    </svg>
-  </div>
-  <p
-    className="emotion-4"
-  >
-    Create an account to join the Storybook community
-  </p>
-  <div
-    className="emotion-5"
-  >
-    <form
-      action="#"
-      aria-disabled="false"
-      className="emotion-6"
-      noValidate={true}
-      onReset={[Function]}
-      onSubmit={[Function]}
-    >
-      <div
-        className="emotion-7"
-      >
-        <label
-          className="emotion-8"
-          htmlFor="email"
-        >
-          Email
-        </label>
-        <input
-          aria-disabled="false"
-          aria-invalid="false"
-          aria-required="true"
-          className="emotion-9"
-          data-testid="email"
-          disabled={false}
-          name="email"
-          onBlur={[Function]}
-          onChange={[Function]}
-          type="email"
-          value=""
-        />
-      </div>
-      <div
-        className="emotion-7"
-      >
-        <label
-          className="emotion-8"
-          htmlFor="password"
-        >
-          Password
-        </label>
-        <input
-          aria-disabled="false"
-          aria-invalid="false"
-          aria-required="true"
-          className="emotion-9"
-          data-testid="password1"
-          disabled={false}
-          name="password"
-          onBlur={[Function]}
-          onChange={[Function]}
-          type="password"
-          value=""
-        />
-      </div>
-      <div
-        className="emotion-13"
-      >
-        <button
-          aria-disabled="true"
-          className="emotion-14"
-          data-testid="submit"
-          disabled={true}
-          type="submit"
-        >
-          Create Account
-        </button>
-        <button
-          aria-disabled="false"
-          className="emotion-15"
-          disabled={false}
-          type="reset"
-        >
-          Reset
-        </button>
-      </div>
-    </form>
-  </div>
-</section>
-`;
-
-exports[`Storyshots Demo/AccountForm Standard Password Failed 1`] = `
-.emotion-0 {
-  font-family: "Nunito Sans",-apple-system,".SFNSText-Regular","San Francisco",BlinkMacSystemFont,"Segoe UI","Helvetica Neue",Helvetica,Arial,sans-serif;
-  display: -webkit-box;
-  display: -webkit-flex;
-  display: -ms-flexbox;
-  display: flex;
-  -webkit-flex-direction: column;
-  -ms-flex-direction: column;
-  flex-direction: column;
-  -webkit-align-items: center;
-  -webkit-box-align: center;
-  -ms-flex-align: center;
-  align-items: center;
-  width: 450px;
-  padding: 32px;
-  background-color: #FFFFFF;
-  border-radius: 7px;
-}
-
-.emotion-1 {
-  display: -webkit-box;
-  display: -webkit-flex;
-  display: -ms-flexbox;
-  display: flex;
-  -webkit-align-items: center;
-  -webkit-box-align: center;
-  -ms-flex-align: center;
-  align-items: center;
-  -webkit-box-pack: center;
-  -ms-flex-pack: center;
-  -webkit-justify-content: center;
-  justify-content: center;
-}
-
-.emotion-2 {
-  height: 40px;
-  z-index: 10;
-  margin-left: 32px;
-}
-
-.emotion-3 {
-  height: 40px;
-  z-index: 1;
-  left: -32px;
-  position: relative;
-}
-
-.emotion-4 {
-  margin-top: 20px;
-  text-align: center;
-}
-
-.emotion-5 {
-  display: -webkit-box;
-  display: -webkit-flex;
-  display: -ms-flexbox;
-  display: flex;
-  -webkit-align-items: flex-start;
-  -webkit-box-align: flex-start;
-  -ms-flex-align: flex-start;
-  align-items: flex-start;
-  -webkit-box-pack: center;
-  -ms-flex-pack: center;
-  -webkit-justify-content: center;
-  justify-content: center;
-  width: 350px;
-  min-height: 189px;
-  margin-top: 8px;
-}
-
-.emotion-6 {
-  width: 100%;
-  -webkit-align-self: flex-start;
-  -ms-flex-item-align: flex-start;
-  align-self: flex-start;
-}
-
-.emotion-6[aria-disabled="true"] {
-  opacity: 0.6;
-}
-
-.emotion-7 {
-  display: -webkit-box;
-  display: -webkit-flex;
-  display: -ms-flexbox;
-  display: flex;
-  -webkit-flex-direction: column;
-  -ms-flex-direction: column;
-  flex-direction: column;
-  -webkit-box-pack: stretch;
-  -ms-flex-pack: stretch;
-  -webkit-justify-content: stretch;
-  justify-content: stretch;
-  margin-bottom: 10px;
-}
-
-.emotion-8 {
-  font-size: 13px;
-  font-weight: 500;
-  margin-bottom: 6px;
-}
-
-.emotion-9 {
-  font-size: 14px;
-  color: #333333;
-  padding: 10px 15px;
-  border-radius: 4px;
-  -webkit-appearance: none;
-  -moz-appearance: none;
-  -ms-appearance: none;
-  appearance: none;
-  outline: none;
-  border: 0 none;
-  box-shadow: rgb(0 0 0 / 10%) 0px 0px 0px 1px inset;
-}
-
-.emotion-9:focus {
-  box-shadow: rgb(30 167 253) 0px 0px 0px 1px inset;
-}
-
-.emotion-9:active {
-  box-shadow: rgb(30 167 253) 0px 0px 0px 1px inset;
-}
-
-.emotion-9[aria-invalid="true"] {
-  box-shadow: rgb(255 68 0) 0px 0px 0px 1px inset;
-}
-
-.emotion-13 {
-  -webkit-align-self: stretch;
-  -ms-flex-item-align: stretch;
-  align-self: stretch;
-  display: -webkit-box;
-  display: -webkit-flex;
-  display: -ms-flexbox;
-  display: flex;
-  -webkit-box-pack: justify;
-  -webkit-justify-content: space-between;
-  justify-content: space-between;
-  margin-top: 24px;
-}
-
-.emotion-14 {
-  background-color: transparent;
-  border: 0 none;
-  outline: none;
-  -webkit-appearance: none;
-  -moz-appearance: none;
-  -ms-appearance: none;
-  appearance: none;
-  font-weight: 500;
-  font-size: 12px;
-  -webkit-flex-basis: 50%;
-  -ms-flex-preferred-size: 50%;
-  flex-basis: 50%;
-  cursor: pointer;
-  padding: 11px 16px;
-  border-radius: 4px;
-  text-transform: uppercase;
-  margin-right: 8px;
-  background-color: #1EA7FD;
-  color: #FFFFFF;
-  opacity: 0.6;
-  box-shadow: rgb(30 167 253 / 10%) 0 0 0 1px inset;
-}
-
-.emotion-14:focus {
-  -webkit-text-decoration: underline;
-  text-decoration: underline;
-  font-weight: 700;
-}
-
-.emotion-14:active {
-  -webkit-text-decoration: underline;
-  text-decoration: underline;
-  font-weight: 700;
-}
-
-.emotion-14[aria-disabled="true"] {
-  cursor: default;
-}
-
-.emotion-15 {
-  background-color: transparent;
-  border: 0 none;
-  outline: none;
-  -webkit-appearance: none;
-  -moz-appearance: none;
-  -ms-appearance: none;
-  appearance: none;
-  font-weight: 500;
-  font-size: 12px;
-  -webkit-flex-basis: 50%;
-  -ms-flex-preferred-size: 50%;
-  flex-basis: 50%;
-  cursor: pointer;
-  padding: 11px 16px;
-  border-radius: 4px;
-  text-transform: uppercase;
-  margin-left: 8px;
-  box-shadow: rgb(30 167 253) 0 0 0 1px inset;
-  color: #1EA7FD;
-}
-
-.emotion-15:focus {
-  -webkit-text-decoration: underline;
-  text-decoration: underline;
-  font-weight: 700;
-}
-
-.emotion-15:active {
-  -webkit-text-decoration: underline;
-  text-decoration: underline;
-  font-weight: 700;
-}
-
-.emotion-15[aria-disabled="true"] {
-  cursor: default;
-}
-
-<section
-  className="emotion-0"
->
-  <div
-    className="emotion-1"
-  >
-    <svg
-      aria-label="Storybook Logo"
-      className="emotion-2"
-      role="img"
-      viewBox="0 0 64 64"
-    >
-      <title>
-        Storybook icon
-      </title>
-      <g
-        fill="none"
-        fillRule="evenodd"
-        id="Artboard"
-        stroke="none"
-        strokeWidth="1"
-      >
-        <path
-          d="M8.04798541,58.7875918 L6.07908839,6.32540407 C6.01406344,4.5927838 7.34257463,3.12440831 9.07303814,3.01625434 L53.6958037,0.227331489 C55.457209,0.117243658 56.974354,1.45590096 57.0844418,3.21730626 C57.0885895,3.28366922 57.0906648,3.35014546 57.0906648,3.41663791 L57.0906648,60.5834697 C57.0906648,62.3483119 55.6599776,63.7789992 53.8951354,63.7789992 C53.847325,63.7789992 53.7995207,63.7779262 53.7517585,63.775781 L11.0978899,61.8600599 C9.43669044,61.7854501 8.11034889,60.4492961 8.04798541,58.7875918 Z"
-          fill="#FF4785"
-          fillRule="nonzero"
-          id="path-1"
-        />
-        <path
-          d="M35.9095005,24.1768792 C35.9095005,25.420127 44.2838488,24.8242707 45.4080313,23.9509748 C45.4080313,15.4847538 40.8652557,11.0358878 32.5466666,11.0358878 C24.2280775,11.0358878 19.5673077,15.553972 19.5673077,22.3311017 C19.5673077,34.1346028 35.4965208,34.3605071 35.4965208,40.7987804 C35.4965208,42.606015 34.6115646,43.6790606 32.6646607,43.6790606 C30.127786,43.6790606 29.1248356,42.3834613 29.2428298,37.9783269 C29.2428298,37.0226907 19.5673077,36.7247626 19.2723223,37.9783269 C18.5211693,48.6535354 25.1720308,51.7326752 32.7826549,51.7326752 C40.1572906,51.7326752 45.939005,47.8018145 45.939005,40.6858282 C45.939005,28.035186 29.7738035,28.3740425 29.7738035,22.1051974 C29.7738035,19.5637737 31.6617103,19.2249173 32.7826549,19.2249173 C33.9625966,19.2249173 36.0864917,19.4328883 35.9095005,24.1768792 Z"
-          fill="#FFFFFF"
-          fillRule="nonzero"
-          id="path9_fill-path"
-        />
-        <path
-          d="M44.0461638,0.830433986 L50.1874092,0.446606143 L50.443532,7.7810017 C50.4527198,8.04410717 50.2468789,8.26484453 49.9837734,8.27403237 C49.871115,8.27796649 49.7607078,8.24184808 49.6721567,8.17209069 L47.3089847,6.3104681 L44.5110468,8.43287463 C44.3012992,8.591981 44.0022839,8.55092814 43.8431776,8.34118051 C43.7762017,8.25288717 43.742082,8.14401677 43.7466857,8.03329059 L44.0461638,0.830433986 Z"
-          fill="#FFFFFF"
-          id="Path"
-        />
-      </g>
-    </svg>
-    <svg
-      aria-label="Storybook"
-      className="emotion-3"
-      role="img"
-      viewBox="0 0 200 40"
-    >
-      <title>
-        Storybook
-      </title>
-      <g
-        fill="none"
-        fillRule="evenodd"
-      >
-        <path
-          d="M53.3 31.7c-1.7 0-3.4-.3-5-.7-1.5-.5-2.8-1.1-3.9-2l1.6-3.5c2.2 1.5 4.6 2.3 7.3 2.3 1.5 0 2.5-.2 3.3-.7.7-.5 1.1-1 1.1-1.9 0-.7-.3-1.3-1-1.7s-2-.8-3.7-1.2c-2-.4-3.6-.9-4.8-1.5-1.1-.5-2-1.2-2.6-2-.5-1-.8-2-.8-3.2 0-1.4.4-2.6 1.2-3.6.7-1.1 1.8-2 3.2-2.6 1.3-.6 2.9-.9 4.7-.9 1.6 0 3.1.3 4.6.7 1.5.5 2.7 1.1 3.5 2l-1.6 3.5c-2-1.5-4.2-2.3-6.5-2.3-1.3 0-2.3.2-3 .8-.8.5-1.2 1.1-1.2 2 0 .5.2 1 .5 1.3.2.3.7.6 1.4.9l2.9.8c2.9.6 5 1.4 6.2 2.4a5 5 0 0 1 2 4.2 6 6 0 0 1-2.5 5c-1.7 1.2-4 1.9-7 1.9zm21-3.6l1.4-.1-.2 3.5-1.9.1c-2.4 0-4.1-.5-5.2-1.5-1.1-1-1.6-2.7-1.6-4.8v-6h-3v-3.6h3V11h4.8v4.6h4v3.6h-4v6c0 1.8.9 2.8 2.6 2.8zm11.1 3.5c-1.6 0-3-.3-4.3-1a7 7 0 0 1-3-2.8c-.6-1.3-1-2.7-1-4.4 0-1.6.4-3 1-4.3a7 7 0 0 1 3-2.8c1.2-.7 2.7-1 4.3-1 1.7 0 3.2.3 4.4 1a7 7 0 0 1 3 2.8c.6 1.2 1 2.7 1 4.3 0 1.7-.4 3.1-1 4.4a7 7 0 0 1-3 2.8c-1.2.7-2.7 1-4.4 1zm0-3.6c2.4 0 3.6-1.6 3.6-4.6 0-1.5-.3-2.6-1-3.4a3.2 3.2 0 0 0-2.6-1c-2.3 0-3.5 1.4-3.5 4.4 0 3 1.2 4.6 3.5 4.6zm21.7-8.8l-2.7.3c-1.3.2-2.3.5-2.8 1.2-.6.6-.9 1.4-.9 2.5v8.2H96V15.7h4.6v2.6c.8-1.8 2.5-2.8 5-3h1.3l.3 4zm14-3.5h4.8L116.4 37h-4.9l3-6.6-6.4-14.8h5l4 10 4-10zm16-.4c1.4 0 2.6.3 3.6 1 1 .6 1.9 1.6 2.5 2.8.6 1.2.9 2.7.9 4.3 0 1.6-.3 3-1 4.3a6.9 6.9 0 0 1-2.4 2.9c-1 .7-2.2 1-3.6 1-1 0-2-.2-3-.7-.8-.4-1.5-1-2-1.9v2.4h-4.7V8.8h4.8v9c.5-.8 1.2-1.4 2-1.9.9-.4 1.8-.6 3-.6zM135.7 28c1.1 0 2-.4 2.6-1.2.6-.8 1-2 1-3.4 0-1.5-.4-2.5-1-3.3s-1.5-1.1-2.6-1.1-2 .3-2.6 1.1c-.6.8-1 2-1 3.3 0 1.5.4 2.6 1 3.4.6.8 1.5 1.2 2.6 1.2zm18.9 3.6c-1.7 0-3.2-.3-4.4-1a7 7 0 0 1-3-2.8c-.6-1.3-1-2.7-1-4.4 0-1.6.4-3 1-4.3a7 7 0 0 1 3-2.8c1.2-.7 2.7-1 4.4-1 1.6 0 3 .3 4.3 1a7 7 0 0 1 3 2.8c.6 1.2 1 2.7 1 4.3 0 1.7-.4 3.1-1 4.4a7 7 0 0 1-3 2.8c-1.2.7-2.7 1-4.3 1zm0-3.6c2.3 0 3.5-1.6 3.5-4.6 0-1.5-.3-2.6-1-3.4a3.2 3.2 0 0 0-2.5-1c-2.4 0-3.6 1.4-3.6 4.4 0 3 1.2 4.6 3.6 4.6zm18 3.6c-1.7 0-3.2-.3-4.4-1a7 7 0 0 1-3-2.8c-.6-1.3-1-2.7-1-4.4 0-1.6.4-3 1-4.3a7 7 0 0 1 3-2.8c1.2-.7 2.7-1 4.4-1 1.6 0 3 .3 4.4 1a7 7 0 0 1 2.9 2.8c.6 1.2 1 2.7 1 4.3 0 1.7-.4 3.1-1 4.4a7 7 0 0 1-3 2.8c-1.2.7-2.7 1-4.3 1zm0-3.6c2.3 0 3.5-1.6 3.5-4.6 0-1.5-.3-2.6-1-3.4a3.2 3.2 0 0 0-2.5-1c-2.4 0-3.6 1.4-3.6 4.4 0 3 1.2 4.6 3.6 4.6zm27.4 3.4h-6l-6-7v7h-4.8V8.8h4.9v13.6l5.8-6.7h5.7l-6.6 7.5 7 8.2z"
-          fill="currentColor"
-        />
-      </g>
-    </svg>
-  </div>
-  <p
-    className="emotion-4"
-  >
-    Create an account to join the Storybook community
-  </p>
-  <div
-    className="emotion-5"
-  >
-    <form
-      action="#"
-      aria-disabled="false"
-      className="emotion-6"
-      noValidate={true}
-      onReset={[Function]}
-      onSubmit={[Function]}
-    >
-      <div
-        className="emotion-7"
-      >
-        <label
-          className="emotion-8"
-          htmlFor="email"
-        >
-          Email
-        </label>
-        <input
-          aria-disabled="false"
-          aria-invalid="false"
-          aria-required="true"
-          className="emotion-9"
-          data-testid="email"
-          disabled={false}
-          name="email"
-          onBlur={[Function]}
-          onChange={[Function]}
-          type="email"
-          value=""
-        />
-      </div>
-      <div
-        className="emotion-7"
-      >
-        <label
-          className="emotion-8"
-          htmlFor="password"
-        >
-          Password
-        </label>
-        <input
-          aria-disabled="false"
-          aria-invalid="false"
-          aria-required="true"
-          className="emotion-9"
-          data-testid="password1"
-          disabled={false}
-          name="password"
-          onBlur={[Function]}
-          onChange={[Function]}
-          type="password"
-          value=""
-        />
-      </div>
-      <div
-        className="emotion-13"
-      >
-        <button
-          aria-disabled="true"
-          className="emotion-14"
-          data-testid="submit"
-          disabled={true}
-          type="submit"
-        >
-          Create Account
-        </button>
-        <button
-          aria-disabled="false"
-          className="emotion-15"
-          disabled={false}
-          type="reset"
-        >
-          Reset
-        </button>
-      </div>
-    </form>
-  </div>
-</section>
-`;
-
-exports[`Storyshots Demo/AccountForm Standard With Render Function 1`] = `
-.emotion-0 {
-  font-family: "Nunito Sans",-apple-system,".SFNSText-Regular","San Francisco",BlinkMacSystemFont,"Segoe UI","Helvetica Neue",Helvetica,Arial,sans-serif;
-  display: -webkit-box;
-  display: -webkit-flex;
-  display: -ms-flexbox;
-  display: flex;
-  -webkit-flex-direction: column;
-  -ms-flex-direction: column;
-  flex-direction: column;
-  -webkit-align-items: center;
-  -webkit-box-align: center;
-  -ms-flex-align: center;
-  align-items: center;
-  width: 450px;
-  padding: 32px;
-  background-color: #FFFFFF;
-  border-radius: 7px;
-}
-
-.emotion-1 {
-  display: -webkit-box;
-  display: -webkit-flex;
-  display: -ms-flexbox;
-  display: flex;
-  -webkit-align-items: center;
-  -webkit-box-align: center;
-  -ms-flex-align: center;
-  align-items: center;
-  -webkit-box-pack: center;
-  -ms-flex-pack: center;
-  -webkit-justify-content: center;
-  justify-content: center;
-}
-
-.emotion-2 {
-  height: 40px;
-  z-index: 10;
-  margin-left: 32px;
-}
-
-.emotion-3 {
-  height: 40px;
-  z-index: 1;
-  left: -32px;
-  position: relative;
-}
-
-.emotion-4 {
-  margin-top: 20px;
-  text-align: center;
-}
-
-.emotion-5 {
-  display: -webkit-box;
-  display: -webkit-flex;
-  display: -ms-flexbox;
-  display: flex;
-  -webkit-align-items: flex-start;
-  -webkit-box-align: flex-start;
-  -ms-flex-align: flex-start;
-  align-items: flex-start;
-  -webkit-box-pack: center;
-  -ms-flex-pack: center;
-  -webkit-justify-content: center;
-  justify-content: center;
-  width: 350px;
-  min-height: 189px;
-  margin-top: 8px;
-}
-
-.emotion-6 {
-  width: 100%;
-  -webkit-align-self: flex-start;
-  -ms-flex-item-align: flex-start;
-  align-self: flex-start;
-}
-
-.emotion-6[aria-disabled="true"] {
-  opacity: 0.6;
-}
-
-.emotion-7 {
-  display: -webkit-box;
-  display: -webkit-flex;
-  display: -ms-flexbox;
-  display: flex;
-  -webkit-flex-direction: column;
-  -ms-flex-direction: column;
-  flex-direction: column;
-  -webkit-box-pack: stretch;
-  -ms-flex-pack: stretch;
-  -webkit-justify-content: stretch;
-  justify-content: stretch;
-  margin-bottom: 10px;
-}
-
-.emotion-8 {
-  font-size: 13px;
-  font-weight: 500;
-  margin-bottom: 6px;
-}
-
-.emotion-9 {
-  font-size: 14px;
-  color: #333333;
-  padding: 10px 15px;
-  border-radius: 4px;
-  -webkit-appearance: none;
-  -moz-appearance: none;
-  -ms-appearance: none;
-  appearance: none;
-  outline: none;
-  border: 0 none;
-  box-shadow: rgb(0 0 0 / 10%) 0px 0px 0px 1px inset;
-}
-
-.emotion-9:focus {
-  box-shadow: rgb(30 167 253) 0px 0px 0px 1px inset;
-}
-
-.emotion-9:active {
-  box-shadow: rgb(30 167 253) 0px 0px 0px 1px inset;
-}
-
-.emotion-9[aria-invalid="true"] {
-  box-shadow: rgb(255 68 0) 0px 0px 0px 1px inset;
-}
-
-.emotion-13 {
-  -webkit-align-self: stretch;
-  -ms-flex-item-align: stretch;
-  align-self: stretch;
-  display: -webkit-box;
-  display: -webkit-flex;
-  display: -ms-flexbox;
-  display: flex;
-  -webkit-box-pack: justify;
-  -webkit-justify-content: space-between;
-  justify-content: space-between;
-  margin-top: 24px;
-}
-
-.emotion-14 {
-  background-color: transparent;
-  border: 0 none;
-  outline: none;
-  -webkit-appearance: none;
-  -moz-appearance: none;
-  -ms-appearance: none;
-  appearance: none;
-  font-weight: 500;
-  font-size: 12px;
-  -webkit-flex-basis: 50%;
-  -ms-flex-preferred-size: 50%;
-  flex-basis: 50%;
-  cursor: pointer;
-  padding: 11px 16px;
-  border-radius: 4px;
-  text-transform: uppercase;
-  margin-right: 8px;
-  background-color: #1EA7FD;
-  color: #FFFFFF;
-  opacity: 0.6;
-  box-shadow: rgb(30 167 253 / 10%) 0 0 0 1px inset;
-}
-
-.emotion-14:focus {
-  -webkit-text-decoration: underline;
-  text-decoration: underline;
-  font-weight: 700;
-}
-
-.emotion-14:active {
-  -webkit-text-decoration: underline;
-  text-decoration: underline;
-  font-weight: 700;
-}
-
-.emotion-14[aria-disabled="true"] {
-  cursor: default;
-}
-
-.emotion-15 {
-  background-color: transparent;
-  border: 0 none;
-  outline: none;
-  -webkit-appearance: none;
-  -moz-appearance: none;
-  -ms-appearance: none;
-  appearance: none;
-  font-weight: 500;
-  font-size: 12px;
-  -webkit-flex-basis: 50%;
-  -ms-flex-preferred-size: 50%;
-  flex-basis: 50%;
-  cursor: pointer;
-  padding: 11px 16px;
-  border-radius: 4px;
-  text-transform: uppercase;
-  margin-left: 8px;
-  box-shadow: rgb(30 167 253) 0 0 0 1px inset;
-  color: #1EA7FD;
-}
-
-.emotion-15:focus {
-  -webkit-text-decoration: underline;
-  text-decoration: underline;
-  font-weight: 700;
-}
-
-.emotion-15:active {
-  -webkit-text-decoration: underline;
-  text-decoration: underline;
-  font-weight: 700;
-}
-
-.emotion-15[aria-disabled="true"] {
-  cursor: default;
-}
-
-<div>
-  <p>
-    This uses a custom render
-  </p>
-  <section
-    className="emotion-0"
-  >
-    <div
-      className="emotion-1"
-    >
-      <svg
-        aria-label="Storybook Logo"
-        className="emotion-2"
-        role="img"
-        viewBox="0 0 64 64"
-      >
-        <title>
-          Storybook icon
-        </title>
-        <g
-          fill="none"
-          fillRule="evenodd"
-          id="Artboard"
-          stroke="none"
-          strokeWidth="1"
-        >
-          <path
-            d="M8.04798541,58.7875918 L6.07908839,6.32540407 C6.01406344,4.5927838 7.34257463,3.12440831 9.07303814,3.01625434 L53.6958037,0.227331489 C55.457209,0.117243658 56.974354,1.45590096 57.0844418,3.21730626 C57.0885895,3.28366922 57.0906648,3.35014546 57.0906648,3.41663791 L57.0906648,60.5834697 C57.0906648,62.3483119 55.6599776,63.7789992 53.8951354,63.7789992 C53.847325,63.7789992 53.7995207,63.7779262 53.7517585,63.775781 L11.0978899,61.8600599 C9.43669044,61.7854501 8.11034889,60.4492961 8.04798541,58.7875918 Z"
-            fill="#FF4785"
-            fillRule="nonzero"
-            id="path-1"
-          />
-          <path
-            d="M35.9095005,24.1768792 C35.9095005,25.420127 44.2838488,24.8242707 45.4080313,23.9509748 C45.4080313,15.4847538 40.8652557,11.0358878 32.5466666,11.0358878 C24.2280775,11.0358878 19.5673077,15.553972 19.5673077,22.3311017 C19.5673077,34.1346028 35.4965208,34.3605071 35.4965208,40.7987804 C35.4965208,42.606015 34.6115646,43.6790606 32.6646607,43.6790606 C30.127786,43.6790606 29.1248356,42.3834613 29.2428298,37.9783269 C29.2428298,37.0226907 19.5673077,36.7247626 19.2723223,37.9783269 C18.5211693,48.6535354 25.1720308,51.7326752 32.7826549,51.7326752 C40.1572906,51.7326752 45.939005,47.8018145 45.939005,40.6858282 C45.939005,28.035186 29.7738035,28.3740425 29.7738035,22.1051974 C29.7738035,19.5637737 31.6617103,19.2249173 32.7826549,19.2249173 C33.9625966,19.2249173 36.0864917,19.4328883 35.9095005,24.1768792 Z"
-            fill="#FFFFFF"
-            fillRule="nonzero"
-            id="path9_fill-path"
-          />
-          <path
-            d="M44.0461638,0.830433986 L50.1874092,0.446606143 L50.443532,7.7810017 C50.4527198,8.04410717 50.2468789,8.26484453 49.9837734,8.27403237 C49.871115,8.27796649 49.7607078,8.24184808 49.6721567,8.17209069 L47.3089847,6.3104681 L44.5110468,8.43287463 C44.3012992,8.591981 44.0022839,8.55092814 43.8431776,8.34118051 C43.7762017,8.25288717 43.742082,8.14401677 43.7466857,8.03329059 L44.0461638,0.830433986 Z"
-            fill="#FFFFFF"
-            id="Path"
-          />
-        </g>
-      </svg>
-      <svg
-        aria-label="Storybook"
-        className="emotion-3"
-        role="img"
-        viewBox="0 0 200 40"
-      >
-        <title>
-          Storybook
-        </title>
-        <g
-          fill="none"
-          fillRule="evenodd"
-        >
-          <path
-            d="M53.3 31.7c-1.7 0-3.4-.3-5-.7-1.5-.5-2.8-1.1-3.9-2l1.6-3.5c2.2 1.5 4.6 2.3 7.3 2.3 1.5 0 2.5-.2 3.3-.7.7-.5 1.1-1 1.1-1.9 0-.7-.3-1.3-1-1.7s-2-.8-3.7-1.2c-2-.4-3.6-.9-4.8-1.5-1.1-.5-2-1.2-2.6-2-.5-1-.8-2-.8-3.2 0-1.4.4-2.6 1.2-3.6.7-1.1 1.8-2 3.2-2.6 1.3-.6 2.9-.9 4.7-.9 1.6 0 3.1.3 4.6.7 1.5.5 2.7 1.1 3.5 2l-1.6 3.5c-2-1.5-4.2-2.3-6.5-2.3-1.3 0-2.3.2-3 .8-.8.5-1.2 1.1-1.2 2 0 .5.2 1 .5 1.3.2.3.7.6 1.4.9l2.9.8c2.9.6 5 1.4 6.2 2.4a5 5 0 0 1 2 4.2 6 6 0 0 1-2.5 5c-1.7 1.2-4 1.9-7 1.9zm21-3.6l1.4-.1-.2 3.5-1.9.1c-2.4 0-4.1-.5-5.2-1.5-1.1-1-1.6-2.7-1.6-4.8v-6h-3v-3.6h3V11h4.8v4.6h4v3.6h-4v6c0 1.8.9 2.8 2.6 2.8zm11.1 3.5c-1.6 0-3-.3-4.3-1a7 7 0 0 1-3-2.8c-.6-1.3-1-2.7-1-4.4 0-1.6.4-3 1-4.3a7 7 0 0 1 3-2.8c1.2-.7 2.7-1 4.3-1 1.7 0 3.2.3 4.4 1a7 7 0 0 1 3 2.8c.6 1.2 1 2.7 1 4.3 0 1.7-.4 3.1-1 4.4a7 7 0 0 1-3 2.8c-1.2.7-2.7 1-4.4 1zm0-3.6c2.4 0 3.6-1.6 3.6-4.6 0-1.5-.3-2.6-1-3.4a3.2 3.2 0 0 0-2.6-1c-2.3 0-3.5 1.4-3.5 4.4 0 3 1.2 4.6 3.5 4.6zm21.7-8.8l-2.7.3c-1.3.2-2.3.5-2.8 1.2-.6.6-.9 1.4-.9 2.5v8.2H96V15.7h4.6v2.6c.8-1.8 2.5-2.8 5-3h1.3l.3 4zm14-3.5h4.8L116.4 37h-4.9l3-6.6-6.4-14.8h5l4 10 4-10zm16-.4c1.4 0 2.6.3 3.6 1 1 .6 1.9 1.6 2.5 2.8.6 1.2.9 2.7.9 4.3 0 1.6-.3 3-1 4.3a6.9 6.9 0 0 1-2.4 2.9c-1 .7-2.2 1-3.6 1-1 0-2-.2-3-.7-.8-.4-1.5-1-2-1.9v2.4h-4.7V8.8h4.8v9c.5-.8 1.2-1.4 2-1.9.9-.4 1.8-.6 3-.6zM135.7 28c1.1 0 2-.4 2.6-1.2.6-.8 1-2 1-3.4 0-1.5-.4-2.5-1-3.3s-1.5-1.1-2.6-1.1-2 .3-2.6 1.1c-.6.8-1 2-1 3.3 0 1.5.4 2.6 1 3.4.6.8 1.5 1.2 2.6 1.2zm18.9 3.6c-1.7 0-3.2-.3-4.4-1a7 7 0 0 1-3-2.8c-.6-1.3-1-2.7-1-4.4 0-1.6.4-3 1-4.3a7 7 0 0 1 3-2.8c1.2-.7 2.7-1 4.4-1 1.6 0 3 .3 4.3 1a7 7 0 0 1 3 2.8c.6 1.2 1 2.7 1 4.3 0 1.7-.4 3.1-1 4.4a7 7 0 0 1-3 2.8c-1.2.7-2.7 1-4.3 1zm0-3.6c2.3 0 3.5-1.6 3.5-4.6 0-1.5-.3-2.6-1-3.4a3.2 3.2 0 0 0-2.5-1c-2.4 0-3.6 1.4-3.6 4.4 0 3 1.2 4.6 3.6 4.6zm18 3.6c-1.7 0-3.2-.3-4.4-1a7 7 0 0 1-3-2.8c-.6-1.3-1-2.7-1-4.4 0-1.6.4-3 1-4.3a7 7 0 0 1 3-2.8c1.2-.7 2.7-1 4.4-1 1.6 0 3 .3 4.4 1a7 7 0 0 1 2.9 2.8c.6 1.2 1 2.7 1 4.3 0 1.7-.4 3.1-1 4.4a7 7 0 0 1-3 2.8c-1.2.7-2.7 1-4.3 1zm0-3.6c2.3 0 3.5-1.6 3.5-4.6 0-1.5-.3-2.6-1-3.4a3.2 3.2 0 0 0-2.5-1c-2.4 0-3.6 1.4-3.6 4.4 0 3 1.2 4.6 3.6 4.6zm27.4 3.4h-6l-6-7v7h-4.8V8.8h4.9v13.6l5.8-6.7h5.7l-6.6 7.5 7 8.2z"
-            fill="currentColor"
-          />
-        </g>
-      </svg>
-    </div>
-    <p
-      className="emotion-4"
-    >
-      Create an account to join the Storybook community
-    </p>
-    <div
-      className="emotion-5"
-    >
-      <form
-        action="#"
-        aria-disabled="false"
-        className="emotion-6"
-        noValidate={true}
-        onReset={[Function]}
-        onSubmit={[Function]}
-      >
-        <div
-          className="emotion-7"
-        >
-          <label
-            className="emotion-8"
-            htmlFor="email"
-          >
-            Email
-          </label>
-          <input
-            aria-disabled="false"
-            aria-invalid="false"
-            aria-required="true"
-            className="emotion-9"
-            data-testid="email"
-            disabled={false}
-            name="email"
-            onBlur={[Function]}
-            onChange={[Function]}
-            type="email"
-            value=""
-          />
-        </div>
-        <div
-          className="emotion-7"
-        >
-          <label
-            className="emotion-8"
-            htmlFor="password"
-          >
-            Password
-          </label>
-          <input
-            aria-disabled="false"
-            aria-invalid="false"
-            aria-required="true"
-            className="emotion-9"
-            data-testid="password1"
-            disabled={false}
-            name="password"
-            onBlur={[Function]}
-            onChange={[Function]}
-            type="password"
-            value=""
-          />
-        </div>
-        <div
-          className="emotion-13"
-        >
-          <button
-            aria-disabled="true"
-            className="emotion-14"
-            data-testid="submit"
-            disabled={true}
-            type="submit"
-          >
-            Create Account
-          </button>
-          <button
-            aria-disabled="false"
-            className="emotion-15"
-            disabled={false}
-            type="reset"
-          >
-            Reset
-          </button>
-        </div>
-      </form>
-    </div>
-  </section>
-</div>
-`;
-
-exports[`Storyshots Demo/AccountForm Verification 1`] = `
-.emotion-0 {
-  font-family: "Nunito Sans",-apple-system,".SFNSText-Regular","San Francisco",BlinkMacSystemFont,"Segoe UI","Helvetica Neue",Helvetica,Arial,sans-serif;
-  display: -webkit-box;
-  display: -webkit-flex;
-  display: -ms-flexbox;
-  display: flex;
-  -webkit-flex-direction: column;
-  -ms-flex-direction: column;
-  flex-direction: column;
-  -webkit-align-items: center;
-  -webkit-box-align: center;
-  -ms-flex-align: center;
-  align-items: center;
-  width: 450px;
-  padding: 32px;
-  background-color: #FFFFFF;
-  border-radius: 7px;
-}
-
-.emotion-1 {
-  display: -webkit-box;
-  display: -webkit-flex;
-  display: -ms-flexbox;
-  display: flex;
-  -webkit-align-items: center;
-  -webkit-box-align: center;
-  -ms-flex-align: center;
-  align-items: center;
-  -webkit-box-pack: center;
-  -ms-flex-pack: center;
-  -webkit-justify-content: center;
-  justify-content: center;
-}
-
-.emotion-2 {
-  height: 40px;
-  z-index: 10;
-  margin-left: 32px;
-}
-
-.emotion-3 {
-  height: 40px;
-  z-index: 1;
-  left: -32px;
-  position: relative;
-}
-
-.emotion-4 {
-  margin-top: 20px;
-  text-align: center;
-}
-
-.emotion-5 {
-  display: -webkit-box;
-  display: -webkit-flex;
-  display: -ms-flexbox;
-  display: flex;
-  -webkit-align-items: flex-start;
-  -webkit-box-align: flex-start;
-  -ms-flex-align: flex-start;
-  align-items: flex-start;
-  -webkit-box-pack: center;
-  -ms-flex-pack: center;
-  -webkit-justify-content: center;
-  justify-content: center;
-  width: 350px;
-  min-height: 189px;
-  margin-top: 8px;
-}
-
-.emotion-6 {
-  width: 100%;
-  -webkit-align-self: flex-start;
-  -ms-flex-item-align: flex-start;
-  align-self: flex-start;
-}
-
-.emotion-6[aria-disabled="true"] {
-  opacity: 0.6;
-}
-
-.emotion-7 {
-  display: -webkit-box;
-  display: -webkit-flex;
-  display: -ms-flexbox;
-  display: flex;
-  -webkit-flex-direction: column;
-  -ms-flex-direction: column;
-  flex-direction: column;
-  -webkit-box-pack: stretch;
-  -ms-flex-pack: stretch;
-  -webkit-justify-content: stretch;
-  justify-content: stretch;
-  margin-bottom: 10px;
-}
-
-.emotion-8 {
-  font-size: 13px;
-  font-weight: 500;
-  margin-bottom: 6px;
-}
-
-.emotion-9 {
-  font-size: 14px;
-  color: #333333;
-  padding: 10px 15px;
-  border-radius: 4px;
-  -webkit-appearance: none;
-  -moz-appearance: none;
-  -ms-appearance: none;
-  appearance: none;
-  outline: none;
-  border: 0 none;
-  box-shadow: rgb(0 0 0 / 10%) 0px 0px 0px 1px inset;
-}
-
-.emotion-9:focus {
-  box-shadow: rgb(30 167 253) 0px 0px 0px 1px inset;
-}
-
-.emotion-9:active {
-  box-shadow: rgb(30 167 253) 0px 0px 0px 1px inset;
-}
-
-.emotion-9[aria-invalid="true"] {
-  box-shadow: rgb(255 68 0) 0px 0px 0px 1px inset;
-}
-
-.emotion-16 {
-  -webkit-align-self: stretch;
-  -ms-flex-item-align: stretch;
-  align-self: stretch;
-  display: -webkit-box;
-  display: -webkit-flex;
-  display: -ms-flexbox;
-  display: flex;
-  -webkit-box-pack: justify;
-  -webkit-justify-content: space-between;
-  justify-content: space-between;
-  margin-top: 24px;
-}
-
-.emotion-17 {
-  background-color: transparent;
-  border: 0 none;
-  outline: none;
-  -webkit-appearance: none;
-  -moz-appearance: none;
-  -ms-appearance: none;
-  appearance: none;
-  font-weight: 500;
-  font-size: 12px;
-  -webkit-flex-basis: 50%;
-  -ms-flex-preferred-size: 50%;
-  flex-basis: 50%;
-  cursor: pointer;
-  padding: 11px 16px;
-  border-radius: 4px;
-  text-transform: uppercase;
-  margin-right: 8px;
-  background-color: #1EA7FD;
-  color: #FFFFFF;
-  opacity: 0.6;
-  box-shadow: rgb(30 167 253 / 10%) 0 0 0 1px inset;
-}
-
-.emotion-17:focus {
-  -webkit-text-decoration: underline;
-  text-decoration: underline;
-  font-weight: 700;
-}
-
-.emotion-17:active {
-  -webkit-text-decoration: underline;
-  text-decoration: underline;
-  font-weight: 700;
-}
-
-.emotion-17[aria-disabled="true"] {
-  cursor: default;
-}
-
-.emotion-18 {
-  background-color: transparent;
-  border: 0 none;
-  outline: none;
-  -webkit-appearance: none;
-  -moz-appearance: none;
-  -ms-appearance: none;
-  appearance: none;
-  font-weight: 500;
-  font-size: 12px;
-  -webkit-flex-basis: 50%;
-  -ms-flex-preferred-size: 50%;
-  flex-basis: 50%;
-  cursor: pointer;
-  padding: 11px 16px;
-  border-radius: 4px;
-  text-transform: uppercase;
-  margin-left: 8px;
-  box-shadow: rgb(30 167 253) 0 0 0 1px inset;
-  color: #1EA7FD;
-}
-
-.emotion-18:focus {
-  -webkit-text-decoration: underline;
-  text-decoration: underline;
-  font-weight: 700;
-}
-
-.emotion-18:active {
-  -webkit-text-decoration: underline;
-  text-decoration: underline;
-  font-weight: 700;
-}
-
-.emotion-18[aria-disabled="true"] {
-  cursor: default;
-}
-
-<section
-  className="emotion-0"
->
-  <div
-    className="emotion-1"
-  >
-    <svg
-      aria-label="Storybook Logo"
-      className="emotion-2"
-      role="img"
-      viewBox="0 0 64 64"
-    >
-      <title>
-        Storybook icon
-      </title>
-      <g
-        fill="none"
-        fillRule="evenodd"
-        id="Artboard"
-        stroke="none"
-        strokeWidth="1"
-      >
-        <path
-          d="M8.04798541,58.7875918 L6.07908839,6.32540407 C6.01406344,4.5927838 7.34257463,3.12440831 9.07303814,3.01625434 L53.6958037,0.227331489 C55.457209,0.117243658 56.974354,1.45590096 57.0844418,3.21730626 C57.0885895,3.28366922 57.0906648,3.35014546 57.0906648,3.41663791 L57.0906648,60.5834697 C57.0906648,62.3483119 55.6599776,63.7789992 53.8951354,63.7789992 C53.847325,63.7789992 53.7995207,63.7779262 53.7517585,63.775781 L11.0978899,61.8600599 C9.43669044,61.7854501 8.11034889,60.4492961 8.04798541,58.7875918 Z"
-          fill="#FF4785"
-          fillRule="nonzero"
-          id="path-1"
-        />
-        <path
-          d="M35.9095005,24.1768792 C35.9095005,25.420127 44.2838488,24.8242707 45.4080313,23.9509748 C45.4080313,15.4847538 40.8652557,11.0358878 32.5466666,11.0358878 C24.2280775,11.0358878 19.5673077,15.553972 19.5673077,22.3311017 C19.5673077,34.1346028 35.4965208,34.3605071 35.4965208,40.7987804 C35.4965208,42.606015 34.6115646,43.6790606 32.6646607,43.6790606 C30.127786,43.6790606 29.1248356,42.3834613 29.2428298,37.9783269 C29.2428298,37.0226907 19.5673077,36.7247626 19.2723223,37.9783269 C18.5211693,48.6535354 25.1720308,51.7326752 32.7826549,51.7326752 C40.1572906,51.7326752 45.939005,47.8018145 45.939005,40.6858282 C45.939005,28.035186 29.7738035,28.3740425 29.7738035,22.1051974 C29.7738035,19.5637737 31.6617103,19.2249173 32.7826549,19.2249173 C33.9625966,19.2249173 36.0864917,19.4328883 35.9095005,24.1768792 Z"
-          fill="#FFFFFF"
-          fillRule="nonzero"
-          id="path9_fill-path"
-        />
-        <path
-          d="M44.0461638,0.830433986 L50.1874092,0.446606143 L50.443532,7.7810017 C50.4527198,8.04410717 50.2468789,8.26484453 49.9837734,8.27403237 C49.871115,8.27796649 49.7607078,8.24184808 49.6721567,8.17209069 L47.3089847,6.3104681 L44.5110468,8.43287463 C44.3012992,8.591981 44.0022839,8.55092814 43.8431776,8.34118051 C43.7762017,8.25288717 43.742082,8.14401677 43.7466857,8.03329059 L44.0461638,0.830433986 Z"
-          fill="#FFFFFF"
-          id="Path"
-        />
-      </g>
-    </svg>
-    <svg
-      aria-label="Storybook"
-      className="emotion-3"
-      role="img"
-      viewBox="0 0 200 40"
-    >
-      <title>
-        Storybook
-      </title>
-      <g
-        fill="none"
-        fillRule="evenodd"
-      >
-        <path
-          d="M53.3 31.7c-1.7 0-3.4-.3-5-.7-1.5-.5-2.8-1.1-3.9-2l1.6-3.5c2.2 1.5 4.6 2.3 7.3 2.3 1.5 0 2.5-.2 3.3-.7.7-.5 1.1-1 1.1-1.9 0-.7-.3-1.3-1-1.7s-2-.8-3.7-1.2c-2-.4-3.6-.9-4.8-1.5-1.1-.5-2-1.2-2.6-2-.5-1-.8-2-.8-3.2 0-1.4.4-2.6 1.2-3.6.7-1.1 1.8-2 3.2-2.6 1.3-.6 2.9-.9 4.7-.9 1.6 0 3.1.3 4.6.7 1.5.5 2.7 1.1 3.5 2l-1.6 3.5c-2-1.5-4.2-2.3-6.5-2.3-1.3 0-2.3.2-3 .8-.8.5-1.2 1.1-1.2 2 0 .5.2 1 .5 1.3.2.3.7.6 1.4.9l2.9.8c2.9.6 5 1.4 6.2 2.4a5 5 0 0 1 2 4.2 6 6 0 0 1-2.5 5c-1.7 1.2-4 1.9-7 1.9zm21-3.6l1.4-.1-.2 3.5-1.9.1c-2.4 0-4.1-.5-5.2-1.5-1.1-1-1.6-2.7-1.6-4.8v-6h-3v-3.6h3V11h4.8v4.6h4v3.6h-4v6c0 1.8.9 2.8 2.6 2.8zm11.1 3.5c-1.6 0-3-.3-4.3-1a7 7 0 0 1-3-2.8c-.6-1.3-1-2.7-1-4.4 0-1.6.4-3 1-4.3a7 7 0 0 1 3-2.8c1.2-.7 2.7-1 4.3-1 1.7 0 3.2.3 4.4 1a7 7 0 0 1 3 2.8c.6 1.2 1 2.7 1 4.3 0 1.7-.4 3.1-1 4.4a7 7 0 0 1-3 2.8c-1.2.7-2.7 1-4.4 1zm0-3.6c2.4 0 3.6-1.6 3.6-4.6 0-1.5-.3-2.6-1-3.4a3.2 3.2 0 0 0-2.6-1c-2.3 0-3.5 1.4-3.5 4.4 0 3 1.2 4.6 3.5 4.6zm21.7-8.8l-2.7.3c-1.3.2-2.3.5-2.8 1.2-.6.6-.9 1.4-.9 2.5v8.2H96V15.7h4.6v2.6c.8-1.8 2.5-2.8 5-3h1.3l.3 4zm14-3.5h4.8L116.4 37h-4.9l3-6.6-6.4-14.8h5l4 10 4-10zm16-.4c1.4 0 2.6.3 3.6 1 1 .6 1.9 1.6 2.5 2.8.6 1.2.9 2.7.9 4.3 0 1.6-.3 3-1 4.3a6.9 6.9 0 0 1-2.4 2.9c-1 .7-2.2 1-3.6 1-1 0-2-.2-3-.7-.8-.4-1.5-1-2-1.9v2.4h-4.7V8.8h4.8v9c.5-.8 1.2-1.4 2-1.9.9-.4 1.8-.6 3-.6zM135.7 28c1.1 0 2-.4 2.6-1.2.6-.8 1-2 1-3.4 0-1.5-.4-2.5-1-3.3s-1.5-1.1-2.6-1.1-2 .3-2.6 1.1c-.6.8-1 2-1 3.3 0 1.5.4 2.6 1 3.4.6.8 1.5 1.2 2.6 1.2zm18.9 3.6c-1.7 0-3.2-.3-4.4-1a7 7 0 0 1-3-2.8c-.6-1.3-1-2.7-1-4.4 0-1.6.4-3 1-4.3a7 7 0 0 1 3-2.8c1.2-.7 2.7-1 4.4-1 1.6 0 3 .3 4.3 1a7 7 0 0 1 3 2.8c.6 1.2 1 2.7 1 4.3 0 1.7-.4 3.1-1 4.4a7 7 0 0 1-3 2.8c-1.2.7-2.7 1-4.3 1zm0-3.6c2.3 0 3.5-1.6 3.5-4.6 0-1.5-.3-2.6-1-3.4a3.2 3.2 0 0 0-2.5-1c-2.4 0-3.6 1.4-3.6 4.4 0 3 1.2 4.6 3.6 4.6zm18 3.6c-1.7 0-3.2-.3-4.4-1a7 7 0 0 1-3-2.8c-.6-1.3-1-2.7-1-4.4 0-1.6.4-3 1-4.3a7 7 0 0 1 3-2.8c1.2-.7 2.7-1 4.4-1 1.6 0 3 .3 4.4 1a7 7 0 0 1 2.9 2.8c.6 1.2 1 2.7 1 4.3 0 1.7-.4 3.1-1 4.4a7 7 0 0 1-3 2.8c-1.2.7-2.7 1-4.3 1zm0-3.6c2.3 0 3.5-1.6 3.5-4.6 0-1.5-.3-2.6-1-3.4a3.2 3.2 0 0 0-2.5-1c-2.4 0-3.6 1.4-3.6 4.4 0 3 1.2 4.6 3.6 4.6zm27.4 3.4h-6l-6-7v7h-4.8V8.8h4.9v13.6l5.8-6.7h5.7l-6.6 7.5 7 8.2z"
-          fill="currentColor"
-        />
-      </g>
-    </svg>
-  </div>
-  <p
-    className="emotion-4"
-  >
-    Create an account to join the Storybook community
-  </p>
-  <div
-    className="emotion-5"
-  >
-    <form
-      action="#"
-      aria-disabled="false"
-      className="emotion-6"
-      noValidate={true}
-      onReset={[Function]}
-      onSubmit={[Function]}
-    >
-      <div
-        className="emotion-7"
-      >
-        <label
-          className="emotion-8"
-          htmlFor="email"
-        >
-          Email
-        </label>
-        <input
-          aria-disabled="false"
-          aria-invalid="false"
-          aria-required="true"
-          className="emotion-9"
-          data-testid="email"
-          disabled={false}
-          name="email"
-          onBlur={[Function]}
-          onChange={[Function]}
-          type="email"
-          value=""
-        />
-      </div>
-      <div
-        className="emotion-7"
-      >
-        <label
-          className="emotion-8"
-          htmlFor="password"
-        >
-          Password
-        </label>
-        <input
-          aria-disabled="false"
-          aria-invalid="false"
-          aria-required="true"
-          className="emotion-9"
-          data-testid="password1"
-          disabled={false}
-          name="password"
-          onBlur={[Function]}
-          onChange={[Function]}
-          type="password"
-          value=""
-        />
-      </div>
-      <div
-        className="emotion-7"
-      >
-        <label
-          className="emotion-8"
-          htmlFor="verifiedPassword"
-        >
-          Verify Password
-        </label>
-        <input
-          aria-disabled="false"
-          aria-invalid="false"
-          aria-required="true"
-          className="emotion-9"
-          data-testid="password2"
-          disabled={false}
-          name="verifiedPassword"
-          onBlur={[Function]}
-          onChange={[Function]}
-          type="password"
-          value=""
-        />
-      </div>
-      <div
-        className="emotion-16"
-      >
-        <button
-          aria-disabled="true"
-          className="emotion-17"
-          data-testid="submit"
-          disabled={true}
-          type="submit"
-        >
-          Create Account
-        </button>
-        <button
-          aria-disabled="false"
-          className="emotion-18"
-          disabled={false}
-          type="reset"
-        >
-          Reset
-        </button>
-      </div>
-    </form>
-  </div>
-</section>
-`;
-
-exports[`Storyshots Demo/AccountForm Verification Passsword 1 1`] = `
-.emotion-0 {
-  font-family: "Nunito Sans",-apple-system,".SFNSText-Regular","San Francisco",BlinkMacSystemFont,"Segoe UI","Helvetica Neue",Helvetica,Arial,sans-serif;
-  display: -webkit-box;
-  display: -webkit-flex;
-  display: -ms-flexbox;
-  display: flex;
-  -webkit-flex-direction: column;
-  -ms-flex-direction: column;
-  flex-direction: column;
-  -webkit-align-items: center;
-  -webkit-box-align: center;
-  -ms-flex-align: center;
-  align-items: center;
-  width: 450px;
-  padding: 32px;
-  background-color: #FFFFFF;
-  border-radius: 7px;
-}
-
-.emotion-1 {
-  display: -webkit-box;
-  display: -webkit-flex;
-  display: -ms-flexbox;
-  display: flex;
-  -webkit-align-items: center;
-  -webkit-box-align: center;
-  -ms-flex-align: center;
-  align-items: center;
-  -webkit-box-pack: center;
-  -ms-flex-pack: center;
-  -webkit-justify-content: center;
-  justify-content: center;
-}
-
-.emotion-2 {
-  height: 40px;
-  z-index: 10;
-  margin-left: 32px;
-}
-
-.emotion-3 {
-  height: 40px;
-  z-index: 1;
-  left: -32px;
-  position: relative;
-}
-
-.emotion-4 {
-  margin-top: 20px;
-  text-align: center;
-}
-
-.emotion-5 {
-  display: -webkit-box;
-  display: -webkit-flex;
-  display: -ms-flexbox;
-  display: flex;
-  -webkit-align-items: flex-start;
-  -webkit-box-align: flex-start;
-  -ms-flex-align: flex-start;
-  align-items: flex-start;
-  -webkit-box-pack: center;
-  -ms-flex-pack: center;
-  -webkit-justify-content: center;
-  justify-content: center;
-  width: 350px;
-  min-height: 189px;
-  margin-top: 8px;
-}
-
-.emotion-6 {
-  width: 100%;
-  -webkit-align-self: flex-start;
-  -ms-flex-item-align: flex-start;
-  align-self: flex-start;
-}
-
-.emotion-6[aria-disabled="true"] {
-  opacity: 0.6;
-}
-
-.emotion-7 {
-  display: -webkit-box;
-  display: -webkit-flex;
-  display: -ms-flexbox;
-  display: flex;
-  -webkit-flex-direction: column;
-  -ms-flex-direction: column;
-  flex-direction: column;
-  -webkit-box-pack: stretch;
-  -ms-flex-pack: stretch;
-  -webkit-justify-content: stretch;
-  justify-content: stretch;
-  margin-bottom: 10px;
-}
-
-.emotion-8 {
-  font-size: 13px;
-  font-weight: 500;
-  margin-bottom: 6px;
-}
-
-.emotion-9 {
-  font-size: 14px;
-  color: #333333;
-  padding: 10px 15px;
-  border-radius: 4px;
-  -webkit-appearance: none;
-  -moz-appearance: none;
-  -ms-appearance: none;
-  appearance: none;
-  outline: none;
-  border: 0 none;
-  box-shadow: rgb(0 0 0 / 10%) 0px 0px 0px 1px inset;
-}
-
-.emotion-9:focus {
-  box-shadow: rgb(30 167 253) 0px 0px 0px 1px inset;
-}
-
-.emotion-9:active {
-  box-shadow: rgb(30 167 253) 0px 0px 0px 1px inset;
-}
-
-.emotion-9[aria-invalid="true"] {
-  box-shadow: rgb(255 68 0) 0px 0px 0px 1px inset;
-}
-
-.emotion-16 {
-  -webkit-align-self: stretch;
-  -ms-flex-item-align: stretch;
-  align-self: stretch;
-  display: -webkit-box;
-  display: -webkit-flex;
-  display: -ms-flexbox;
-  display: flex;
-  -webkit-box-pack: justify;
-  -webkit-justify-content: space-between;
-  justify-content: space-between;
-  margin-top: 24px;
-}
-
-.emotion-17 {
-  background-color: transparent;
-  border: 0 none;
-  outline: none;
-  -webkit-appearance: none;
-  -moz-appearance: none;
-  -ms-appearance: none;
-  appearance: none;
-  font-weight: 500;
-  font-size: 12px;
-  -webkit-flex-basis: 50%;
-  -ms-flex-preferred-size: 50%;
-  flex-basis: 50%;
-  cursor: pointer;
-  padding: 11px 16px;
-  border-radius: 4px;
-  text-transform: uppercase;
-  margin-right: 8px;
-  background-color: #1EA7FD;
-  color: #FFFFFF;
-  opacity: 0.6;
-  box-shadow: rgb(30 167 253 / 10%) 0 0 0 1px inset;
-}
-
-.emotion-17:focus {
-  -webkit-text-decoration: underline;
-  text-decoration: underline;
-  font-weight: 700;
-}
-
-.emotion-17:active {
-  -webkit-text-decoration: underline;
-  text-decoration: underline;
-  font-weight: 700;
-}
-
-.emotion-17[aria-disabled="true"] {
-  cursor: default;
-}
-
-.emotion-18 {
-  background-color: transparent;
-  border: 0 none;
-  outline: none;
-  -webkit-appearance: none;
-  -moz-appearance: none;
-  -ms-appearance: none;
-  appearance: none;
-  font-weight: 500;
-  font-size: 12px;
-  -webkit-flex-basis: 50%;
-  -ms-flex-preferred-size: 50%;
-  flex-basis: 50%;
-  cursor: pointer;
-  padding: 11px 16px;
-  border-radius: 4px;
-  text-transform: uppercase;
-  margin-left: 8px;
-  box-shadow: rgb(30 167 253) 0 0 0 1px inset;
-  color: #1EA7FD;
-}
-
-.emotion-18:focus {
-  -webkit-text-decoration: underline;
-  text-decoration: underline;
-  font-weight: 700;
-}
-
-.emotion-18:active {
-  -webkit-text-decoration: underline;
-  text-decoration: underline;
-  font-weight: 700;
-}
-
-.emotion-18[aria-disabled="true"] {
-  cursor: default;
-}
-
-<section
-  className="emotion-0"
->
-  <div
-    className="emotion-1"
-  >
-    <svg
-      aria-label="Storybook Logo"
-      className="emotion-2"
-      role="img"
-      viewBox="0 0 64 64"
-    >
-      <title>
-        Storybook icon
-      </title>
-      <g
-        fill="none"
-        fillRule="evenodd"
-        id="Artboard"
-        stroke="none"
-        strokeWidth="1"
-      >
-        <path
-          d="M8.04798541,58.7875918 L6.07908839,6.32540407 C6.01406344,4.5927838 7.34257463,3.12440831 9.07303814,3.01625434 L53.6958037,0.227331489 C55.457209,0.117243658 56.974354,1.45590096 57.0844418,3.21730626 C57.0885895,3.28366922 57.0906648,3.35014546 57.0906648,3.41663791 L57.0906648,60.5834697 C57.0906648,62.3483119 55.6599776,63.7789992 53.8951354,63.7789992 C53.847325,63.7789992 53.7995207,63.7779262 53.7517585,63.775781 L11.0978899,61.8600599 C9.43669044,61.7854501 8.11034889,60.4492961 8.04798541,58.7875918 Z"
-          fill="#FF4785"
-          fillRule="nonzero"
-          id="path-1"
-        />
-        <path
-          d="M35.9095005,24.1768792 C35.9095005,25.420127 44.2838488,24.8242707 45.4080313,23.9509748 C45.4080313,15.4847538 40.8652557,11.0358878 32.5466666,11.0358878 C24.2280775,11.0358878 19.5673077,15.553972 19.5673077,22.3311017 C19.5673077,34.1346028 35.4965208,34.3605071 35.4965208,40.7987804 C35.4965208,42.606015 34.6115646,43.6790606 32.6646607,43.6790606 C30.127786,43.6790606 29.1248356,42.3834613 29.2428298,37.9783269 C29.2428298,37.0226907 19.5673077,36.7247626 19.2723223,37.9783269 C18.5211693,48.6535354 25.1720308,51.7326752 32.7826549,51.7326752 C40.1572906,51.7326752 45.939005,47.8018145 45.939005,40.6858282 C45.939005,28.035186 29.7738035,28.3740425 29.7738035,22.1051974 C29.7738035,19.5637737 31.6617103,19.2249173 32.7826549,19.2249173 C33.9625966,19.2249173 36.0864917,19.4328883 35.9095005,24.1768792 Z"
-          fill="#FFFFFF"
-          fillRule="nonzero"
-          id="path9_fill-path"
-        />
-        <path
-          d="M44.0461638,0.830433986 L50.1874092,0.446606143 L50.443532,7.7810017 C50.4527198,8.04410717 50.2468789,8.26484453 49.9837734,8.27403237 C49.871115,8.27796649 49.7607078,8.24184808 49.6721567,8.17209069 L47.3089847,6.3104681 L44.5110468,8.43287463 C44.3012992,8.591981 44.0022839,8.55092814 43.8431776,8.34118051 C43.7762017,8.25288717 43.742082,8.14401677 43.7466857,8.03329059 L44.0461638,0.830433986 Z"
-          fill="#FFFFFF"
-          id="Path"
-        />
-      </g>
-    </svg>
-    <svg
-      aria-label="Storybook"
-      className="emotion-3"
-      role="img"
-      viewBox="0 0 200 40"
-    >
-      <title>
-        Storybook
-      </title>
-      <g
-        fill="none"
-        fillRule="evenodd"
-      >
-        <path
-          d="M53.3 31.7c-1.7 0-3.4-.3-5-.7-1.5-.5-2.8-1.1-3.9-2l1.6-3.5c2.2 1.5 4.6 2.3 7.3 2.3 1.5 0 2.5-.2 3.3-.7.7-.5 1.1-1 1.1-1.9 0-.7-.3-1.3-1-1.7s-2-.8-3.7-1.2c-2-.4-3.6-.9-4.8-1.5-1.1-.5-2-1.2-2.6-2-.5-1-.8-2-.8-3.2 0-1.4.4-2.6 1.2-3.6.7-1.1 1.8-2 3.2-2.6 1.3-.6 2.9-.9 4.7-.9 1.6 0 3.1.3 4.6.7 1.5.5 2.7 1.1 3.5 2l-1.6 3.5c-2-1.5-4.2-2.3-6.5-2.3-1.3 0-2.3.2-3 .8-.8.5-1.2 1.1-1.2 2 0 .5.2 1 .5 1.3.2.3.7.6 1.4.9l2.9.8c2.9.6 5 1.4 6.2 2.4a5 5 0 0 1 2 4.2 6 6 0 0 1-2.5 5c-1.7 1.2-4 1.9-7 1.9zm21-3.6l1.4-.1-.2 3.5-1.9.1c-2.4 0-4.1-.5-5.2-1.5-1.1-1-1.6-2.7-1.6-4.8v-6h-3v-3.6h3V11h4.8v4.6h4v3.6h-4v6c0 1.8.9 2.8 2.6 2.8zm11.1 3.5c-1.6 0-3-.3-4.3-1a7 7 0 0 1-3-2.8c-.6-1.3-1-2.7-1-4.4 0-1.6.4-3 1-4.3a7 7 0 0 1 3-2.8c1.2-.7 2.7-1 4.3-1 1.7 0 3.2.3 4.4 1a7 7 0 0 1 3 2.8c.6 1.2 1 2.7 1 4.3 0 1.7-.4 3.1-1 4.4a7 7 0 0 1-3 2.8c-1.2.7-2.7 1-4.4 1zm0-3.6c2.4 0 3.6-1.6 3.6-4.6 0-1.5-.3-2.6-1-3.4a3.2 3.2 0 0 0-2.6-1c-2.3 0-3.5 1.4-3.5 4.4 0 3 1.2 4.6 3.5 4.6zm21.7-8.8l-2.7.3c-1.3.2-2.3.5-2.8 1.2-.6.6-.9 1.4-.9 2.5v8.2H96V15.7h4.6v2.6c.8-1.8 2.5-2.8 5-3h1.3l.3 4zm14-3.5h4.8L116.4 37h-4.9l3-6.6-6.4-14.8h5l4 10 4-10zm16-.4c1.4 0 2.6.3 3.6 1 1 .6 1.9 1.6 2.5 2.8.6 1.2.9 2.7.9 4.3 0 1.6-.3 3-1 4.3a6.9 6.9 0 0 1-2.4 2.9c-1 .7-2.2 1-3.6 1-1 0-2-.2-3-.7-.8-.4-1.5-1-2-1.9v2.4h-4.7V8.8h4.8v9c.5-.8 1.2-1.4 2-1.9.9-.4 1.8-.6 3-.6zM135.7 28c1.1 0 2-.4 2.6-1.2.6-.8 1-2 1-3.4 0-1.5-.4-2.5-1-3.3s-1.5-1.1-2.6-1.1-2 .3-2.6 1.1c-.6.8-1 2-1 3.3 0 1.5.4 2.6 1 3.4.6.8 1.5 1.2 2.6 1.2zm18.9 3.6c-1.7 0-3.2-.3-4.4-1a7 7 0 0 1-3-2.8c-.6-1.3-1-2.7-1-4.4 0-1.6.4-3 1-4.3a7 7 0 0 1 3-2.8c1.2-.7 2.7-1 4.4-1 1.6 0 3 .3 4.3 1a7 7 0 0 1 3 2.8c.6 1.2 1 2.7 1 4.3 0 1.7-.4 3.1-1 4.4a7 7 0 0 1-3 2.8c-1.2.7-2.7 1-4.3 1zm0-3.6c2.3 0 3.5-1.6 3.5-4.6 0-1.5-.3-2.6-1-3.4a3.2 3.2 0 0 0-2.5-1c-2.4 0-3.6 1.4-3.6 4.4 0 3 1.2 4.6 3.6 4.6zm18 3.6c-1.7 0-3.2-.3-4.4-1a7 7 0 0 1-3-2.8c-.6-1.3-1-2.7-1-4.4 0-1.6.4-3 1-4.3a7 7 0 0 1 3-2.8c1.2-.7 2.7-1 4.4-1 1.6 0 3 .3 4.4 1a7 7 0 0 1 2.9 2.8c.6 1.2 1 2.7 1 4.3 0 1.7-.4 3.1-1 4.4a7 7 0 0 1-3 2.8c-1.2.7-2.7 1-4.3 1zm0-3.6c2.3 0 3.5-1.6 3.5-4.6 0-1.5-.3-2.6-1-3.4a3.2 3.2 0 0 0-2.5-1c-2.4 0-3.6 1.4-3.6 4.4 0 3 1.2 4.6 3.6 4.6zm27.4 3.4h-6l-6-7v7h-4.8V8.8h4.9v13.6l5.8-6.7h5.7l-6.6 7.5 7 8.2z"
-          fill="currentColor"
-        />
-      </g>
-    </svg>
-  </div>
-  <p
-    className="emotion-4"
-  >
-    Create an account to join the Storybook community
-  </p>
-  <div
-    className="emotion-5"
-  >
-    <form
-      action="#"
-      aria-disabled="false"
-      className="emotion-6"
-      noValidate={true}
-      onReset={[Function]}
-      onSubmit={[Function]}
-    >
-      <div
-        className="emotion-7"
-      >
-        <label
-          className="emotion-8"
-          htmlFor="email"
-        >
-          Email
-        </label>
-        <input
-          aria-disabled="false"
-          aria-invalid="false"
-          aria-required="true"
-          className="emotion-9"
-          data-testid="email"
-          disabled={false}
-          name="email"
-          onBlur={[Function]}
-          onChange={[Function]}
-          type="email"
-          value=""
-        />
-      </div>
-      <div
-        className="emotion-7"
-      >
-        <label
-          className="emotion-8"
-          htmlFor="password"
-        >
-          Password
-        </label>
-        <input
-          aria-disabled="false"
-          aria-invalid="false"
-          aria-required="true"
-          className="emotion-9"
-          data-testid="password1"
-          disabled={false}
-          name="password"
-          onBlur={[Function]}
-          onChange={[Function]}
-          type="password"
-          value=""
-        />
-      </div>
-      <div
-        className="emotion-7"
-      >
-        <label
-          className="emotion-8"
-          htmlFor="verifiedPassword"
-        >
-          Verify Password
-        </label>
-        <input
-          aria-disabled="false"
-          aria-invalid="false"
-          aria-required="true"
-          className="emotion-9"
-          data-testid="password2"
-          disabled={false}
-          name="verifiedPassword"
-          onBlur={[Function]}
-          onChange={[Function]}
-          type="password"
-          value=""
-        />
-      </div>
-      <div
-        className="emotion-16"
-      >
-        <button
-          aria-disabled="true"
-          className="emotion-17"
-          data-testid="submit"
-          disabled={true}
-          type="submit"
-        >
-          Create Account
-        </button>
-        <button
-          aria-disabled="false"
-          className="emotion-18"
-          disabled={false}
-          type="reset"
-        >
-          Reset
-        </button>
-      </div>
-    </form>
-  </div>
-</section>
-`;
-
-exports[`Storyshots Demo/AccountForm Verification Password Mismatch 1`] = `
-.emotion-0 {
-  font-family: "Nunito Sans",-apple-system,".SFNSText-Regular","San Francisco",BlinkMacSystemFont,"Segoe UI","Helvetica Neue",Helvetica,Arial,sans-serif;
-  display: -webkit-box;
-  display: -webkit-flex;
-  display: -ms-flexbox;
-  display: flex;
-  -webkit-flex-direction: column;
-  -ms-flex-direction: column;
-  flex-direction: column;
-  -webkit-align-items: center;
-  -webkit-box-align: center;
-  -ms-flex-align: center;
-  align-items: center;
-  width: 450px;
-  padding: 32px;
-  background-color: #FFFFFF;
-  border-radius: 7px;
-}
-
-.emotion-1 {
-  display: -webkit-box;
-  display: -webkit-flex;
-  display: -ms-flexbox;
-  display: flex;
-  -webkit-align-items: center;
-  -webkit-box-align: center;
-  -ms-flex-align: center;
-  align-items: center;
-  -webkit-box-pack: center;
-  -ms-flex-pack: center;
-  -webkit-justify-content: center;
-  justify-content: center;
-}
-
-.emotion-2 {
-  height: 40px;
-  z-index: 10;
-  margin-left: 32px;
-}
-
-.emotion-3 {
-  height: 40px;
-  z-index: 1;
-  left: -32px;
-  position: relative;
-}
-
-.emotion-4 {
-  margin-top: 20px;
-  text-align: center;
-}
-
-.emotion-5 {
-  display: -webkit-box;
-  display: -webkit-flex;
-  display: -ms-flexbox;
-  display: flex;
-  -webkit-align-items: flex-start;
-  -webkit-box-align: flex-start;
-  -ms-flex-align: flex-start;
-  align-items: flex-start;
-  -webkit-box-pack: center;
-  -ms-flex-pack: center;
-  -webkit-justify-content: center;
-  justify-content: center;
-  width: 350px;
-  min-height: 189px;
-  margin-top: 8px;
-}
-
-.emotion-6 {
-  width: 100%;
-  -webkit-align-self: flex-start;
-  -ms-flex-item-align: flex-start;
-  align-self: flex-start;
-}
-
-.emotion-6[aria-disabled="true"] {
-  opacity: 0.6;
-}
-
-.emotion-7 {
-  display: -webkit-box;
-  display: -webkit-flex;
-  display: -ms-flexbox;
-  display: flex;
-  -webkit-flex-direction: column;
-  -ms-flex-direction: column;
-  flex-direction: column;
-  -webkit-box-pack: stretch;
-  -ms-flex-pack: stretch;
-  -webkit-justify-content: stretch;
-  justify-content: stretch;
-  margin-bottom: 10px;
-}
-
-.emotion-8 {
-  font-size: 13px;
-  font-weight: 500;
-  margin-bottom: 6px;
-}
-
-.emotion-9 {
-  font-size: 14px;
-  color: #333333;
-  padding: 10px 15px;
-  border-radius: 4px;
-  -webkit-appearance: none;
-  -moz-appearance: none;
-  -ms-appearance: none;
-  appearance: none;
-  outline: none;
-  border: 0 none;
-  box-shadow: rgb(0 0 0 / 10%) 0px 0px 0px 1px inset;
-}
-
-.emotion-9:focus {
-  box-shadow: rgb(30 167 253) 0px 0px 0px 1px inset;
-}
-
-.emotion-9:active {
-  box-shadow: rgb(30 167 253) 0px 0px 0px 1px inset;
-}
-
-.emotion-9[aria-invalid="true"] {
-  box-shadow: rgb(255 68 0) 0px 0px 0px 1px inset;
-}
-
-.emotion-16 {
-  -webkit-align-self: stretch;
-  -ms-flex-item-align: stretch;
-  align-self: stretch;
-  display: -webkit-box;
-  display: -webkit-flex;
-  display: -ms-flexbox;
-  display: flex;
-  -webkit-box-pack: justify;
-  -webkit-justify-content: space-between;
-  justify-content: space-between;
-  margin-top: 24px;
-}
-
-.emotion-17 {
-  background-color: transparent;
-  border: 0 none;
-  outline: none;
-  -webkit-appearance: none;
-  -moz-appearance: none;
-  -ms-appearance: none;
-  appearance: none;
-  font-weight: 500;
-  font-size: 12px;
-  -webkit-flex-basis: 50%;
-  -ms-flex-preferred-size: 50%;
-  flex-basis: 50%;
-  cursor: pointer;
-  padding: 11px 16px;
-  border-radius: 4px;
-  text-transform: uppercase;
-  margin-right: 8px;
-  background-color: #1EA7FD;
-  color: #FFFFFF;
-  opacity: 0.6;
-  box-shadow: rgb(30 167 253 / 10%) 0 0 0 1px inset;
-}
-
-.emotion-17:focus {
-  -webkit-text-decoration: underline;
-  text-decoration: underline;
-  font-weight: 700;
-}
-
-.emotion-17:active {
-  -webkit-text-decoration: underline;
-  text-decoration: underline;
-  font-weight: 700;
-}
-
-.emotion-17[aria-disabled="true"] {
-  cursor: default;
-}
-
-.emotion-18 {
-  background-color: transparent;
-  border: 0 none;
-  outline: none;
-  -webkit-appearance: none;
-  -moz-appearance: none;
-  -ms-appearance: none;
-  appearance: none;
-  font-weight: 500;
-  font-size: 12px;
-  -webkit-flex-basis: 50%;
-  -ms-flex-preferred-size: 50%;
-  flex-basis: 50%;
-  cursor: pointer;
-  padding: 11px 16px;
-  border-radius: 4px;
-  text-transform: uppercase;
-  margin-left: 8px;
-  box-shadow: rgb(30 167 253) 0 0 0 1px inset;
-  color: #1EA7FD;
-}
-
-.emotion-18:focus {
-  -webkit-text-decoration: underline;
-  text-decoration: underline;
-  font-weight: 700;
-}
-
-.emotion-18:active {
-  -webkit-text-decoration: underline;
-  text-decoration: underline;
-  font-weight: 700;
-}
-
-.emotion-18[aria-disabled="true"] {
-  cursor: default;
-}
-
-<section
-  className="emotion-0"
->
-  <div
-    className="emotion-1"
-  >
-    <svg
-      aria-label="Storybook Logo"
-      className="emotion-2"
-      role="img"
-      viewBox="0 0 64 64"
-    >
-      <title>
-        Storybook icon
-      </title>
-      <g
-        fill="none"
-        fillRule="evenodd"
-        id="Artboard"
-        stroke="none"
-        strokeWidth="1"
-      >
-        <path
-          d="M8.04798541,58.7875918 L6.07908839,6.32540407 C6.01406344,4.5927838 7.34257463,3.12440831 9.07303814,3.01625434 L53.6958037,0.227331489 C55.457209,0.117243658 56.974354,1.45590096 57.0844418,3.21730626 C57.0885895,3.28366922 57.0906648,3.35014546 57.0906648,3.41663791 L57.0906648,60.5834697 C57.0906648,62.3483119 55.6599776,63.7789992 53.8951354,63.7789992 C53.847325,63.7789992 53.7995207,63.7779262 53.7517585,63.775781 L11.0978899,61.8600599 C9.43669044,61.7854501 8.11034889,60.4492961 8.04798541,58.7875918 Z"
-          fill="#FF4785"
-          fillRule="nonzero"
-          id="path-1"
-        />
-        <path
-          d="M35.9095005,24.1768792 C35.9095005,25.420127 44.2838488,24.8242707 45.4080313,23.9509748 C45.4080313,15.4847538 40.8652557,11.0358878 32.5466666,11.0358878 C24.2280775,11.0358878 19.5673077,15.553972 19.5673077,22.3311017 C19.5673077,34.1346028 35.4965208,34.3605071 35.4965208,40.7987804 C35.4965208,42.606015 34.6115646,43.6790606 32.6646607,43.6790606 C30.127786,43.6790606 29.1248356,42.3834613 29.2428298,37.9783269 C29.2428298,37.0226907 19.5673077,36.7247626 19.2723223,37.9783269 C18.5211693,48.6535354 25.1720308,51.7326752 32.7826549,51.7326752 C40.1572906,51.7326752 45.939005,47.8018145 45.939005,40.6858282 C45.939005,28.035186 29.7738035,28.3740425 29.7738035,22.1051974 C29.7738035,19.5637737 31.6617103,19.2249173 32.7826549,19.2249173 C33.9625966,19.2249173 36.0864917,19.4328883 35.9095005,24.1768792 Z"
-          fill="#FFFFFF"
-          fillRule="nonzero"
-          id="path9_fill-path"
-        />
-        <path
-          d="M44.0461638,0.830433986 L50.1874092,0.446606143 L50.443532,7.7810017 C50.4527198,8.04410717 50.2468789,8.26484453 49.9837734,8.27403237 C49.871115,8.27796649 49.7607078,8.24184808 49.6721567,8.17209069 L47.3089847,6.3104681 L44.5110468,8.43287463 C44.3012992,8.591981 44.0022839,8.55092814 43.8431776,8.34118051 C43.7762017,8.25288717 43.742082,8.14401677 43.7466857,8.03329059 L44.0461638,0.830433986 Z"
-          fill="#FFFFFF"
-          id="Path"
-        />
-      </g>
-    </svg>
-    <svg
-      aria-label="Storybook"
-      className="emotion-3"
-      role="img"
-      viewBox="0 0 200 40"
-    >
-      <title>
-        Storybook
-      </title>
-      <g
-        fill="none"
-        fillRule="evenodd"
-      >
-        <path
-          d="M53.3 31.7c-1.7 0-3.4-.3-5-.7-1.5-.5-2.8-1.1-3.9-2l1.6-3.5c2.2 1.5 4.6 2.3 7.3 2.3 1.5 0 2.5-.2 3.3-.7.7-.5 1.1-1 1.1-1.9 0-.7-.3-1.3-1-1.7s-2-.8-3.7-1.2c-2-.4-3.6-.9-4.8-1.5-1.1-.5-2-1.2-2.6-2-.5-1-.8-2-.8-3.2 0-1.4.4-2.6 1.2-3.6.7-1.1 1.8-2 3.2-2.6 1.3-.6 2.9-.9 4.7-.9 1.6 0 3.1.3 4.6.7 1.5.5 2.7 1.1 3.5 2l-1.6 3.5c-2-1.5-4.2-2.3-6.5-2.3-1.3 0-2.3.2-3 .8-.8.5-1.2 1.1-1.2 2 0 .5.2 1 .5 1.3.2.3.7.6 1.4.9l2.9.8c2.9.6 5 1.4 6.2 2.4a5 5 0 0 1 2 4.2 6 6 0 0 1-2.5 5c-1.7 1.2-4 1.9-7 1.9zm21-3.6l1.4-.1-.2 3.5-1.9.1c-2.4 0-4.1-.5-5.2-1.5-1.1-1-1.6-2.7-1.6-4.8v-6h-3v-3.6h3V11h4.8v4.6h4v3.6h-4v6c0 1.8.9 2.8 2.6 2.8zm11.1 3.5c-1.6 0-3-.3-4.3-1a7 7 0 0 1-3-2.8c-.6-1.3-1-2.7-1-4.4 0-1.6.4-3 1-4.3a7 7 0 0 1 3-2.8c1.2-.7 2.7-1 4.3-1 1.7 0 3.2.3 4.4 1a7 7 0 0 1 3 2.8c.6 1.2 1 2.7 1 4.3 0 1.7-.4 3.1-1 4.4a7 7 0 0 1-3 2.8c-1.2.7-2.7 1-4.4 1zm0-3.6c2.4 0 3.6-1.6 3.6-4.6 0-1.5-.3-2.6-1-3.4a3.2 3.2 0 0 0-2.6-1c-2.3 0-3.5 1.4-3.5 4.4 0 3 1.2 4.6 3.5 4.6zm21.7-8.8l-2.7.3c-1.3.2-2.3.5-2.8 1.2-.6.6-.9 1.4-.9 2.5v8.2H96V15.7h4.6v2.6c.8-1.8 2.5-2.8 5-3h1.3l.3 4zm14-3.5h4.8L116.4 37h-4.9l3-6.6-6.4-14.8h5l4 10 4-10zm16-.4c1.4 0 2.6.3 3.6 1 1 .6 1.9 1.6 2.5 2.8.6 1.2.9 2.7.9 4.3 0 1.6-.3 3-1 4.3a6.9 6.9 0 0 1-2.4 2.9c-1 .7-2.2 1-3.6 1-1 0-2-.2-3-.7-.8-.4-1.5-1-2-1.9v2.4h-4.7V8.8h4.8v9c.5-.8 1.2-1.4 2-1.9.9-.4 1.8-.6 3-.6zM135.7 28c1.1 0 2-.4 2.6-1.2.6-.8 1-2 1-3.4 0-1.5-.4-2.5-1-3.3s-1.5-1.1-2.6-1.1-2 .3-2.6 1.1c-.6.8-1 2-1 3.3 0 1.5.4 2.6 1 3.4.6.8 1.5 1.2 2.6 1.2zm18.9 3.6c-1.7 0-3.2-.3-4.4-1a7 7 0 0 1-3-2.8c-.6-1.3-1-2.7-1-4.4 0-1.6.4-3 1-4.3a7 7 0 0 1 3-2.8c1.2-.7 2.7-1 4.4-1 1.6 0 3 .3 4.3 1a7 7 0 0 1 3 2.8c.6 1.2 1 2.7 1 4.3 0 1.7-.4 3.1-1 4.4a7 7 0 0 1-3 2.8c-1.2.7-2.7 1-4.3 1zm0-3.6c2.3 0 3.5-1.6 3.5-4.6 0-1.5-.3-2.6-1-3.4a3.2 3.2 0 0 0-2.5-1c-2.4 0-3.6 1.4-3.6 4.4 0 3 1.2 4.6 3.6 4.6zm18 3.6c-1.7 0-3.2-.3-4.4-1a7 7 0 0 1-3-2.8c-.6-1.3-1-2.7-1-4.4 0-1.6.4-3 1-4.3a7 7 0 0 1 3-2.8c1.2-.7 2.7-1 4.4-1 1.6 0 3 .3 4.4 1a7 7 0 0 1 2.9 2.8c.6 1.2 1 2.7 1 4.3 0 1.7-.4 3.1-1 4.4a7 7 0 0 1-3 2.8c-1.2.7-2.7 1-4.3 1zm0-3.6c2.3 0 3.5-1.6 3.5-4.6 0-1.5-.3-2.6-1-3.4a3.2 3.2 0 0 0-2.5-1c-2.4 0-3.6 1.4-3.6 4.4 0 3 1.2 4.6 3.6 4.6zm27.4 3.4h-6l-6-7v7h-4.8V8.8h4.9v13.6l5.8-6.7h5.7l-6.6 7.5 7 8.2z"
-          fill="currentColor"
-        />
-      </g>
-    </svg>
-  </div>
-  <p
-    className="emotion-4"
-  >
-    Create an account to join the Storybook community
-  </p>
-  <div
-    className="emotion-5"
-  >
-    <form
-      action="#"
-      aria-disabled="false"
-      className="emotion-6"
-      noValidate={true}
-      onReset={[Function]}
-      onSubmit={[Function]}
-    >
-      <div
-        className="emotion-7"
-      >
-        <label
-          className="emotion-8"
-          htmlFor="email"
-        >
-          Email
-        </label>
-        <input
-          aria-disabled="false"
-          aria-invalid="false"
-          aria-required="true"
-          className="emotion-9"
-          data-testid="email"
-          disabled={false}
-          name="email"
-          onBlur={[Function]}
-          onChange={[Function]}
-          type="email"
-          value=""
-        />
-      </div>
-      <div
-        className="emotion-7"
-      >
-        <label
-          className="emotion-8"
-          htmlFor="password"
-        >
-          Password
-        </label>
-        <input
-          aria-disabled="false"
-          aria-invalid="false"
-          aria-required="true"
-          className="emotion-9"
-          data-testid="password1"
-          disabled={false}
-          name="password"
-          onBlur={[Function]}
-          onChange={[Function]}
-          type="password"
-          value=""
-        />
-      </div>
-      <div
-        className="emotion-7"
-      >
-        <label
-          className="emotion-8"
-          htmlFor="verifiedPassword"
-        >
-          Verify Password
-        </label>
-        <input
-          aria-disabled="false"
-          aria-invalid="false"
-          aria-required="true"
-          className="emotion-9"
-          data-testid="password2"
-          disabled={false}
-          name="verifiedPassword"
-          onBlur={[Function]}
-          onChange={[Function]}
-          type="password"
-          value=""
-        />
-      </div>
-      <div
-        className="emotion-16"
-      >
-        <button
-          aria-disabled="true"
-          className="emotion-17"
-          data-testid="submit"
-          disabled={true}
-          type="submit"
-        >
-          Create Account
-        </button>
-        <button
-          aria-disabled="false"
-          className="emotion-18"
-          disabled={false}
-          type="reset"
-        >
-          Reset
-        </button>
-      </div>
-    </form>
-  </div>
-</section>
-`;
-
-exports[`Storyshots Demo/AccountForm Verification Success 1`] = `
-.emotion-0 {
-  font-family: "Nunito Sans",-apple-system,".SFNSText-Regular","San Francisco",BlinkMacSystemFont,"Segoe UI","Helvetica Neue",Helvetica,Arial,sans-serif;
-  display: -webkit-box;
-  display: -webkit-flex;
-  display: -ms-flexbox;
-  display: flex;
-  -webkit-flex-direction: column;
-  -ms-flex-direction: column;
-  flex-direction: column;
-  -webkit-align-items: center;
-  -webkit-box-align: center;
-  -ms-flex-align: center;
-  align-items: center;
-  width: 450px;
-  padding: 32px;
-  background-color: #FFFFFF;
-  border-radius: 7px;
-}
-
-.emotion-1 {
-  display: -webkit-box;
-  display: -webkit-flex;
-  display: -ms-flexbox;
-  display: flex;
-  -webkit-align-items: center;
-  -webkit-box-align: center;
-  -ms-flex-align: center;
-  align-items: center;
-  -webkit-box-pack: center;
-  -ms-flex-pack: center;
-  -webkit-justify-content: center;
-  justify-content: center;
-}
-
-.emotion-2 {
-  height: 40px;
-  z-index: 10;
-  margin-left: 32px;
-}
-
-.emotion-3 {
-  height: 40px;
-  z-index: 1;
-  left: -32px;
-  position: relative;
-}
-
-.emotion-4 {
-  margin-top: 20px;
-  text-align: center;
-}
-
-.emotion-5 {
-  display: -webkit-box;
-  display: -webkit-flex;
-  display: -ms-flexbox;
-  display: flex;
-  -webkit-align-items: flex-start;
-  -webkit-box-align: flex-start;
-  -ms-flex-align: flex-start;
-  align-items: flex-start;
-  -webkit-box-pack: center;
-  -ms-flex-pack: center;
-  -webkit-justify-content: center;
-  justify-content: center;
-  width: 350px;
-  min-height: 189px;
-  margin-top: 8px;
-}
-
-.emotion-6 {
-  width: 100%;
-  -webkit-align-self: flex-start;
-  -ms-flex-item-align: flex-start;
-  align-self: flex-start;
-}
-
-.emotion-6[aria-disabled="true"] {
-  opacity: 0.6;
-}
-
-.emotion-7 {
-  display: -webkit-box;
-  display: -webkit-flex;
-  display: -ms-flexbox;
-  display: flex;
-  -webkit-flex-direction: column;
-  -ms-flex-direction: column;
-  flex-direction: column;
-  -webkit-box-pack: stretch;
-  -ms-flex-pack: stretch;
-  -webkit-justify-content: stretch;
-  justify-content: stretch;
-  margin-bottom: 10px;
-}
-
-.emotion-8 {
-  font-size: 13px;
-  font-weight: 500;
-  margin-bottom: 6px;
-}
-
-.emotion-9 {
-  font-size: 14px;
-  color: #333333;
-  padding: 10px 15px;
-  border-radius: 4px;
-  -webkit-appearance: none;
-  -moz-appearance: none;
-  -ms-appearance: none;
-  appearance: none;
-  outline: none;
-  border: 0 none;
-  box-shadow: rgb(0 0 0 / 10%) 0px 0px 0px 1px inset;
-}
-
-.emotion-9:focus {
-  box-shadow: rgb(30 167 253) 0px 0px 0px 1px inset;
-}
-
-.emotion-9:active {
-  box-shadow: rgb(30 167 253) 0px 0px 0px 1px inset;
-}
-
-.emotion-9[aria-invalid="true"] {
-  box-shadow: rgb(255 68 0) 0px 0px 0px 1px inset;
-}
-
-.emotion-16 {
-  -webkit-align-self: stretch;
-  -ms-flex-item-align: stretch;
-  align-self: stretch;
-  display: -webkit-box;
-  display: -webkit-flex;
-  display: -ms-flexbox;
-  display: flex;
-  -webkit-box-pack: justify;
-  -webkit-justify-content: space-between;
-  justify-content: space-between;
-  margin-top: 24px;
-}
-
-.emotion-17 {
-  background-color: transparent;
-  border: 0 none;
-  outline: none;
-  -webkit-appearance: none;
-  -moz-appearance: none;
-  -ms-appearance: none;
-  appearance: none;
-  font-weight: 500;
-  font-size: 12px;
-  -webkit-flex-basis: 50%;
-  -ms-flex-preferred-size: 50%;
-  flex-basis: 50%;
-  cursor: pointer;
-  padding: 11px 16px;
-  border-radius: 4px;
-  text-transform: uppercase;
-  margin-right: 8px;
-  background-color: #1EA7FD;
-  color: #FFFFFF;
-  opacity: 0.6;
-  box-shadow: rgb(30 167 253 / 10%) 0 0 0 1px inset;
-}
-
-.emotion-17:focus {
-  -webkit-text-decoration: underline;
-  text-decoration: underline;
-  font-weight: 700;
-}
-
-.emotion-17:active {
-  -webkit-text-decoration: underline;
-  text-decoration: underline;
-  font-weight: 700;
-}
-
-.emotion-17[aria-disabled="true"] {
-  cursor: default;
-}
-
-.emotion-18 {
-  background-color: transparent;
-  border: 0 none;
-  outline: none;
-  -webkit-appearance: none;
-  -moz-appearance: none;
-  -ms-appearance: none;
-  appearance: none;
-  font-weight: 500;
-  font-size: 12px;
-  -webkit-flex-basis: 50%;
-  -ms-flex-preferred-size: 50%;
-  flex-basis: 50%;
-  cursor: pointer;
-  padding: 11px 16px;
-  border-radius: 4px;
-  text-transform: uppercase;
-  margin-left: 8px;
-  box-shadow: rgb(30 167 253) 0 0 0 1px inset;
-  color: #1EA7FD;
-}
-
-.emotion-18:focus {
-  -webkit-text-decoration: underline;
-  text-decoration: underline;
-  font-weight: 700;
-}
-
-.emotion-18:active {
-  -webkit-text-decoration: underline;
-  text-decoration: underline;
-  font-weight: 700;
-}
-
-.emotion-18[aria-disabled="true"] {
-  cursor: default;
-}
-
-<section
-  className="emotion-0"
->
-  <div
-    className="emotion-1"
-  >
-    <svg
-      aria-label="Storybook Logo"
-      className="emotion-2"
-      role="img"
-      viewBox="0 0 64 64"
-    >
-      <title>
-        Storybook icon
-      </title>
-      <g
-        fill="none"
-        fillRule="evenodd"
-        id="Artboard"
-        stroke="none"
-        strokeWidth="1"
-      >
-        <path
-          d="M8.04798541,58.7875918 L6.07908839,6.32540407 C6.01406344,4.5927838 7.34257463,3.12440831 9.07303814,3.01625434 L53.6958037,0.227331489 C55.457209,0.117243658 56.974354,1.45590096 57.0844418,3.21730626 C57.0885895,3.28366922 57.0906648,3.35014546 57.0906648,3.41663791 L57.0906648,60.5834697 C57.0906648,62.3483119 55.6599776,63.7789992 53.8951354,63.7789992 C53.847325,63.7789992 53.7995207,63.7779262 53.7517585,63.775781 L11.0978899,61.8600599 C9.43669044,61.7854501 8.11034889,60.4492961 8.04798541,58.7875918 Z"
-          fill="#FF4785"
-          fillRule="nonzero"
-          id="path-1"
-        />
-        <path
-          d="M35.9095005,24.1768792 C35.9095005,25.420127 44.2838488,24.8242707 45.4080313,23.9509748 C45.4080313,15.4847538 40.8652557,11.0358878 32.5466666,11.0358878 C24.2280775,11.0358878 19.5673077,15.553972 19.5673077,22.3311017 C19.5673077,34.1346028 35.4965208,34.3605071 35.4965208,40.7987804 C35.4965208,42.606015 34.6115646,43.6790606 32.6646607,43.6790606 C30.127786,43.6790606 29.1248356,42.3834613 29.2428298,37.9783269 C29.2428298,37.0226907 19.5673077,36.7247626 19.2723223,37.9783269 C18.5211693,48.6535354 25.1720308,51.7326752 32.7826549,51.7326752 C40.1572906,51.7326752 45.939005,47.8018145 45.939005,40.6858282 C45.939005,28.035186 29.7738035,28.3740425 29.7738035,22.1051974 C29.7738035,19.5637737 31.6617103,19.2249173 32.7826549,19.2249173 C33.9625966,19.2249173 36.0864917,19.4328883 35.9095005,24.1768792 Z"
-          fill="#FFFFFF"
-          fillRule="nonzero"
-          id="path9_fill-path"
-        />
-        <path
-          d="M44.0461638,0.830433986 L50.1874092,0.446606143 L50.443532,7.7810017 C50.4527198,8.04410717 50.2468789,8.26484453 49.9837734,8.27403237 C49.871115,8.27796649 49.7607078,8.24184808 49.6721567,8.17209069 L47.3089847,6.3104681 L44.5110468,8.43287463 C44.3012992,8.591981 44.0022839,8.55092814 43.8431776,8.34118051 C43.7762017,8.25288717 43.742082,8.14401677 43.7466857,8.03329059 L44.0461638,0.830433986 Z"
-          fill="#FFFFFF"
-          id="Path"
-        />
-      </g>
-    </svg>
-    <svg
-      aria-label="Storybook"
-      className="emotion-3"
-      role="img"
-      viewBox="0 0 200 40"
-    >
-      <title>
-        Storybook
-      </title>
-      <g
-        fill="none"
-        fillRule="evenodd"
-      >
-        <path
-          d="M53.3 31.7c-1.7 0-3.4-.3-5-.7-1.5-.5-2.8-1.1-3.9-2l1.6-3.5c2.2 1.5 4.6 2.3 7.3 2.3 1.5 0 2.5-.2 3.3-.7.7-.5 1.1-1 1.1-1.9 0-.7-.3-1.3-1-1.7s-2-.8-3.7-1.2c-2-.4-3.6-.9-4.8-1.5-1.1-.5-2-1.2-2.6-2-.5-1-.8-2-.8-3.2 0-1.4.4-2.6 1.2-3.6.7-1.1 1.8-2 3.2-2.6 1.3-.6 2.9-.9 4.7-.9 1.6 0 3.1.3 4.6.7 1.5.5 2.7 1.1 3.5 2l-1.6 3.5c-2-1.5-4.2-2.3-6.5-2.3-1.3 0-2.3.2-3 .8-.8.5-1.2 1.1-1.2 2 0 .5.2 1 .5 1.3.2.3.7.6 1.4.9l2.9.8c2.9.6 5 1.4 6.2 2.4a5 5 0 0 1 2 4.2 6 6 0 0 1-2.5 5c-1.7 1.2-4 1.9-7 1.9zm21-3.6l1.4-.1-.2 3.5-1.9.1c-2.4 0-4.1-.5-5.2-1.5-1.1-1-1.6-2.7-1.6-4.8v-6h-3v-3.6h3V11h4.8v4.6h4v3.6h-4v6c0 1.8.9 2.8 2.6 2.8zm11.1 3.5c-1.6 0-3-.3-4.3-1a7 7 0 0 1-3-2.8c-.6-1.3-1-2.7-1-4.4 0-1.6.4-3 1-4.3a7 7 0 0 1 3-2.8c1.2-.7 2.7-1 4.3-1 1.7 0 3.2.3 4.4 1a7 7 0 0 1 3 2.8c.6 1.2 1 2.7 1 4.3 0 1.7-.4 3.1-1 4.4a7 7 0 0 1-3 2.8c-1.2.7-2.7 1-4.4 1zm0-3.6c2.4 0 3.6-1.6 3.6-4.6 0-1.5-.3-2.6-1-3.4a3.2 3.2 0 0 0-2.6-1c-2.3 0-3.5 1.4-3.5 4.4 0 3 1.2 4.6 3.5 4.6zm21.7-8.8l-2.7.3c-1.3.2-2.3.5-2.8 1.2-.6.6-.9 1.4-.9 2.5v8.2H96V15.7h4.6v2.6c.8-1.8 2.5-2.8 5-3h1.3l.3 4zm14-3.5h4.8L116.4 37h-4.9l3-6.6-6.4-14.8h5l4 10 4-10zm16-.4c1.4 0 2.6.3 3.6 1 1 .6 1.9 1.6 2.5 2.8.6 1.2.9 2.7.9 4.3 0 1.6-.3 3-1 4.3a6.9 6.9 0 0 1-2.4 2.9c-1 .7-2.2 1-3.6 1-1 0-2-.2-3-.7-.8-.4-1.5-1-2-1.9v2.4h-4.7V8.8h4.8v9c.5-.8 1.2-1.4 2-1.9.9-.4 1.8-.6 3-.6zM135.7 28c1.1 0 2-.4 2.6-1.2.6-.8 1-2 1-3.4 0-1.5-.4-2.5-1-3.3s-1.5-1.1-2.6-1.1-2 .3-2.6 1.1c-.6.8-1 2-1 3.3 0 1.5.4 2.6 1 3.4.6.8 1.5 1.2 2.6 1.2zm18.9 3.6c-1.7 0-3.2-.3-4.4-1a7 7 0 0 1-3-2.8c-.6-1.3-1-2.7-1-4.4 0-1.6.4-3 1-4.3a7 7 0 0 1 3-2.8c1.2-.7 2.7-1 4.4-1 1.6 0 3 .3 4.3 1a7 7 0 0 1 3 2.8c.6 1.2 1 2.7 1 4.3 0 1.7-.4 3.1-1 4.4a7 7 0 0 1-3 2.8c-1.2.7-2.7 1-4.3 1zm0-3.6c2.3 0 3.5-1.6 3.5-4.6 0-1.5-.3-2.6-1-3.4a3.2 3.2 0 0 0-2.5-1c-2.4 0-3.6 1.4-3.6 4.4 0 3 1.2 4.6 3.6 4.6zm18 3.6c-1.7 0-3.2-.3-4.4-1a7 7 0 0 1-3-2.8c-.6-1.3-1-2.7-1-4.4 0-1.6.4-3 1-4.3a7 7 0 0 1 3-2.8c1.2-.7 2.7-1 4.4-1 1.6 0 3 .3 4.4 1a7 7 0 0 1 2.9 2.8c.6 1.2 1 2.7 1 4.3 0 1.7-.4 3.1-1 4.4a7 7 0 0 1-3 2.8c-1.2.7-2.7 1-4.3 1zm0-3.6c2.3 0 3.5-1.6 3.5-4.6 0-1.5-.3-2.6-1-3.4a3.2 3.2 0 0 0-2.5-1c-2.4 0-3.6 1.4-3.6 4.4 0 3 1.2 4.6 3.6 4.6zm27.4 3.4h-6l-6-7v7h-4.8V8.8h4.9v13.6l5.8-6.7h5.7l-6.6 7.5 7 8.2z"
-          fill="currentColor"
-        />
-      </g>
-    </svg>
-  </div>
-  <p
-    className="emotion-4"
-  >
-    Create an account to join the Storybook community
-  </p>
-  <div
-    className="emotion-5"
-  >
-    <form
-      action="#"
-      aria-disabled="false"
-      className="emotion-6"
-      noValidate={true}
-      onReset={[Function]}
-      onSubmit={[Function]}
-    >
-      <div
-        className="emotion-7"
-      >
-        <label
-          className="emotion-8"
-          htmlFor="email"
-        >
-          Email
-        </label>
-        <input
-          aria-disabled="false"
-          aria-invalid="false"
-          aria-required="true"
-          className="emotion-9"
-          data-testid="email"
-          disabled={false}
-          name="email"
-          onBlur={[Function]}
-          onChange={[Function]}
-          type="email"
-          value=""
-        />
-      </div>
-      <div
-        className="emotion-7"
-      >
-        <label
-          className="emotion-8"
-          htmlFor="password"
-        >
-          Password
-        </label>
-        <input
-          aria-disabled="false"
-          aria-invalid="false"
-          aria-required="true"
-          className="emotion-9"
-          data-testid="password1"
-          disabled={false}
-          name="password"
-          onBlur={[Function]}
-          onChange={[Function]}
-          type="password"
-          value=""
-        />
-      </div>
-      <div
-        className="emotion-7"
-      >
-        <label
-          className="emotion-8"
-          htmlFor="verifiedPassword"
-        >
-          Verify Password
-        </label>
-        <input
-          aria-disabled="false"
-          aria-invalid="false"
-          aria-required="true"
-          className="emotion-9"
-          data-testid="password2"
-          disabled={false}
-          name="verifiedPassword"
-          onBlur={[Function]}
-          onChange={[Function]}
-          type="password"
-          value=""
-        />
-      </div>
-      <div
-        className="emotion-16"
-      >
-        <button
-          aria-disabled="true"
-          className="emotion-17"
-          data-testid="submit"
-          disabled={true}
-          type="submit"
-        >
-          Create Account
-        </button>
-        <button
-          aria-disabled="false"
-          className="emotion-18"
-          disabled={false}
-          type="reset"
-        >
-          Reset
-        </button>
-      </div>
-    </form>
-  </div>
-</section>
-`;
-
-exports[`Storyshots Docs/ButtonMdx Basic 1`] = `
-<button
-  type="button"
->
-   
-  Click me
-</button>
-`;
-
-exports[`Storyshots Docs/ButtonMdx Controls 1`] = `
-<button
-  type="button"
->
-   
-  Hello
-</button>
-`;
-
-=======
->>>>>>> 04bcc28c
 exports[`Storyshots Examples / Button Basic 1`] = `
 <button
   type="button"
@@ -3870,27 +52,6 @@
   type="button"
 >
    
-<<<<<<< HEAD
-  With args
-</button>
-`;
-
-exports[`Storyshots Examples / Emoji Button Basic 1`] = `
-<button
-  type="button"
->
-  ⚠️ 
-  Click me
-</button>
-`;
-
-exports[`Storyshots Examples / Emoji Button With Args 1`] = `
-<button
-  type="button"
->
-  ⚠️ 
-=======
->>>>>>> 04bcc28c
   With args
 </button>
 `;