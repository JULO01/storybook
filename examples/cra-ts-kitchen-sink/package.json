--- conflicted
+++ resolved
@@ -28,13 +28,8 @@
     "@types/react": "16.9.34",
     "@types/react-dom": "16.9.8",
     "prop-types": "^15.7.2",
-<<<<<<< HEAD
     "react": "16.13.1",
     "react-dom": "16.13.1",
-=======
-    "react": "^16.8.3 || ^17.0.0",
-    "react-dom": "^16.8.3 || ^17.0.0",
->>>>>>> 3ce06946
     "react-scripts": "3.4.1",
     "typescript": "^3.9.3"
   },
