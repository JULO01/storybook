{
  "name": "@storybook/angular",
  "version": "6.5.0-rc.1",
<<<<<<< HEAD
  "description": "Storybook for Angular: Develop Angular Components in isolation with Hot Reloading.",
=======
  "description": "Storybook for Angular: Develop Angular components in isolation with hot reloading.",
>>>>>>> 4fca5155
  "keywords": [
    "storybook",
    "angular"
  ],
  "homepage": "https://github.com/storybookjs/storybook/tree/main/frameworks/angular",
  "bugs": {
    "url": "https://github.com/storybookjs/storybook/issues"
  },
  "repository": {
    "type": "git",
    "url": "https://github.com/storybookjs/storybook.git",
    "directory": "frameworks/angular"
  },
  "funding": {
    "type": "opencollective",
    "url": "https://opencollective.com/storybook"
  },
  "license": "MIT",
  "main": "dist/types/client/index.js",
  "module": "dist/types/client/index.js",
  "types": "dist/types/client/index.d.ts",
  "files": [
    "dist/**/*",
    "README.md",
    "*.js",
    "*.d.ts"
  ],
  "scripts": {
    "prepare": "node ../../scripts/prepare.js"
  },
  "dependencies": {
    "@storybook/addons": "6.5.0-rc.1",
    "@storybook/api": "6.5.0-rc.1",
    "@storybook/client-logger": "6.5.0-rc.1",
    "@storybook/core-client": "6.5.0-rc.1",
    "@storybook/core-common": "6.5.0-rc.1",
    "@storybook/core-events": "6.5.0-rc.1",
    "@storybook/core-server": "6.5.0-rc.1",
    "@storybook/csf": "0.0.2--canary.4566f4d.1",
    "@storybook/docs-tools": "6.5.0-rc.1",
    "@storybook/node-logger": "6.5.0-rc.1",
    "@storybook/semver": "^7.3.2",
    "@storybook/store": "6.5.0-rc.1",
    "@types/node": "^14.14.20 || ^16.0.0",
    "@types/react": "^16.14.23",
    "@types/react-dom": "^16.9.14",
    "autoprefixer": "^9.8.6",
    "core-js": "^3.8.2",
    "find-up": "^5.0.0",
    "fork-ts-checker-webpack-plugin": "^7.2.6",
    "global": "^4.4.0",
    "nanoid": "^3.1.23",
    "p-limit": "^3.1.0",
    "postcss": "^7.0.36",
    "postcss-loader": "^6.2.1",
    "raw-loader": "^4.0.2",
    "react": "^16.14.0",
    "react-dom": "^16.14.0",
    "read-pkg-up": "^7.0.1",
    "regenerator-runtime": "^0.13.7",
<<<<<<< HEAD
    "sass-loader": "^12.6.0",
=======
    "sass-loader": "^10.1.0",
>>>>>>> 4fca5155
    "telejson": "^6.0.8",
    "ts-dedent": "^2.0.0",
    "ts-loader": "^9.2.8",
    "tsconfig-paths-webpack-plugin": "^3.5.2",
    "util-deprecate": "^1.0.2",
    "webpack": "5"
  },
  "devDependencies": {
    "@angular-devkit/architect": "^0.1303.5",
    "@angular-devkit/build-angular": "^13.3.5",
    "@angular-devkit/core": "^13.3.5",
    "@angular/cli": "^13.3.5",
    "@angular/common": "^13.3.6",
    "@angular/compiler": "^13.3.6",
    "@angular/compiler-cli": "^13.3.6",
    "@angular/core": "^13.3.6",
    "@angular/elements": "^13.3.6",
    "@angular/forms": "^13.3.6",
    "@angular/platform-browser": "^13.3.6",
    "@angular/platform-browser-dynamic": "^13.3.6",
    "@nrwl/workspace": "^14.1.4",
    "@types/autoprefixer": "^9.7.2",
    "@types/tmp": "^0.2.3",
    "cross-spawn": "^7.0.3",
    "jest": "^27.5.1",
    "jest-preset-angular": "^12.0.0",
    "jest-specific-snapshot": "^5.0.0",
    "tmp": "^0.2.1",
    "typescript": "^4.6.3",
    "webpack": "5"
  },
  "peerDependencies": {
    "@angular-devkit/architect": ">=0.8.9",
    "@angular-devkit/build-angular": ">=0.8.9 || >= 12.0.0",
    "@angular-devkit/core": "^0.6.1 || >=7.0.0",
    "@angular/cli": ">=6.0.0",
    "@angular/common": ">=6.0.0",
    "@angular/compiler": ">=6.0.0",
    "@angular/compiler-cli": ">=6.0.0",
    "@angular/core": ">=6.0.0",
    "@angular/forms": ">=6.0.0",
    "@angular/platform-browser": ">=6.0.0",
    "@angular/platform-browser-dynamic": ">=6.0.0",
    "@babel/core": "*",
    "@nrwl/workspace": ">=11.1.0",
    "rxjs": "^6.0.0 || ^7.4.0",
    "typescript": "^4.0.0",
    "zone.js": "^0.8.29 || ^0.9.0 || ^0.10.0 || ^0.11.0"
  },
  "peerDependenciesMeta": {
    "@angular/cli": {
      "optional": true
    },
    "@nrwl/workspace": {
      "optional": true
    }
  },
  "engines": {
    "node": ">=10.13.0"
  },
  "publishConfig": {
    "access": "public"
  },
<<<<<<< HEAD
  "builders": "dist/types/builders/builders.json",
=======
  "builders": "dist/ts3.9/builders/builders.json",
>>>>>>> 4fca5155
  "gitHead": "3f09d4e6b0c655a092dc812488ef2c7ed3808401"
}<|MERGE_RESOLUTION|>--- conflicted
+++ resolved
@@ -1,11 +1,7 @@
 {
   "name": "@storybook/angular",
   "version": "6.5.0-rc.1",
-<<<<<<< HEAD
-  "description": "Storybook for Angular: Develop Angular Components in isolation with Hot Reloading.",
-=======
   "description": "Storybook for Angular: Develop Angular components in isolation with hot reloading.",
->>>>>>> 4fca5155
   "keywords": [
     "storybook",
     "angular"
@@ -66,11 +62,7 @@
     "react-dom": "^16.14.0",
     "read-pkg-up": "^7.0.1",
     "regenerator-runtime": "^0.13.7",
-<<<<<<< HEAD
     "sass-loader": "^12.6.0",
-=======
-    "sass-loader": "^10.1.0",
->>>>>>> 4fca5155
     "telejson": "^6.0.8",
     "ts-dedent": "^2.0.0",
     "ts-loader": "^9.2.8",
@@ -134,10 +126,6 @@
   "publishConfig": {
     "access": "public"
   },
-<<<<<<< HEAD
   "builders": "dist/types/builders/builders.json",
-=======
-  "builders": "dist/ts3.9/builders/builders.json",
->>>>>>> 4fca5155
   "gitHead": "3f09d4e6b0c655a092dc812488ef2c7ed3808401"
 }