--- conflicted
+++ resolved
@@ -45,13 +45,8 @@
   },
   "dependencies": {
     "@ember/test-helpers": "^2.1.4",
-<<<<<<< HEAD
     "@storybook/core": "workspace:*",
     "@storybook/core-common": "workspace:*",
-=======
-    "@storybook/core": "6.4.0-alpha.26",
-    "@storybook/core-common": "6.4.0-alpha.26",
->>>>>>> a8a41dcf
     "core-js": "^3.8.2",
     "global": "^4.4.0",
     "react": "16.14.0",
