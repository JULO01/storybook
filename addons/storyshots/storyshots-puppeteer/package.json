{
  "name": "@storybook/addon-storyshots-puppeteer",
  "version": "6.5.0-alpha.64",
  "description": "Image snapshots addition to StoryShots based on puppeteer",
  "keywords": [
    "addon",
    "storybook"
  ],
  "homepage": "https://github.com/storybookjs/storybook/tree/main/addons/storyshots/storyshots-puppeteer",
  "bugs": {
    "url": "https://github.com/storybookjs/storybook/issues"
  },
  "repository": {
    "type": "git",
    "url": "https://github.com/storybookjs/storybook.git",
    "directory": "addons/storyshots/storyshots-puppeteer"
  },
  "funding": {
    "type": "opencollective",
    "url": "https://opencollective.com/storybook"
  },
  "license": "MIT",
  "main": "dist/ts3.9/index.js",
  "module": "dist/ts3.9/index.js",
  "types": "dist/ts3.9/index.d.ts",
  "typesVersions": {
    "<3.8": {
      "dist/ts3.9/*": [
        "dist/ts3.4/*"
      ]
    }
  },
  "files": [
    "dist/**/*",
    "README.md",
    "*.js",
    "*.d.ts"
  ],
  "scripts": {
    "prepare": "node ../../../scripts/prepare.js"
  },
  "dependencies": {
    "@axe-core/puppeteer": "^4.2.0",
    "@storybook/csf": "0.0.2--canary.7c6c115.0",
    "@storybook/node-logger": "6.5.0-alpha.64",
    "@types/jest-image-snapshot": "^4.1.3",
    "core-js": "^3.8.2",
    "jest-image-snapshot": "^4.3.0",
    "regenerator-runtime": "^0.13.7"
  },
  "devDependencies": {
    "@storybook/csf": "0.0.2--canary.7c6c115.0",
    "@types/puppeteer": "^5.4.0"
  },
  "peerDependencies": {
<<<<<<< HEAD
    "@storybook/addon-storyshots": "6.4.0-beta.16",
    "puppeteer": ">=2.0.0 < 9"
=======
    "@storybook/addon-storyshots": "6.5.0-alpha.64",
    "puppeteer": "^2.0.0 || ^3.0.0"
>>>>>>> 2262d27e
  },
  "peerDependenciesMeta": {
    "puppeteer": {
      "optional": true
    }
  },
  "publishConfig": {
    "access": "public"
  },
  "gitHead": "7417a230d67b54d65caedcfb584f924b879ac9f5"
}<|MERGE_RESOLUTION|>--- conflicted
+++ resolved
@@ -53,13 +53,8 @@
     "@types/puppeteer": "^5.4.0"
   },
   "peerDependencies": {
-<<<<<<< HEAD
-    "@storybook/addon-storyshots": "6.4.0-beta.16",
+    "@storybook/addon-storyshots": "6.5.0-alpha.64",
     "puppeteer": ">=2.0.0 < 9"
-=======
-    "@storybook/addon-storyshots": "6.5.0-alpha.64",
-    "puppeteer": "^2.0.0 || ^3.0.0"
->>>>>>> 2262d27e
   },
   "peerDependenciesMeta": {
     "puppeteer": {
