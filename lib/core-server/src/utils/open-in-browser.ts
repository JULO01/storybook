--- conflicted
+++ resolved
@@ -3,13 +3,8 @@
 import betterOpn from 'better-opn'; // betterOpn alias used because also loading open
 import open from 'open';
 // @ts-ignore
-<<<<<<< HEAD
-import getDefaultBrowser from 'x-default-browser';
+import getDefaultBrowser from '@aw-web-design/x-default-browser';
 import { dedent } from 'ts-dedent';
-=======
-import getDefaultBrowser from '@aw-web-design/x-default-browser';
-import dedent from 'ts-dedent';
->>>>>>> 379d8b83
 
 export function openInBrowser(address: string) {
   getDefaultBrowser(async (err: any, res: any) => {
