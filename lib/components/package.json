--- conflicted
+++ resolved
@@ -37,12 +37,8 @@
     "*.d.ts"
   ],
   "scripts": {
-<<<<<<< HEAD
-    "prepare": "../../node_modules/.bin/ts-node ../../scripts/prepare-prebundle.ts",
-    "prepublish": "../../node_modules/.bin/ts-node ../../scripts/prepare-prebundle.ts --optimized"
-=======
-    "prepare": "ts-node ../../scripts/prepare-prebundle.ts"
->>>>>>> 6e582226
+    "prepare": "ts-node ../../scripts/prepare-prebundle.ts",
+    "prepublish": "ts-node ../../scripts/prepare-prebundle.ts --optimized"
   },
   "dependencies": {
     "@storybook/client-logger": "6.5.0-alpha.48",
