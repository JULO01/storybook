--- conflicted
+++ resolved
@@ -26,7 +26,8 @@
     "prop-types": "^15.6.0",
     "react": "*",
     "react-test-renderer": "*",
-    "read-pkg-up": "^3.0.0"
+    "read-pkg-up": "^3.0.0",
+    "vue": "^2.5.13"
   },
   "devDependencies": {
     "@storybook/addons": "^3.3.3",
@@ -45,13 +46,6 @@
   },
   "peerDependencies": {
     "@storybook/addons": "^3.3.3",
-<<<<<<< HEAD
-    "babel-core": "^6.26.0 || ^7.0.0-0",
-    "react": "*",
-    "react-test-renderer": "*",
-    "vue": "^2.5.13"
-=======
     "babel-core": "^6.26.0 || ^7.0.0-0"
->>>>>>> 08cbbc87
   }
 }