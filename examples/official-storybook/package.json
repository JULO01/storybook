{
  "name": "official-storybook",
  "version": "6.5.0-alpha.55",
  "private": true,
  "scripts": {
    "build-storybook": "cross-env STORYBOOK_DISPLAY_WARNING=true DISPLAY_WARNING=true build-storybook -c ./",
    "debug": "cross-env NODE_OPTIONS=--inspect-brk STORYBOOK_DISPLAY_WARNING=true DISPLAY_WARNING=true start-storybook -p 9011 -c ./",
    "do-storyshots-puppeteer": "../../node_modules/.bin/jest --projects=./storyshots-puppeteer",
    "generate-addon-jest-testresults": "jest --config=tests/addon-jest.config.json --json --outputFile=stories/addon-jest.testresults.json",
    "storybook": "cross-env STORYBOOK_DISPLAY_WARNING=true DISPLAY_WARNING=true start-storybook -p 9011 -c ./ --no-manager-cache",
    "storyshots-puppeteer": "yarn run build-storybook && yarn run do-storyshots-puppeteer"
  },
  "devDependencies": {
<<<<<<< HEAD
    "@emotion/jest": "^11.8.0",
    "@packtracker/webpack-plugin": "^2.3.0",
=======
>>>>>>> 783e5aaf
    "@pmmmwh/react-refresh-webpack-plugin": "^0.5.3",
    "@storybook/addon-a11y": "6.5.0-alpha.55",
    "@storybook/addon-actions": "6.5.0-alpha.55",
    "@storybook/addon-backgrounds": "6.5.0-alpha.55",
    "@storybook/addon-controls": "6.5.0-alpha.55",
    "@storybook/addon-docs": "6.5.0-alpha.55",
    "@storybook/addon-interactions": "6.5.0-alpha.55",
    "@storybook/addon-jest": "6.5.0-alpha.55",
    "@storybook/addon-links": "6.5.0-alpha.55",
    "@storybook/addon-storyshots": "6.5.0-alpha.55",
    "@storybook/addon-storyshots-puppeteer": "6.5.0-alpha.55",
    "@storybook/addon-storysource": "6.5.0-alpha.55",
    "@storybook/addon-toolbars": "6.5.0-alpha.55",
    "@storybook/addon-viewport": "6.5.0-alpha.55",
    "@storybook/addons": "6.5.0-alpha.55",
    "@storybook/cli": "6.5.0-alpha.55",
    "@storybook/components": "6.5.0-alpha.55",
    "@storybook/core-events": "6.5.0-alpha.55",
    "@storybook/design-system": "^5.4.7",
    "@storybook/jest": "^0.0.5",
    "@storybook/node-logger": "6.5.0-alpha.55",
    "@storybook/react": "6.5.0-alpha.55",
    "@storybook/router": "6.5.0-alpha.55",
    "@storybook/source-loader": "6.5.0-alpha.55",
    "@storybook/testing-library": "^0.0.7",
    "@storybook/theming": "6.5.0-alpha.55",
    "@testing-library/dom": "^7.31.2",
    "@testing-library/user-event": "^13.1.9",
    "chromatic": "^6.0.2",
    "cors": "^2.8.5",
    "cross-env": "^7.0.3",
    "enzyme-to-json": "^3.6.1",
    "eventemitter3": "^4.0.7",
    "express": "^4.17.1",
    "format-json": "^1.0.3",
    "global": "^4.4.0",
    "lodash": "^4.17.21",
    "paths.macro": "^3.0.1",
    "prop-types": "^15.7.2",
    "react": "16.14.0",
    "react-dom": "16.14.0",
    "terser-webpack-plugin": "^5.0.3",
    "uuid-browser": "^3.1.0",
    "webpack": "4"
  },
  "peerDependencies": {
    "puppeteer": "^2.0.0 || ^3.0.0"
  },
  "storybook": {
    "chromatic": {
      "projectToken": "ab7m45tp9p"
    }
  }
}<|MERGE_RESOLUTION|>--- conflicted
+++ resolved
@@ -11,11 +11,7 @@
     "storyshots-puppeteer": "yarn run build-storybook && yarn run do-storyshots-puppeteer"
   },
   "devDependencies": {
-<<<<<<< HEAD
     "@emotion/jest": "^11.8.0",
-    "@packtracker/webpack-plugin": "^2.3.0",
-=======
->>>>>>> 783e5aaf
     "@pmmmwh/react-refresh-webpack-plugin": "^0.5.3",
     "@storybook/addon-a11y": "6.5.0-alpha.55",
     "@storybook/addon-actions": "6.5.0-alpha.55",
