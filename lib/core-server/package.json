--- conflicted
+++ resolved
@@ -37,16 +37,10 @@
     "@storybook/core-common": "7.0.0-alpha.5",
     "@storybook/core-events": "7.0.0-alpha.5",
     "@storybook/csf": "0.0.2--canary.4566f4d.1",
-<<<<<<< HEAD
-    "@storybook/csf-tools": "7.0.0-alpha.3",
+    "@storybook/csf-tools": "7.0.0-alpha.5",
     "@storybook/docs-mdx": "0.0.1-canary.1.4bea5cc.0",
-    "@storybook/manager-webpack5": "7.0.0-alpha.3",
-    "@storybook/node-logger": "7.0.0-alpha.3",
-=======
-    "@storybook/csf-tools": "7.0.0-alpha.5",
     "@storybook/manager-webpack5": "7.0.0-alpha.5",
     "@storybook/node-logger": "7.0.0-alpha.5",
->>>>>>> 32de50ea
     "@storybook/semver": "^7.3.2",
     "@storybook/store": "7.0.0-alpha.5",
     "@storybook/telemetry": "7.0.0-alpha.5",
