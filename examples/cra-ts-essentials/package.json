--- conflicted
+++ resolved
@@ -37,26 +37,13 @@
     "typescript": "~4.6.3"
   },
   "devDependencies": {
-<<<<<<< HEAD
-    "@storybook/addon-essentials": "7.0.0-alpha.13",
-    "@storybook/addons": "7.0.0-alpha.13",
-    "@storybook/cra": "7.0.0-alpha.13",
-    "@storybook/react": "7.0.0-alpha.13",
-    "@storybook/testing-library": "^0.0.9",
-    "storybook": "7.0.0-alpha.13",
-    "ts-node": "^10.4.0"
-=======
     "@storybook/addon-essentials": "7.0.0-alpha.16",
     "@storybook/addons": "7.0.0-alpha.16",
-    "@storybook/builder-webpack5": "7.0.0-alpha.16",
-    "@storybook/preset-create-react-app": "^4.1.0",
+    "@storybook/cra": "7.0.0-alpha.16",
     "@storybook/react": "7.0.0-alpha.16",
-    "@storybook/react-webpack5": "7.0.0-alpha.16",
     "@storybook/testing-library": "^0.0.9",
     "storybook": "7.0.0-alpha.16",
-    "ts-node": "^10.4.0",
-    "webpack": "5"
->>>>>>> de561458
+    "ts-node": "^10.4.0"
   },
   "storybook": {
     "chromatic": {
