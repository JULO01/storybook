--- conflicted
+++ resolved
@@ -17,33 +17,13 @@
   "dependencies": {
     "@emotion/core": "0.13.0",
     "@emotion/provider": "0.11.1",
-<<<<<<< HEAD
-    "@emotion/styled": "0.10.4",
-    "@ndelangen/react-treebeard": "^2.1.0",
-    "@reach/router": "^1.1.1",
-    "fast-deep-equal": "^2.0.1",
-=======
     "@emotion/styled": "0.10.5",
->>>>>>> a2a2a914
     "global": "^4.3.2",
-    "immer": "^1.5.0",
-    "lodash.debounce": "^4.0.8",
-    "lodash.get": "^4.4.2",
     "lodash.pick": "^4.4.0",
     "lodash.throttle": "^4.1.1",
-    "memoizee": "^0.4.13",
     "prop-types": "^15.6.2",
-<<<<<<< HEAD
-    "qs": "^6.5.2",
-    "react-fuzzy": "^0.5.2",
-=======
->>>>>>> a2a2a914
     "react-inspector": "^2.3.0",
-    "react-lifecycles-compat": "^3.0.4",
-    "react-modal": "^3.5.1",
-    "react-resize-detector": "^3.1.1",
     "react-split-pane": "^0.1.82",
-    "react-syntax-highlighter": "^8.0.1",
     "react-textarea-autosize": "^7.0.4",
     "render-fragment": "^0.1.1"
   },
