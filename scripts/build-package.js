--- conflicted
+++ resolved
@@ -1,7 +1,6 @@
 #!/usr/bin/env node
 
 /* eslint-disable global-require */
-<<<<<<< HEAD
 const terminalSize = require('window-size');
 const { checkDependenciesAndRun, spawn } = require('./utils/cli-utils');
 const versionFile = require('../lib/cli/src/versions.json');
@@ -9,42 +8,24 @@
 const storybookPackages = Object.keys(versionFile).map((sbPackage) =>
   sbPackage.replace('@storybook/', '')
 );
-=======
-const { resolve } = require('path');
-const execa = require('execa');
-const terminalSize = require('window-size');
 
-const getStorybookPackages = async () => {
-  const { stdout } = await execa.command(`yarn workspaces list --json`);
-
-  const packages = stdout
-    .toString()
-    .split('\n')
-    .map((v) => JSON.parse(v))
-    .filter((v) => v.name.match(/@storybook\/(.)*/g))
-    .sort();
-
-  return packages;
-};
->>>>>>> 10a87ceb
-
-async function run() {
+function run() {
   const prompts = require('prompts');
   const program = require('commander');
   const chalk = require('chalk');
+  const log = require('npmlog');
 
-<<<<<<< HEAD
+  log.heading = 'storybook';
+  const prefix = 'build';
+  log.addLevel('aborted', 3001, { fg: 'red', bold: true });
+
   const packageTasks = storybookPackages
-=======
-  const packages = await getStorybookPackages();
-  const packageTasks = packages
->>>>>>> 10a87ceb
     .map((package) => {
       return {
-        ...package,
-        suffix: package.name.replace('@storybook/', ''),
+        name: package,
+        suffix: package.replace('@storybook/', ''),
         defaultValue: false,
-        helpText: `build only the ${package.name} package`,
+        helpText: `build only the ${package} package`,
       };
     })
     .reduce((acc, next) => {
@@ -81,7 +62,7 @@
       .map((key) => tasks[key].value)
       .filter(Boolean).length
   ) {
-    selection = await prompts([
+    selection = prompts([
       {
         type: 'toggle',
         name: 'mode',
@@ -94,14 +75,10 @@
         type: 'autocompleteMultiselect',
         message: 'Select the packages to build',
         name: 'todo',
-        min: 1,
-        hint: 'You can also run directly with package name like `yarn build core`, or `yarn build --all` for all packages!',
+        hint:
+          'You can also run directly with package name like `yarn build core`, or `yarn build --all` for all packages!',
         optionsPerPage: terminalSize.height - 3, // 3 lines for extra info
-<<<<<<< HEAD
         choices: storybookPackages.map((key) => ({
-=======
-        choices: packages.map(({ name: key }) => ({
->>>>>>> 10a87ceb
           value: key,
           title: tasks[key].name || key,
           selected: (tasks[key] && tasks[key].defaultValue) || false,
@@ -109,17 +86,18 @@
       },
     ]).then(({ mode, todo }) => {
       watchMode = mode;
-      return todo?.map((key) => tasks[key]);
+      return todo.map((key) => tasks[key]);
     });
   } else {
     // hits here when running yarn build --packagename
     watchMode = process.argv.includes('--watch');
-    selection = Object.keys(tasks)
-      .map((key) => tasks[key])
-      .filter((item) => item.name !== 'watch' && item.value === true);
+    selection = Promise.resolve(
+      Object.keys(tasks)
+        .map((key) => tasks[key])
+        .filter((item) => item.name !== 'watch' && item.value === true)
+    );
   }
 
-<<<<<<< HEAD
   selection
     .then((list) => {
       if (list.length === 0) {
@@ -165,24 +143,7 @@
       log.aborted(prefix, chalk.red(e.message));
       log.silly(prefix, e);
       process.exit(1);
-=======
-  selection?.filter(Boolean).forEach((v) => {
-    const sub = execa.command(`yarn prepare${watchMode ? ' --watch' : ''}`, {
-      cwd: resolve(__dirname, '..', v.location),
-      buffer: false,
     });
-
-    sub.stdout.on('data', (data) => {
-      process.stdout.write(`${chalk.cyan(v.name)}:\n${data}`);
->>>>>>> 10a87ceb
-    });
-    sub.stderr.on('data', (data) => {
-      process.stderr.write(`${chalk.red(v.name)}:\n${data}`);
-    });
-  });
 }
 
-run().catch((e) => {
-  console.log(e);
-  process.exit(1);
-});+checkDependenciesAndRun(run);