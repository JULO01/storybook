--- conflicted
+++ resolved
@@ -112,15 +112,9 @@
     "remark-lint": "^6.0.2",
     "remark-preset-lint-recommended": "^3.0.2",
     "shelljs": "^0.8.2",
-<<<<<<< HEAD
     "svelte-jest": "^0.2.0",
-    "tslint": "~5.10.0",
-    "tslint-config-prettier": "^1.13.0",
-=======
     "tslint": "~5.11.0",
     "tslint-config-prettier": "^1.14.0",
->>>>>>> b2b275b3
-    "tslint-plugin-prettier": "^1.3.0",
     "typescript": "^3.0.1"
   },
   "resolutions": {
