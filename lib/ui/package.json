--- conflicted
+++ resolved
@@ -40,18 +40,6 @@
     "prepare": "ts-node ../../scripts/prebundle.ts"
   },
   "dependencies": {
-<<<<<<< HEAD
-    "@storybook/addons": "6.5.0-alpha.26",
-    "@storybook/api": "6.5.0-alpha.26",
-    "@storybook/channels": "6.5.0-alpha.26",
-    "@storybook/client-logger": "6.5.0-alpha.26",
-    "@storybook/components": "6.5.0-alpha.26",
-    "@storybook/core-events": "6.5.0-alpha.26",
-    "@storybook/router": "6.5.0-alpha.26",
-    "@storybook/semver": "^7.3.2",
-    "@storybook/theming": "6.5.0-alpha.26",
-=======
-    "@emotion/core": "^10.3.1",
     "@storybook/addons": "6.5.0-alpha.29",
     "@storybook/api": "6.5.0-alpha.29",
     "@storybook/channels": "6.5.0-alpha.29",
@@ -61,8 +49,6 @@
     "@storybook/router": "6.5.0-alpha.29",
     "@storybook/semver": "^7.3.2",
     "@storybook/theming": "6.5.0-alpha.29",
-    "copy-to-clipboard": "^3.3.1",
->>>>>>> 6da81ba0
     "core-js": "^3.8.2",
     "resolve-from": "^5.0.0"
   },
@@ -96,11 +82,7 @@
   "publishConfig": {
     "access": "public"
   },
-<<<<<<< HEAD
   "bundlerEntrypoint": "./src/index.tsx",
-  "gitHead": "80fb653cad6cda80f1982c413f95f2f966d94e01",
-=======
   "gitHead": "a8c2388d04deb833ac39c40f27b0585c47456615",
->>>>>>> 6da81ba0
   "sbmodern": "dist/modern/index.js"
 }