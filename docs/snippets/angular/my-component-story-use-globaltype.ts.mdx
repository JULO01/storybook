--- conflicted
+++ resolved
@@ -1,11 +1,7 @@
 ```ts
 // MyComponent.stories.ts
 
-<<<<<<< HEAD
-import type { Meta, StoryFn } from '@storybook/angular';
-=======
 import type { Meta } from '@storybook/angular';
->>>>>>> d1673e19
 
 import { MyComponent } from './MyComponent.component';
 
@@ -33,13 +29,6 @@
   }
 };
 
-<<<<<<< HEAD
-export const StoryWithLocale: StoryFn = (args, { globals: { locale } }) => {
-  const caption = getCaptionForLocale(locale);
-  return {
-    template: `<p>${caption}</p>`,
-  };
-=======
 export const StoryWithLocale = {
   render: (args, { globals: { locale } }) => {
     const caption = getCaptionForLocale(locale);
@@ -47,6 +36,5 @@
       template: `<p>${caption}</p>`,
     };
   },
->>>>>>> d1673e19
 };
 ```