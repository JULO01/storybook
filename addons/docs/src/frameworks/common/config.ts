/* eslint-disable-next-line import/no-extraneous-dependencies */
import { DocsPage, DocsContainer } from '@storybook/addon-docs/blocks';
<<<<<<< HEAD
import { enhanceSource } from './enhanceSource';
import { enhanceArgTypes } from './enhanceArgTypes';
=======
>>>>>>> 0b940bf2

export const parameters = {
  docs: {
    container: DocsContainer,
    page: DocsPage,
  },
<<<<<<< HEAD
};

export const parameterEnhancers = [enhanceSource, enhanceArgTypes];
=======
};
>>>>>>> 0b940bf2
<|MERGE_RESOLUTION|>--- conflicted
+++ resolved
@@ -1,20 +1,12 @@
 /* eslint-disable-next-line import/no-extraneous-dependencies */
 import { DocsPage, DocsContainer } from '@storybook/addon-docs/blocks';
-<<<<<<< HEAD
-import { enhanceSource } from './enhanceSource';
 import { enhanceArgTypes } from './enhanceArgTypes';
-=======
->>>>>>> 0b940bf2
 
 export const parameters = {
   docs: {
     container: DocsContainer,
     page: DocsPage,
   },
-<<<<<<< HEAD
 };
 
-export const parameterEnhancers = [enhanceSource, enhanceArgTypes];
-=======
-};
->>>>>>> 0b940bf2
+export const argTypesEnhancers = [enhanceArgTypes];