--- conflicted
+++ resolved
@@ -1,10 +1,6 @@
 {
   "name": "@storybook/addon-ondevice-backgrounds",
-<<<<<<< HEAD
-  "version": "4.1.0-alpha.12",
-=======
   "version": "4.1.0",
->>>>>>> 75d45d3d
   "description": "A storybook addon to show different backgrounds for your preview",
   "keywords": [
     "addon",
@@ -27,11 +23,7 @@
     "prepare": "node ../../scripts/prepare.js"
   },
   "dependencies": {
-<<<<<<< HEAD
-    "@storybook/addons": "4.1.0-alpha.12",
-=======
     "@storybook/addons": "4.1.0",
->>>>>>> 75d45d3d
     "core-js": "^2.5.7",
     "prop-types": "^15.6.2"
   },
