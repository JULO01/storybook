--- conflicted
+++ resolved
@@ -27,15 +27,9 @@
     "prepare": "node ../../scripts/prepare.js"
   },
   "dependencies": {
-<<<<<<< HEAD
-    "@storybook/client-logger": "5.3.0-alpha.9",
-    "@storybook/theming": "5.3.0-alpha.9",
-    "@types/react-syntax-highlighter": "11.0.1",
-=======
     "@storybook/client-logger": "5.3.0-alpha.11",
     "@storybook/theming": "5.3.0-alpha.11",
-    "@types/react-syntax-highlighter": "10.1.0",
->>>>>>> 945d39a1
+    "@types/react-syntax-highlighter": "11.0.1",
     "core-js": "^3.0.1",
     "global": "^4.3.2",
     "markdown-to-jsx": "^6.9.1",
