import global from 'global';
import {
  AnyFramework,
  StoryId,
  ViewMode,
  StoryContextForLoaders,
  StoryContext,
} from '@storybook/csf';
import { Story, RenderContext, StoryStore } from '@storybook/store';
import { Channel } from '@storybook/addons';
import { STORY_RENDER_PHASE_CHANGED, STORY_RENDERED } from '@storybook/core-events';

const { AbortController } = global;

export type RenderPhase =
  | 'preparing'
  | 'loading'
  | 'rendering'
  | 'playing'
  | 'played'
  | 'completed'
  | 'aborted'
  | 'errored';

function createController(): AbortController {
  if (AbortController) return new AbortController();
  // Polyfill for IE11
  return {
    signal: { aborted: false },
    abort() {
      // @ts-ignore
      this.signal.aborted = true;
    },
  } as AbortController;
}

export type RenderContextCallbacks<TFramework extends AnyFramework> = Pick<
  RenderContext<TFramework>,
  'showMain' | 'showError' | 'showException'
>;

export const PREPARE_ABORTED = new Error('prepareAborted');

export type RenderType = 'story' | 'docs';
export interface Render<TFramework extends AnyFramework> {
  type: RenderType;
  id: StoryId;
  story?: Story<TFramework>;
  isPreparing: () => boolean;
  disableKeyListeners: boolean;
  teardown: (options: { viewModeChanged: boolean }) => Promise<void>;
  renderToElement: (canvasElement: HTMLElement, renderStoryToElement?: any) => Promise<void>;
}

export class StoryRender<TFramework extends AnyFramework> implements Render<TFramework> {
  public type: RenderType = 'story';

  public story?: Story<TFramework>;

  public phase?: RenderPhase;

  private abortController?: AbortController;

  private canvasElement?: HTMLElement;

  private notYetRendered = true;

  public disableKeyListeners = false;

  constructor(
    public channel: Channel,
    public store: StoryStore<TFramework>,
    private renderToScreen: (
      renderContext: RenderContext<TFramework>,
      canvasElement: HTMLElement
    ) => void | Promise<void>,
    private callbacks: RenderContextCallbacks<TFramework>,
    public id: StoryId,
    public viewMode: ViewMode,
    story?: Story<TFramework>
  ) {
    this.abortController = createController();

    // Allow short-circuiting preparing if we happen to already
    // have the story (this is used by docs mode)
    if (story) {
      this.story = story;
      // TODO -- what should the phase be now?
      // TODO -- should we emit the render phase changed event?
      this.phase = 'preparing';
    }
  }

  private async runPhase(signal: AbortSignal, phase: RenderPhase, phaseFn?: () => Promise<void>) {
    this.phase = phase;
    this.channel.emit(STORY_RENDER_PHASE_CHANGED, { newPhase: this.phase, storyId: this.id });
    if (phaseFn) await phaseFn();

    if (signal.aborted) {
      this.phase = 'aborted';
      this.channel.emit(STORY_RENDER_PHASE_CHANGED, { newPhase: this.phase, storyId: this.id });
    }
  }

  async prepare() {
    await this.runPhase((this.abortController as AbortController).signal, 'preparing', async () => {
      this.story = await this.store.loadStory({ storyId: this.id });
    });

    if ((this.abortController as AbortController).signal.aborted) {
      this.store.cleanupStory(this.story as Story<TFramework>);
      throw PREPARE_ABORTED;
    }
  }

  // The two story "renders" are equal and have both loaded the same story
  isEqual(other?: Render<TFramework>) {
    return other && this.id === other.id && this.story && this.story === other.story;
  }

  isPreparing() {
    return ['preparing'].includes(this.phase as RenderPhase);
  }

  isPending() {
    return ['rendering', 'playing'].includes(this.phase as RenderPhase);
  }

<<<<<<< HEAD
=======
  context() {
    return this.store.getStoryContext(this.story as Story<TFramework>);
  }

>>>>>>> a46a450e
  async renderToElement(canvasElement: HTMLElement) {
    this.canvasElement = canvasElement;

    // FIXME: this comment
    // Start the first (initial) render. We don't await here because we need to return the "cleanup"
    // function below right away, so if the user changes story during the first render we can cancel
    // it without having to first wait for it to finish.
    // Whenever the selection changes we want to force the component to be remounted.
    return this.render({ initial: true, forceRemount: true });
  }

  private storyContext() {
    return this.store.getStoryContext(this.story);
  }

  async render({
    initial = false,
    forceRemount = false,
  }: {
    initial?: boolean;
    forceRemount?: boolean;
  } = {}) {
    if (!this.story) throw new Error('cannot render when not prepared');
    const { id, componentId, title, name, applyLoaders, unboundStoryFn, playFunction } = this.story;

    if (forceRemount && !initial) {
      // NOTE: we don't check the cancel actually worked here, so the previous
      // render could conceivably still be running after this call.
      // We might want to change that in the future.
      this.cancelRender();
      this.abortController = createController();
    }

    // We need a stable reference to the signal -- if a re-mount happens the
    // abort controller may be torn down (above) before we actually check the signal.
    const abortSignal = (this.abortController as AbortController).signal;

    try {
      let loadedContext: StoryContext<TFramework>;
      await this.runPhase(abortSignal, 'loading', async () => {
        loadedContext = await applyLoaders({
          ...this.storyContext(),
          viewMode: this.viewMode,
        } as StoryContextForLoaders<TFramework>);
      });
      if (abortSignal.aborted) {
        return;
      }

      const renderStoryContext: StoryContext<TFramework> = {
        // @ts-ignore
        ...loadedContext,
        // By this stage, it is possible that new args/globals have been received for this story
        // and we need to ensure we render it with the new values
        ...this.storyContext(),
        abortSignal,
        canvasElement: this.canvasElement as HTMLElement,
      };
      const renderContext: RenderContext<TFramework> = {
        componentId,
        title,
        kind: title,
        id,
        name,
        story: name,
        ...this.callbacks,
        forceRemount: forceRemount || this.notYetRendered,
        storyContext: renderStoryContext,
        storyFn: () => unboundStoryFn(renderStoryContext),
        unboundStoryFn,
      };

      await this.runPhase(abortSignal, 'rendering', async () =>
        this.renderToScreen(renderContext, this.canvasElement as HTMLElement)
      );
      this.notYetRendered = false;
      if (abortSignal.aborted) return;

      if (forceRemount && playFunction) {
        this.disableKeyListeners = true;
        await this.runPhase(abortSignal, 'playing', async () =>
          playFunction(renderContext.storyContext)
        );
        await this.runPhase(abortSignal, 'played');
        this.disableKeyListeners = false;
        if (abortSignal.aborted) return;
      }

      await this.runPhase(abortSignal, 'completed', async () =>
        this.channel.emit(STORY_RENDERED, id)
      );
    } catch (err) {
      this.callbacks.showException(err as Error);
    }
  }

  async rerender() {
    return this.render();
  }

  async remount() {
    return this.render({ forceRemount: true });
  }

  // If the story is torn down (either a new story is rendered or the docs page removes it)
  // we need to consider the fact that the initial render may not be finished
  // (possibly the loaders or the play function are still running). We use the controller
  // as a method to abort them, ASAP, but this is not foolproof as we cannot control what
  // happens inside the user's code.
  cancelRender() {
    if (this.abortController) {
      this.abortController.abort();
    }
  }

  async teardown(options: {} = {}) {
    this.cancelRender();

    // If the story has loaded, we need to cleanup
    if (this.story) this.store.cleanupStory(this.story);

    // Check if we're done rendering/playing. If not, we may have to reload the page.
    // Wait several ticks that may be needed to handle the abort, then try again.
    // Note that there's a max of 5 nested timeouts before they're no longer "instant".
    for (let i = 0; i < 3; i += 1) {
      if (!this.isPending()) return;
      // eslint-disable-next-line no-await-in-loop
      await new Promise((resolve) => setTimeout(resolve, 0));
    }

    // If we still haven't completed, reload the page (iframe) to ensure we have a clean slate
    // for the next render. Since the reload can take a brief moment to happen, we want to stop
    // further rendering by awaiting a never-resolving promise (which is destroyed on reload).
    global.window.location.reload();
    await new Promise(() => {});
  }
}<|MERGE_RESOLUTION|>--- conflicted
+++ resolved
@@ -126,13 +126,6 @@
     return ['rendering', 'playing'].includes(this.phase as RenderPhase);
   }
 
-<<<<<<< HEAD
-=======
-  context() {
-    return this.store.getStoryContext(this.story as Story<TFramework>);
-  }
-
->>>>>>> a46a450e
   async renderToElement(canvasElement: HTMLElement) {
     this.canvasElement = canvasElement;
 
