{
  "name": "@storybook/addons",
  "version": "4.0.0-alpha.6",
  "description": "Storybook addons store",
  "keywords": [
    "storybook"
  ],
  "homepage": "https://github.com/storybooks/storybook/tree/master/packages/addons",
  "bugs": {
    "url": "https://github.com/storybooks/storybook/issues"
  },
  "license": "MIT",
  "main": "dist/index.js",
  "jsnext:main": "src/index.js",
  "repository": {
    "type": "git",
    "url": "https://github.com/storybooks/storybook.git"
  },
  "scripts": {
    "prepare": "node ../../scripts/prepare.js"
  },
  "dependencies": {
<<<<<<< HEAD
    "@storybook/channels": "4.0.0-alpha.4",
    "global": "^4.3.2",
    "util-deprecate": "^1.0.2"
=======
    "@storybook/channels": "4.0.0-alpha.6",
    "global": "^4.3.2"
>>>>>>> 38992be0
  }
}<|MERGE_RESOLUTION|>--- conflicted
+++ resolved
@@ -20,13 +20,8 @@
     "prepare": "node ../../scripts/prepare.js"
   },
   "dependencies": {
-<<<<<<< HEAD
-    "@storybook/channels": "4.0.0-alpha.4",
+    "@storybook/channels": "4.0.0-alpha.6",
     "global": "^4.3.2",
     "util-deprecate": "^1.0.2"
-=======
-    "@storybook/channels": "4.0.0-alpha.6",
-    "global": "^4.3.2"
->>>>>>> 38992be0
   }
 }