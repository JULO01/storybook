--- conflicted
+++ resolved
@@ -1,9 +1,5 @@
-<<<<<<< HEAD
 /* eslint-disable react/destructuring-assignment,default-case,consistent-return,no-case-declarations */
 import React, { Component, Fragment } from 'react';
-=======
-import React, { Component, Fragment, ComponentProps } from 'react';
->>>>>>> d216bb6d
 
 import { styled } from '@storybook/theming';
 
@@ -24,44 +20,29 @@
   INCOMPLETION,
 }
 
-<<<<<<< HEAD
-const RotatingIcons = styled(Icons)(({ theme }) => ({
+const Icon = styled(Icons)({
   height: 12,
   width: 12,
   marginRight: 4,
+});
+
+const RotatingIcon = styled(Icon)(({ theme }) => ({
   animation: `${theme.animation.rotate360} 1s linear infinite;`,
 }));
-=======
-type IconProps = ComponentProps<typeof Icons> & { status?: string; inline?: boolean };
-
-const Icon = styled(Icons)<IconProps>(
-  {
-    height: 12,
-    width: 12,
-    marginRight: 4,
-  },
-  ({ status, theme }) =>
-    status === 'running'
-      ? {
-          animation: `${theme.animation.rotate360} 1s linear infinite;`,
-        }
-      : {}
-);
->>>>>>> d216bb6d
-
-const Passes = styled.span(({ theme }) => ({
+
+const Passes = styled.span<{}>(({ theme }) => ({
   color: theme.color.positive,
 }));
 
-const Violations = styled.span(({ theme }) => ({
+const Violations = styled.span<{}>(({ theme }) => ({
   color: theme.color.negative,
 }));
 
-const Incomplete = styled.span(({ theme }) => ({
+const Incomplete = styled.span<{}>(({ theme }) => ({
   color: theme.color.warning,
 }));
 
-const Centered = styled.span({
+const Centered = styled.span<{}>({
   display: 'flex',
   alignItems: 'center',
   justifyContent: 'center',
@@ -201,7 +182,6 @@
     const { active } = this.props;
     if (!active) return null;
 
-<<<<<<< HEAD
     switch (this.state.status) {
       case 'initial':
         return <Centered>Initializing...</Centered>;
@@ -218,7 +198,7 @@
       case 'running':
         return (
           <Centered>
-            <RotatingIcons inline icon="sync" /> Please wait while the accessibility scan is running
+            <RotatingIcon inline icon="sync" /> Please wait while the accessibility scan is running
             ...
           </Centered>
         );
@@ -228,47 +208,9 @@
         const actionTitle =
           status === 'ready' ? (
             'Rerun tests'
-=======
-    // eslint-disable-next-line react/destructuring-assignment
-    if (this.state.status === 'error') {
-      const { error } = this.state;
-      return (
-        <div style={centeredStyle}>
-          The accessibility scan encountered an error.
-          <br />
-          {error}
-        </div>
-      );
-    }
-
-    const { passes, violations, incomplete, status } = this.state;
-
-    let actionTitle: string | JSX.Element = 'Rerun tests';
-    if (status === 'ready') {
-      actionTitle = 'Rerun tests';
-    } else if (status === 'running') {
-      actionTitle = (
-        <Fragment>
-          <Icon inline icon="sync" status={status} /> Running test
-        </Fragment>
-      );
-    } else if (status === 'ran') {
-      actionTitle = (
-        <Fragment>
-          <Icon inline icon="check" /> Tests completed
-        </Fragment>
-      );
-    }
-
-    return (
-      <Fragment>
-        <Provider store={store}>
-          {status === 'running' ? (
-            <Loader />
->>>>>>> d216bb6d
           ) : (
             <Fragment>
-              <Icons inline icon="check" /> Tests completed
+              <Icon inline icon="check" /> Tests completed
             </Fragment>
           );
         return (
