{
  "name": "@storybook/addon-controls",
  "version": "6.5.0-rc.1",
  "description": "Interact with component inputs dynamically in the Storybook UI",
  "keywords": [
    "addon",
    "storybook",
    "knobs",
    "controls",
    "properties",
    "essentials",
    "data-state"
  ],
  "homepage": "https://github.com/storybookjs/storybook/tree/next/addons/controls",
  "bugs": {
    "url": "https://github.com/storybookjs/storybook/issues"
  },
  "repository": {
    "type": "git",
    "url": "https://github.com/storybookjs/storybook.git",
    "directory": "addons/controls"
  },
  "funding": {
    "type": "opencollective",
    "url": "https://opencollective.com/storybook"
  },
  "license": "MIT",
  "main": "dist/cjs/manager.js",
  "module": "dist/esm/manager.js",
  "types": "dist/types/index.d.ts",
  "files": [
    "dist/**/*",
    "README.md",
    "*.js",
    "*.d.ts"
  ],
  "scripts": {
    "prepare": "node ../../scripts/prepare.js"
  },
  "dependencies": {
    "@storybook/addons": "6.5.0-rc.1",
    "@storybook/api": "6.5.0-rc.1",
    "@storybook/client-logger": "6.5.0-rc.1",
    "@storybook/components": "6.5.0-rc.1",
    "@storybook/core-common": "6.5.0-rc.1",
    "@storybook/csf": "0.0.2--canary.4566f4d.1",
    "@storybook/node-logger": "6.5.0-rc.1",
    "@storybook/store": "6.5.0-rc.1",
    "@storybook/theming": "6.5.0-rc.1",
    "core-js": "^3.8.2",
    "lodash": "^4.17.21",
    "ts-dedent": "^2.0.0"
  },
  "peerDependencies": {
    "react": "^16.8.0 || ^17.0.0 || ^18.0.0",
    "react-dom": "^16.8.0 || ^17.0.0 || ^18.0.0"
  },
  "peerDependenciesMeta": {
    "react": {
      "optional": true
    },
    "react-dom": {
      "optional": true
    }
  },
  "publishConfig": {
    "access": "public"
  },
<<<<<<< HEAD
  "gitHead": "55247a8e36da7061bfced80c588a539d3fda3f04",
=======
  "gitHead": "3f09d4e6b0c655a092dc812488ef2c7ed3808401",
  "sbmodern": "dist/modern/manager.js",
>>>>>>> 13b40e37
  "storybook": {
    "displayName": "Controls",
    "icon": "https://user-images.githubusercontent.com/263385/101991669-479cc600-3c7c-11eb-93d9-38b67e8371f2.png",
    "supportedFrameworks": [
      "react",
      "vue",
      "angular",
      "web-components",
      "ember"
    ]
  }
}<|MERGE_RESOLUTION|>--- conflicted
+++ resolved
@@ -66,12 +66,7 @@
   "publishConfig": {
     "access": "public"
   },
-<<<<<<< HEAD
-  "gitHead": "55247a8e36da7061bfced80c588a539d3fda3f04",
-=======
   "gitHead": "3f09d4e6b0c655a092dc812488ef2c7ed3808401",
-  "sbmodern": "dist/modern/manager.js",
->>>>>>> 13b40e37
   "storybook": {
     "displayName": "Controls",
     "icon": "https://user-images.githubusercontent.com/263385/101991669-479cc600-3c7c-11eb-93d9-38b67e8371f2.png",
