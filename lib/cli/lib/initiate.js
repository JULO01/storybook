import updateNotifier from 'update-notifier';
import chalk from 'chalk';
import inquirer from 'inquirer';
import detect, { isStorybookInstalled } from './detect';
import hasYarn from './has_yarn';
import types, { installableProjectTypes } from './project_types';
import { commandLog, codeLog, paddedLog, installDeps, getPackageJson } from './helpers';
import angularGenerator from '../generators/ANGULAR';
import emberGenerator from '../generators/EMBER';
import meteorGenerator from '../generators/METEOR';
import reactGenerator from '../generators/REACT';
import reactNativeGenerator from '../generators/REACT_NATIVE';
import reactScriptsGenerator from '../generators/REACT_SCRIPTS';
import sfcVueGenerator from '../generators/SFC_VUE';
import updateOrganisationsGenerator from '../generators/UPDATE_PACKAGE_ORGANIZATIONS';
import vueGenerator from '../generators/VUE';
import polymerGenerator from '../generators/POLYMER';
import webpackReactGenerator from '../generators/WEBPACK_REACT';
import mithrilGenerator from '../generators/MITHRIL';
import markoGenerator from '../generators/MARKO';
import htmlGenerator from '../generators/HTML';
import riotGenerator from '../generators/RIOT';
import preactGenerator from '../generators/PREACT';
<<<<<<< HEAD
import raxGenerator from '../generators/RAX';
=======
import svelteGenerator from '../generators/SVELTE';
>>>>>>> a27a523c

const logger = console;

const installStorybook = (projectType, options) => {
  const useYarn = Boolean(options.useNpm !== true) && hasYarn();

  const npmOptions = {
    useYarn,
  };

  const runStorybookCommand = useYarn ? 'yarn storybook' : 'npm run storybook';

  const end = () => {
    if (!options.skipInstall) {
      installDeps(npmOptions);
    }

    logger.log('\nTo run your storybook, type:\n');
    codeLog([runStorybookCommand]);
    logger.log('\nFor more information visit:', chalk.cyan('https://storybook.js.org'));

    // Add a new line for the clear visibility.
    logger.log();
  };

  const REACT_NATIVE_DISCUSSION =
    'https://github.com/storybooks/storybook/blob/master/app/react-native/docs/manual-setup.md';

  const runGenerator = () => {
    switch (projectType) {
      case types.ALREADY_HAS_STORYBOOK:
        logger.log();
        paddedLog('There seems to be a storybook already available in this project.');
        paddedLog('Apply following command to force:\n');
        codeLog(['sb init [options] -f']);

        // Add a new line for the clear visibility.
        logger.log();
        return Promise.resolve();

      case types.UPDATE_PACKAGE_ORGANIZATIONS:
        return updateOrganisationsGenerator(options.parser, npmOptions)
          .then(() => null) // commmandLog doesn't like to see output
          .then(commandLog('Upgrading your project to the new storybook packages.'))
          .then(end);

      case types.REACT_SCRIPTS:
        return reactScriptsGenerator(npmOptions)
          .then(commandLog('Adding storybook support to your "Create React App" based project'))
          .then(end);

      case types.REACT:
        return reactGenerator(npmOptions)
          .then(commandLog('Adding storybook support to your "React" app'))
          .then(end);

      case types.REACT_NATIVE: {
        return (options.yes
          ? Promise.resolve({ server: true })
          : inquirer.prompt([
              {
                type: 'confirm',
                name: 'server',
                message:
                  'Do you want to install dependencies necessary to run storybook server? You can manually do it later by install @storybook/react-native-server',
                default: false,
              },
            ])
        )
          .then(({ server }) => reactNativeGenerator(npmOptions, server))
          .then(commandLog('Adding storybook support to your "React Native" app'))
          .then(end)
          .then(() => {
            logger.log(chalk.red('NOTE: installation is not 100% automated.'));
            logger.log(`To quickly run storybook, replace contents of your app entry with:\n`);
            codeLog(["export default from './storybook';"]);
            logger.log('\n For more in depth setup instructions, see:\n');
            logger.log(chalk.cyan(REACT_NATIVE_DISCUSSION));
            logger.log();
          });
      }

      case types.METEOR:
        return meteorGenerator(npmOptions)
          .then(commandLog('Adding storybook support to your "Meteor" app'))
          .then(end);

      case types.WEBPACK_REACT:
        return webpackReactGenerator(npmOptions)
          .then(commandLog('Adding storybook support to your "Webpack React" app'))
          .then(end);

      case types.REACT_PROJECT:
        return reactGenerator(npmOptions)
          .then(commandLog('Adding storybook support to your "React" library'))
          .then(end);

      case types.SFC_VUE:
        return sfcVueGenerator(npmOptions)
          .then(commandLog('Adding storybook support to your "Single File Components Vue" app'))
          .then(end);

      case types.VUE:
        return vueGenerator(npmOptions)
          .then(commandLog('Adding storybook support to your "Vue" app'))
          .then(end);

      case types.ANGULAR:
        return angularGenerator(npmOptions)
          .then(commandLog('Adding storybook support to your "Angular" app'))
          .then(end);

      case types.EMBER:
        return emberGenerator(npmOptions)
          .then(commandLog('Adding storybook support to your "Ember" app'))
          .then(end);

      case types.POLYMER:
        return polymerGenerator(npmOptions)
          .then(commandLog('Adding storybook support to your "Polymer" app'))
          .then(end);

      case types.MITHRIL:
        return mithrilGenerator(npmOptions)
          .then(commandLog('Adding storybook support to your "Mithril" app'))
          .then(end);

      case types.MARKO:
        return markoGenerator(npmOptions)
          .then(commandLog('Adding storybook support to your "Marko" app'))
          .then(end);

      case types.HTML:
        return htmlGenerator(npmOptions)
          .then(commandLog('Adding storybook support to your "HTML" app'))
          .then(end);

      case types.RIOT:
        return riotGenerator(npmOptions)
          .then(commandLog('Adding storybook support to your "riot.js" app'))
          .then(end);

      case types.PREACT:
        return preactGenerator(npmOptions)
          .then(commandLog('Adding storybook support to your "Preact" app'))
          .then(end);

<<<<<<< HEAD
      case types.RAX:
        return raxGenerator(npmOptions)
          .then(commandLog('Adding storybook support to your "Rax" app'))
=======
      case types.SVELTE:
        return svelteGenerator(npmOptions)
          .then(commandLog('Adding storybook support to your "Svelte" app'))
>>>>>>> a27a523c
          .then(end);

      default:
        paddedLog(`We couldn't detect your project type. (code: ${projectType})`);
        paddedLog(
          'You can specify a project type explicitly via `sb init --type <type>` or follow some of the slow start guides: https://storybook.js.org/basics/slow-start-guide/'
        );

        // Add a new line for the clear visibility.
        logger.log();
        // eslint-disable-next-line no-use-before-define
        return projectTypeInquirer(options);
    }
  };

  return runGenerator().catch(ex => {
    logger.error(`\n     ${chalk.red(ex.stack)}`);
    process.exit(1);
  });
};

const projectTypeInquirer = async options => {
  const manualAnswer = options.yes
    ? true
    : await inquirer.prompt([
        {
          type: 'confirm',
          name: 'manual',
          message: 'Do you want to manually choose a Storybook project type to install?',
          default: false,
        },
      ]);

  if (manualAnswer.manual) {
    const frameworkAnswer = await inquirer.prompt([
      {
        type: 'list',
        name: 'manualFramework',
        message: 'Please choose a project type from the following list:',
        choices: installableProjectTypes.map(type => type.toUpperCase()),
      },
    ]);
    return installStorybook(frameworkAnswer.manualFramework, options);
  }
  return Promise.resolve();
};

export default function(options, pkg) {
  const welcomeMessage = 'sb init - the simplest way to add a storybook to your project.';
  logger.log(chalk.inverse(`\n ${welcomeMessage} \n`));

  // Update notify code.
  updateNotifier({
    pkg,
    updateCheckInterval: 1000 * 60 * 60, // every hour (we could increase this later on.)
  }).notify();

  let projectType;
  const projectTypeProvided = options.type;
  const infoText = projectTypeProvided
    ? 'Installing Storybook for user specified project type'
    : 'Detecting project type';
  const done = commandLog(infoText);

  try {
    if (projectTypeProvided) {
      if (installableProjectTypes.includes(options.type)) {
        const storybookInstalled = isStorybookInstalled(getPackageJson(), options.force);
        projectType = storybookInstalled ? types.ALREADY_HAS_STORYBOOK : options.type.toUpperCase();
      } else {
        done(`The provided project type was not recognized by Storybook.`);
        logger.log(`\nThe project types currently supported by Storybook are:\n`);
        installableProjectTypes.sort().forEach(framework => paddedLog(`- ${framework}`));
        logger.log();
        process.exit(1);
      }
    } else {
      projectType = detect(options);
    }
  } catch (ex) {
    done(ex.message);
    process.exit(1);
  }
  done();

  return installStorybook(projectType, options);
}<|MERGE_RESOLUTION|>--- conflicted
+++ resolved
@@ -21,11 +21,8 @@
 import htmlGenerator from '../generators/HTML';
 import riotGenerator from '../generators/RIOT';
 import preactGenerator from '../generators/PREACT';
-<<<<<<< HEAD
+import svelteGenerator from '../generators/SVELTE';
 import raxGenerator from '../generators/RAX';
-=======
-import svelteGenerator from '../generators/SVELTE';
->>>>>>> a27a523c
 
 const logger = console;
 
@@ -173,15 +170,14 @@
           .then(commandLog('Adding storybook support to your "Preact" app'))
           .then(end);
 
-<<<<<<< HEAD
+      case types.SVELTE:
+        return svelteGenerator(npmOptions)
+          .then(commandLog('Adding storybook support to your "Svelte" app'))
+          .then(end);
+
       case types.RAX:
         return raxGenerator(npmOptions)
           .then(commandLog('Adding storybook support to your "Rax" app'))
-=======
-      case types.SVELTE:
-        return svelteGenerator(npmOptions)
-          .then(commandLog('Adding storybook support to your "Svelte" app'))
->>>>>>> a27a523c
           .then(end);
 
       default:
