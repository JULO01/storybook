--- conflicted
+++ resolved
@@ -40,18 +40,9 @@
   },
   "dependencies": {
     "@babel/plugin-transform-react-jsx": "^7.12.12",
-<<<<<<< HEAD
-    "@storybook/core-common": "6.5.0-alpha.64",
-    "@storybook/core-server": "6.5.0-alpha.64",
-    "@storybook/renderer-preact": "6.5.0-alpha.64",
-=======
-    "@storybook/addons": "6.5.0-beta.0",
-    "@storybook/core-client": "6.5.0-beta.0",
     "@storybook/core-common": "6.5.0-beta.0",
     "@storybook/core-server": "6.5.0-beta.0",
-    "@storybook/csf": "0.0.2--canary.7c6c115.0",
-    "@storybook/store": "6.5.0-beta.0",
->>>>>>> 3c498315
+    "@storybook/renderer-preact": "6.5.0-beta.0",
     "@types/node": "^14.14.20 || ^16.0.0",
     "@types/webpack-env": "^1.16.0",
     "core-js": "^3.8.2",
