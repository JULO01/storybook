{
  "name": "@storybook/preset-preact-webpack",
  "version": "6.5.0-beta.4",
  "description": "Storybook for Preact: Develop Preact Component in isolation.",
  "keywords": [
    "storybook"
  ],
  "homepage": "https://github.com/storybookjs/storybook/tree/main/presets/preact-webpack",
  "bugs": {
    "url": "https://github.com/storybookjs/storybook/issues"
  },
  "repository": {
    "type": "git",
    "url": "https://github.com/storybookjs/storybook.git",
    "directory": "presets/preact-webpack"
  },
  "funding": {
    "type": "opencollective",
    "url": "https://opencollective.com/storybook"
  },
  "license": "MIT",
  "main": "dist/cjs/client/index.js",
  "module": "dist/esm/client/index.js",
  "types": "dist/ts3.9/client/index.d.ts",
  "typesVersions": {
    "<3.8": {
      "dist/ts3.9/*": [
        "dist/ts3.4/*"
      ]
    }
  },
  "files": [
    "dist/**/*",
    "README.md",
    "*.js",
    "*.d.ts"
  ],
  "scripts": {
    "prepare": "node ../../scripts/prepare.js"
  },
  "dependencies": {
    "@babel/plugin-transform-react-jsx": "^7.12.12",
<<<<<<< HEAD
    "@storybook/webpack-tools": "6.5.0-beta.1",
=======
    "@storybook/core-common": "6.5.0-beta.4",
    "@storybook/renderer-preact": "6.5.0-beta.4",
>>>>>>> 21d81680
    "@types/node": "^14.14.20 || ^16.0.0",
    "core-js": "^3.8.2",
    "react": "16.14.0",
    "react-dom": "16.14.0",
    "regenerator-runtime": "^0.13.7"
  },
  "devDependencies": {
    "preact": "^10.5.13"
  },
  "peerDependencies": {
    "@babel/core": "*",
    "preact": "^8.0.0||^10.0.0"
  },
  "engines": {
    "node": ">=10.13.0"
  },
  "publishConfig": {
    "access": "public"
  },
  "gitHead": "7417a230d67b54d65caedcfb584f924b879ac9f5",
  "sbmodern": "dist/modern/client/index.js"
}<|MERGE_RESOLUTION|>--- conflicted
+++ resolved
@@ -40,12 +40,7 @@
   },
   "dependencies": {
     "@babel/plugin-transform-react-jsx": "^7.12.12",
-<<<<<<< HEAD
-    "@storybook/webpack-tools": "6.5.0-beta.1",
-=======
-    "@storybook/core-common": "6.5.0-beta.4",
-    "@storybook/renderer-preact": "6.5.0-beta.4",
->>>>>>> 21d81680
+    "@storybook/webpack-tools": "6.5.0-beta.4",
     "@types/node": "^14.14.20 || ^16.0.0",
     "core-js": "^3.8.2",
     "react": "16.14.0",
