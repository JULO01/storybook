--- conflicted
+++ resolved
@@ -11,21 +11,6 @@
     "mithril": "^1.1.6"
   },
   "devDependencies": {
-<<<<<<< HEAD
-    "@storybook/addon-actions": "5.0.0-beta.3",
-    "@storybook/addon-backgrounds": "5.0.0-beta.3",
-    "@storybook/addon-centered": "5.0.0-beta.3",
-    "@storybook/addon-knobs": "5.0.0-beta.3",
-    "@storybook/addon-links": "5.0.0-beta.3",
-    "@storybook/addon-notes": "5.0.0-beta.3",
-    "@storybook/addon-options": "5.0.0-beta.3",
-    "@storybook/addon-storyshots": "5.0.0-beta.3",
-    "@storybook/addon-storysource": "5.0.0-beta.3",
-    "@storybook/addon-viewport": "5.0.0-beta.3",
-    "@storybook/addons": "5.0.0-beta.3",
-    "@storybook/mithril": "5.0.0-beta.3",
-    "webpack": "^4.29.6"
-=======
     "@storybook/addon-actions": "5.0.0",
     "@storybook/addon-backgrounds": "5.0.0",
     "@storybook/addon-centered": "5.0.0",
@@ -38,7 +23,6 @@
     "@storybook/addon-viewport": "5.0.0",
     "@storybook/addons": "5.0.0",
     "@storybook/mithril": "5.0.0",
-    "webpack": "^4.29.3"
->>>>>>> fd57c179
+    "webpack": "^4.29.6"
   }
 }