{
  "name": "cra-kitchen-sink",
  "version": "1.0.0",
  "scripts": {
    "build": "react-scripts build",
    "build-storybook": "build-storybook -s public",
    "eject": "react-scripts eject",
    "start": "react-scripts start",
    "storybook": "start-storybook -p 9010 -s public",
    "test": "react-scripts test --env=jsdom"
  },
  "dependencies": {
    "eventemitter3": "^2.0.3",
    "format-json": "^1.0.3",
    "glamor": "^2.20.40",
    "glamorous": "^4.11.0",
    "global": "^4.3.2",
    "prop-types": "^15.6.0",
    "react": "^16.0.0",
    "react-dom": "^16.0.0",
    "uuid": "^3.1.0"
  },
  "devDependencies": {
<<<<<<< HEAD
    "@storybook/addon-actions": "3.3.0-alpha.2",
    "@storybook/addon-centered": "3.3.0-alpha.2",
    "@storybook/addon-events": "3.3.0-alpha.2",
    "@storybook/addon-knobs": "3.3.0-alpha.2",
    "@storybook/addon-info": "3.3.0-alpha.2",
    "@storybook/addon-links": "3.3.0-alpha.2",
    "@storybook/addon-notes": "3.3.0-alpha.2",
    "@storybook/addon-options": "3.3.0-alpha.2",
    "@storybook/addon-storyshots": "3.3.0-alpha.2",
    "@storybook/addon-viewport": "3.3.0-alpha.2",
    "@storybook/addons": "3.3.0-alpha.2",
    "@storybook/components": "3.3.0-alpha.2",
    "@storybook/react": "3.3.0-alpha.2",
    "react-scripts": "1.0.14"
=======
    "@storybook/addon-actions": "^3.2.11",
    "@storybook/addon-centered": "^3.2.10",
    "@storybook/addon-events": "^3.2.10",
    "@storybook/addon-info": "^3.2.11",
    "@storybook/addon-knobs": "^3.2.10",
    "@storybook/addon-links": "^3.2.10",
    "@storybook/addon-notes": "^3.2.10",
    "@storybook/addon-options": "^3.2.10",
    "@storybook/addon-storyshots": "^3.2.11",
    "@storybook/addons": "^3.2.10",
    "@storybook/components": "^3.2.10",
    "@storybook/react": "^3.2.11",
    "react-scripts": "1.0.16"
>>>>>>> 90feaf93
  },
  "private": true
}<|MERGE_RESOLUTION|>--- conflicted
+++ resolved
@@ -21,12 +21,11 @@
     "uuid": "^3.1.0"
   },
   "devDependencies": {
-<<<<<<< HEAD
     "@storybook/addon-actions": "3.3.0-alpha.2",
     "@storybook/addon-centered": "3.3.0-alpha.2",
     "@storybook/addon-events": "3.3.0-alpha.2",
+    "@storybook/addon-info": "3.3.0-alpha.2",
     "@storybook/addon-knobs": "3.3.0-alpha.2",
-    "@storybook/addon-info": "3.3.0-alpha.2",
     "@storybook/addon-links": "3.3.0-alpha.2",
     "@storybook/addon-notes": "3.3.0-alpha.2",
     "@storybook/addon-options": "3.3.0-alpha.2",
@@ -36,21 +35,6 @@
     "@storybook/components": "3.3.0-alpha.2",
     "@storybook/react": "3.3.0-alpha.2",
     "react-scripts": "1.0.14"
-=======
-    "@storybook/addon-actions": "^3.2.11",
-    "@storybook/addon-centered": "^3.2.10",
-    "@storybook/addon-events": "^3.2.10",
-    "@storybook/addon-info": "^3.2.11",
-    "@storybook/addon-knobs": "^3.2.10",
-    "@storybook/addon-links": "^3.2.10",
-    "@storybook/addon-notes": "^3.2.10",
-    "@storybook/addon-options": "^3.2.10",
-    "@storybook/addon-storyshots": "^3.2.11",
-    "@storybook/addons": "^3.2.10",
-    "@storybook/components": "^3.2.10",
-    "@storybook/react": "^3.2.11",
-    "react-scripts": "1.0.16"
->>>>>>> 90feaf93
   },
   "private": true
 }