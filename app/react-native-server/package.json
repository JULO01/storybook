{
  "name": "@storybook/react-native-server",
  "version": "5.1.0-alpha.34",
  "description": "A better way to develop React Native Components for your app",
  "keywords": [
    "react",
    "react-native",
    "storybook"
  ],
  "homepage": "https://github.com/storybooks/storybook/tree/master/app/react-native-server",
  "bugs": {
    "url": "https://github.com/storybooks/storybook/issues"
  },
  "repository": {
    "type": "git",
    "url": "https://github.com/storybooks/storybook.git"
  },
  "license": "MIT",
  "bin": {
    "start-storybook": "./bin/index.js",
    "storybook-server": "./bin/index.js"
  },
  "scripts": {
    "prepare": "node ../../scripts/prepare.js"
  },
  "dependencies": {
<<<<<<< HEAD
    "@storybook/addons": "^5.1.0-alpha.33",
    "@storybook/api": "^5.1.0-alpha.33",
    "@storybook/channel-websocket": "^5.1.0-alpha.33",
    "@storybook/core": "^5.1.0-alpha.33",
    "@storybook/core-events": "^5.1.0-alpha.33",
    "@storybook/ui": "^5.1.0-alpha.33",
=======
    "@storybook/addons": "5.1.0-alpha.34",
    "@storybook/api": "5.1.0-alpha.34",
    "@storybook/channel-websocket": "5.1.0-alpha.34",
    "@storybook/core": "5.1.0-alpha.34",
    "@storybook/core-events": "5.1.0-alpha.34",
    "@storybook/ui": "5.1.0-alpha.34",
>>>>>>> a83f1fa7
    "commander": "^2.19.0",
    "global": "^4.3.2",
    "react": "^16.6.0",
    "react-dom": "^16.8.4",
    "uuid": "^3.3.2",
    "webpack": "^4.23.1",
    "ws": "^6.1.0"
  },
  "peerDependencies": {
    "babel-loader": "^7.0.0 || ^8.0.0"
  },
  "publishConfig": {
    "access": "public"
  }
}<|MERGE_RESOLUTION|>--- conflicted
+++ resolved
@@ -24,21 +24,12 @@
     "prepare": "node ../../scripts/prepare.js"
   },
   "dependencies": {
-<<<<<<< HEAD
-    "@storybook/addons": "^5.1.0-alpha.33",
-    "@storybook/api": "^5.1.0-alpha.33",
-    "@storybook/channel-websocket": "^5.1.0-alpha.33",
-    "@storybook/core": "^5.1.0-alpha.33",
-    "@storybook/core-events": "^5.1.0-alpha.33",
-    "@storybook/ui": "^5.1.0-alpha.33",
-=======
     "@storybook/addons": "5.1.0-alpha.34",
     "@storybook/api": "5.1.0-alpha.34",
     "@storybook/channel-websocket": "5.1.0-alpha.34",
     "@storybook/core": "5.1.0-alpha.34",
     "@storybook/core-events": "5.1.0-alpha.34",
     "@storybook/ui": "5.1.0-alpha.34",
->>>>>>> a83f1fa7
     "commander": "^2.19.0",
     "global": "^4.3.2",
     "react": "^16.6.0",
