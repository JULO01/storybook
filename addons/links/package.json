--- conflicted
+++ resolved
@@ -43,20 +43,12 @@
     "core-js": "^3.8.2",
     "global": "^4.4.0",
     "prop-types": "^15.7.2",
-<<<<<<< HEAD
-=======
-    "ts-dedent": "^2.0.0"
-  },
-  "devDependencies": {
-    "typescript": "~4.6.3"
-  },
-  "peerDependencies": {
->>>>>>> 5683419d
     "react": "^16.8.0 || ^17.0.0 || ^18.0.0",
     "ts-dedent": "^2.0.0"
   },
   "devDependencies": {
-    "react": "16.14.0"
+    "react": "16.14.0",
+    "typescript": "~4.6.3"
   },
   "publishConfig": {
     "access": "public"
