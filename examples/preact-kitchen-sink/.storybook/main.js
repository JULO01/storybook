const path = require('path');

module.exports = {
  stories: ['../src/stories/**/*.stories.@(ts|tsx|js|jsx|mdx)'],
  logLevel: 'debug',
  addons: [
    '@storybook/addon-storysource',
    '@storybook/addon-actions',
    '@storybook/addon-docs',
    '@storybook/addon-links',
    '@storybook/addon-viewport',
    '@storybook/addon-backgrounds',
    '@storybook/addon-a11y',
  ],
  webpackFinal: (config) => {
    config.module.rules.push({
      test: [/\.stories\.js$/],
      use: [require.resolve('@storybook/source-loader')],
      include: [path.resolve(__dirname, '../src')],
      enforce: 'pre',
    });
    return config;
  },
  core: {
<<<<<<< HEAD
    builder: 'webpack4',
=======
    channelOptions: { allowFunction: false, maxDepth: 10 },
>>>>>>> abbd4f91
    disableTelemetry: true,
  },
  staticDirs: ['../public'],
  features: {
    buildStoriesJson: true,
    breakingChangesV7: true,
  },
  framework: '@storybook/preact-webpack5',
};<|MERGE_RESOLUTION|>--- conflicted
+++ resolved
@@ -22,11 +22,7 @@
     return config;
   },
   core: {
-<<<<<<< HEAD
-    builder: 'webpack4',
-=======
     channelOptions: { allowFunction: false, maxDepth: 10 },
->>>>>>> abbd4f91
     disableTelemetry: true,
   },
   staticDirs: ['../public'],
