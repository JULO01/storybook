{
  "name": "@storybook/addon-storyshots",
  "version": "5.3.0-alpha.9",
  "description": "StoryShots is a Jest Snapshot Testing Addon for Storybook.",
  "keywords": [
    "addon",
    "storybook"
  ],
  "homepage": "https://github.com/storybookjs/storybook/tree/master/addons/storyshots/storyshots-core",
  "bugs": {
    "url": "https://github.com/storybookjs/storybook/issues"
  },
  "repository": {
    "type": "git",
    "url": "https://github.com/storybookjs/storybook.git",
    "directory": "addons/storyshots/storyshots-core"
  },
  "license": "MIT",
  "files": [
    "dist/**/*",
    "docs/**/*",
    "README.md"
  ],
  "main": "dist/index.js",
  "scripts": {
    "build-storybook": "build-storybook",
    "example": "jest storyshot.test",
    "prepare": "node ../../../scripts/prepare.js",
    "storybook": "start-storybook -p 6006"
  },
  "dependencies": {
    "@jest/transform": "^24.9.0",
    "@storybook/addons": "5.3.0-alpha.9",
    "core-js": "^3.0.1",
    "glob": "^7.1.3",
    "global": "^4.0.0",
    "jest-specific-snapshot": "^2.0.0",
    "read-pkg-up": "^7.0.0",
    "regenerator-runtime": "^0.13.3",
    "ts-dedent": "^1.1.0"
  },
  "devDependencies": {
<<<<<<< HEAD
    "enzyme-to-json": "^3.3.5",
    "jest-emotion": "^10.0.17",
    "react": "^16.9.0"
=======
    "enzyme-to-json": "^3.4.1",
    "jest-emotion": "^10.0.17",
    "react": "^16.8.3"
>>>>>>> d0381ef6
  },
  "publishConfig": {
    "access": "public"
  }
}<|MERGE_RESOLUTION|>--- conflicted
+++ resolved
@@ -33,22 +33,16 @@
     "@storybook/addons": "5.3.0-alpha.9",
     "core-js": "^3.0.1",
     "glob": "^7.1.3",
-    "global": "^4.0.0",
+    "global": "^4.3.2",
     "jest-specific-snapshot": "^2.0.0",
     "read-pkg-up": "^7.0.0",
     "regenerator-runtime": "^0.13.3",
     "ts-dedent": "^1.1.0"
   },
   "devDependencies": {
-<<<<<<< HEAD
-    "enzyme-to-json": "^3.3.5",
-    "jest-emotion": "^10.0.17",
-    "react": "^16.9.0"
-=======
     "enzyme-to-json": "^3.4.1",
     "jest-emotion": "^10.0.17",
     "react": "^16.8.3"
->>>>>>> d0381ef6
   },
   "publishConfig": {
     "access": "public"
