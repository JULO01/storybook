--- conflicted
+++ resolved
@@ -61,14 +61,9 @@
   res.send(getIndexHtml());
 });
 
-<<<<<<< HEAD
+const headHtml = getHeadHtml(configDir);
 app.get('/iframe.html', function (req, res) {
-  res.send(getIframeHtml());
-=======
-const headHtml = getHeadHtml(configDirPath);
-app.get('/iframe', function (req, res) {
   res.send(getIframeHtml(headHtml));
->>>>>>> d6794d13
 });
 
 app.listen(program.port, function (error) {
