--- conflicted
+++ resolved
@@ -50,12 +50,6 @@
     "ts-dedent": "^2.0.0"
   },
   "devDependencies": {
-<<<<<<< HEAD
-    "@storybook/vue": "7.0.0-alpha.10",
-=======
-    "@babel/core": "^7.12.10",
-    "@storybook/vue": "7.0.0-alpha.11",
->>>>>>> 5683419d
     "@types/jest": "^26.0.16",
     "typescript": "~4.6.3"
   },
