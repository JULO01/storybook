{
  "name": "@storybook/external-docs",
  "version": "7.0.0-alpha.6",
  "private": true,
  "scripts": {
    "build": "next build",
    "build-storybook": "cross-env STORYBOOK_DISPLAY_WARNING=true DISPLAY_WARNING=true storybook build -c .storybook",
    "dev": "next dev",
    "lint": "next lint",
    "start": "next start",
    "storybook": "cross-env STORYBOOK_DISPLAY_WARNING=true DISPLAY_WARNING=true storybook dev -p 9011 --no-manager-cache -c .storybook"
  },
  "dependencies": {
    "@storybook/addon-docs": "7.0.0-alpha.6",
    "@storybook/addon-essentials": "7.0.0-alpha.6",
    "@storybook/components": "7.0.0-alpha.6",
    "@storybook/csf": "0.0.2--canary.4566f4d.1",
<<<<<<< HEAD
    "@storybook/preview-web": "7.0.0-alpha.1",
    "@storybook/react": "7.0.0-alpha.1",
    "@storybook/react-webpack5": "7.0.0-alpha.1",
    "@storybook/store": "7.0.0-alpha.1",
    "@storybook/theming": "7.0.0-alpha.1",
=======
    "@storybook/preview-web": "7.0.0-alpha.6",
    "@storybook/react": "7.0.0-alpha.6",
    "@storybook/react-webpack5": "7.0.0-alpha.6",
    "@storybook/theming": "7.0.0-alpha.6",
>>>>>>> 88eab37b
    "formik": "^2.2.9",
    "next": "^12.1.0",
    "nextra": "^1.1.0",
    "nextra-theme-docs": "^1.2.6",
    "prop-types": "^15.8.1",
    "react": "16.14.0",
    "react-dom": "16.14.0"
  },
  "devDependencies": {
    "@babel/preset-env": "^7.17.10",
    "@testing-library/dom": "^7.31.2",
    "@testing-library/user-event": "^13.1.9",
    "@types/babel__preset-env": "^7",
    "@types/prop-types": "^15",
    "@types/react": "^17.0.39",
    "cross-env": "^7.0.3",
    "eslint": "8.7.0",
    "eslint-config-next": "12.0.8",
    "storybook": "7.0.0-alpha.6",
    "typescript": "~4.6.3",
    "webpack": "5"
  }
}<|MERGE_RESOLUTION|>--- conflicted
+++ resolved
@@ -15,18 +15,10 @@
     "@storybook/addon-essentials": "7.0.0-alpha.6",
     "@storybook/components": "7.0.0-alpha.6",
     "@storybook/csf": "0.0.2--canary.4566f4d.1",
-<<<<<<< HEAD
-    "@storybook/preview-web": "7.0.0-alpha.1",
-    "@storybook/react": "7.0.0-alpha.1",
-    "@storybook/react-webpack5": "7.0.0-alpha.1",
-    "@storybook/store": "7.0.0-alpha.1",
-    "@storybook/theming": "7.0.0-alpha.1",
-=======
     "@storybook/preview-web": "7.0.0-alpha.6",
     "@storybook/react": "7.0.0-alpha.6",
     "@storybook/react-webpack5": "7.0.0-alpha.6",
     "@storybook/theming": "7.0.0-alpha.6",
->>>>>>> 88eab37b
     "formik": "^2.2.9",
     "next": "^12.1.0",
     "nextra": "^1.1.0",
