--- conflicted
+++ resolved
@@ -18,14 +18,10 @@
   "dependencies": {
     "aurelia": "^0.7.0",
     "bootstrap": "^4.3.1",
-    "promise-polyfill": "^8.2.0"
+    "promise-polyfill": "^8.1.3"
   },
   "devDependencies": {
-<<<<<<< HEAD
-    "@aurelia/webpack-loader": "dev",
-=======
     "@aurelia/webpack-loader": "^0.7.0",
->>>>>>> 3775f570
     "@storybook/addon-a11y": "6.1.0-alpha.35",
     "@storybook/addon-actions": "6.1.0-alpha.35",
     "@storybook/addon-backgrounds": "6.1.0-alpha.35",
@@ -39,24 +35,16 @@
     "@storybook/aurelia": "6.1.0-alpha.35",
     "@storybook/source-loader": "6.1.0-alpha.35",
     "@types/node": "^14.0.10",
-    "css-loader": "^5.0.0",
-    "file-loader": "^6.2.0",
-    "html-webpack-plugin": "^5.0.0-alpha.9",
+    "css-loader": "^3.0.0",
+    "file-loader": "^4.2.0",
+    "html-webpack-plugin": "^3.0.0",
     "htmlhint": "^0.11.0",
-    "node-sass": "^5.0.0",
+    "node-sass": "^4.12.0",
     "rimraf": "^3.0.2",
-<<<<<<< HEAD
-    "sass-loader": "^10.0.4",
-    "style-loader": "^2.0.0",
-    "ts-loader": "^8.0.7",
-    "typescript": "^3.0.0",
-    "webpack": "^5.3.2"
-=======
     "sass-loader": "^8.0.0",
     "style-loader": "^0.23.0",
     "ts-loader": "^6.0.0",
     "typescript": "^3.9.3",
     "webpack": "^4.41.2"
->>>>>>> 3775f570
   }
 }