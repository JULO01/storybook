{
  "name": "@storybook/addon-backgrounds",
  "version": "7.0.0-alpha.11",
  "description": "Switch backgrounds to view components in different settings",
  "keywords": [
    "addon",
    "background",
    "react",
    "storybook",
    "essentials",
    "design"
  ],
  "homepage": "https://github.com/storybookjs/storybook/tree/main/addons/backgrounds",
  "bugs": {
    "url": "https://github.com/storybookjs/storybook/issues"
  },
  "repository": {
    "type": "git",
    "url": "https://github.com/storybookjs/storybook.git",
    "directory": "addons/backgrounds"
  },
  "funding": {
    "type": "opencollective",
    "url": "https://opencollective.com/storybook"
  },
  "license": "MIT",
  "author": "jbaxleyiii",
  "main": "dist/cjs/index.js",
  "module": "dist/esm/index.js",
  "types": "dist/types/index.d.ts",
  "files": [
    "dist/**/*",
    "README.md",
    "*.js",
    "*.d.ts"
  ],
  "scripts": {
    "check": "tsc --noEmit",
    "prepare": "node ../../scripts/prepare.js"
  },
  "dependencies": {
    "@storybook/addons": "7.0.0-alpha.11",
    "@storybook/api": "7.0.0-alpha.11",
    "@storybook/client-logger": "7.0.0-alpha.11",
    "@storybook/components": "7.0.0-alpha.11",
    "@storybook/core-events": "7.0.0-alpha.11",
    "@storybook/csf": "0.0.2--canary.4566f4d.1",
    "@storybook/theming": "7.0.0-alpha.11",
    "core-js": "^3.8.2",
    "global": "^4.4.0",
    "memoizerific": "^1.11.3",
    "react": "^16.8.0 || ^17.0.0 || ^18.0.0",
    "ts-dedent": "^2.0.0",
    "util-deprecate": "^1.0.2"
  },
  "devDependencies": {
<<<<<<< HEAD
    "react": "16.14.0"
=======
    "typescript": "~4.6.3"
  },
  "peerDependencies": {
    "react": "^16.8.0 || ^17.0.0 || ^18.0.0",
    "react-dom": "^16.8.0 || ^17.0.0 || ^18.0.0"
  },
  "peerDependenciesMeta": {
    "react": {
      "optional": true
    },
    "react-dom": {
      "optional": true
    }
>>>>>>> 5683419d
  },
  "publishConfig": {
    "access": "public"
  },
  "gitHead": "688d338903e84a7e83cb104472e868e734399f65",
  "storybook": {
    "displayName": "Backgrounds",
    "icon": "https://user-images.githubusercontent.com/263385/101991667-479cc600-3c7c-11eb-96d3-410e936252e7.png",
    "unsupportedFrameworks": [
      "react-native"
    ]
  }
}<|MERGE_RESOLUTION|>--- conflicted
+++ resolved
@@ -54,23 +54,8 @@
     "util-deprecate": "^1.0.2"
   },
   "devDependencies": {
-<<<<<<< HEAD
-    "react": "16.14.0"
-=======
+    "react": "16.14.0",
     "typescript": "~4.6.3"
-  },
-  "peerDependencies": {
-    "react": "^16.8.0 || ^17.0.0 || ^18.0.0",
-    "react-dom": "^16.8.0 || ^17.0.0 || ^18.0.0"
-  },
-  "peerDependenciesMeta": {
-    "react": {
-      "optional": true
-    },
-    "react-dom": {
-      "optional": true
-    }
->>>>>>> 5683419d
   },
   "publishConfig": {
     "access": "public"
