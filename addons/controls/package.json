--- conflicted
+++ resolved
@@ -45,26 +45,15 @@
     "prepare": "node ../../scripts/prepare.js"
   },
   "dependencies": {
-<<<<<<< HEAD
-    "@storybook/addons": "6.4.0-beta.10",
-    "@storybook/api": "6.4.0-beta.10",
-    "@storybook/client-logger": "6.4.0-beta.10",
-    "@storybook/components": "6.4.0-beta.10",
-    "@storybook/core-common": "6.4.0-beta.10",
-    "@storybook/csf": "0.0.2--canary.87bc651.0",
-    "@storybook/node-logger": "6.4.0-beta.10",
-    "@storybook/store": "6.4.0-beta.10",
-    "@storybook/theming": "6.4.0-beta.10",
-=======
     "@storybook/addons": "6.4.0-beta.11",
     "@storybook/api": "6.4.0-beta.11",
     "@storybook/client-logger": "6.4.0-beta.11",
     "@storybook/components": "6.4.0-beta.11",
-    "@storybook/csf": "0.0.2--canary.6aca495.0",
+    "@storybook/core-common": "6.4.0-beta.11",
+    "@storybook/csf": "0.0.2--canary.87bc651.0",
     "@storybook/node-logger": "6.4.0-beta.11",
     "@storybook/store": "6.4.0-beta.11",
     "@storybook/theming": "6.4.0-beta.11",
->>>>>>> ed6ee163
     "core-js": "^3.8.2",
     "lodash": "^4.17.20",
     "ts-dedent": "^2.0.0"
