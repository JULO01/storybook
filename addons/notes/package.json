--- conflicted
+++ resolved
@@ -25,17 +25,12 @@
   "dependencies": {
     "@emotion/styled": "^0.10.6",
     "@storybook/addons": "4.1.0-alpha.11",
-<<<<<<< HEAD
     "@storybook/components": "4.1.0-alpha.11",
     "@storybook/core-events": "4.1.0-alpha.11",
     "markdown-to-jsx": "^6.7.4",
-=======
-    "marked": "^0.5.2",
->>>>>>> 53c4d367
     "prop-types": "^15.6.2"
   },
   "devDependencies": {
-    "@types/marked": "^0.5.0",
     "@types/prop-types": "^15.5.7"
   },
   "peerDependencies": {
