--- conflicted
+++ resolved
@@ -1,10 +1,6 @@
 {
   "name": "riot-example",
-<<<<<<< HEAD
-  "version": "4.0.0-alpha.24",
-=======
   "version": "4.0.0-alpha.25",
->>>>>>> 5971cee7
   "private": true,
   "scripts": {
     "build": "cross-env NODE_ENV=production webpack --progress --hide-modules",
@@ -18,22 +14,6 @@
     "riot-hot-reload": "^1.0.0"
   },
   "devDependencies": {
-<<<<<<< HEAD
-    "@babel/core": "^7.1.0",
-    "@storybook/addon-actions": "4.0.0-alpha.24",
-    "@storybook/addon-backgrounds": "4.0.0-alpha.24",
-    "@storybook/addon-centered": "4.0.0-alpha.24",
-    "@storybook/addon-knobs": "4.0.0-alpha.24",
-    "@storybook/addon-links": "4.0.0-alpha.24",
-    "@storybook/addon-notes": "4.0.0-alpha.24",
-    "@storybook/addon-options": "4.0.0-alpha.24",
-    "@storybook/addon-storyshots": "4.0.0-alpha.24",
-    "@storybook/addon-storysource": "4.0.0-alpha.24",
-    "@storybook/addon-viewport": "4.0.0-alpha.24",
-    "@storybook/addons": "4.0.0-alpha.24",
-    "@storybook/riot": "4.0.0-alpha.24",
-    "babel-loader": "^8.0.2",
-=======
     "@babel/core": "^7.1.2",
     "@storybook/addon-actions": "4.0.0-alpha.25",
     "@storybook/addon-backgrounds": "4.0.0-alpha.25",
@@ -48,7 +28,6 @@
     "@storybook/addons": "4.0.0-alpha.25",
     "@storybook/riot": "4.0.0-alpha.25",
     "babel-loader": "^8.0.4",
->>>>>>> 5971cee7
     "cross-env": "^5.2.0",
     "file-loader": "^2.0.0",
     "raw-loader": "^0.5.1",
