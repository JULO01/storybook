// Jest Snapshot v1, https://goo.gl/fbAQLP

exports[`Storyshots UI|Preview/Preview no tabs 1`] = `
Array [
  .emotion-21 {
  display: -webkit-box;
  display: -webkit-flex;
  display: -ms-flexbox;
  display: flex;
  -webkit-box-pack: justify;
  -webkit-justify-content: space-between;
  -ms-flex-pack: justify;
  justify-content: space-between;
  position: relative;
  white-space: nowrap;
  height: 40px;
}

.emotion-13 {
  display: -webkit-box;
  display: -webkit-flex;
  display: -ms-flexbox;
  display: flex;
  -webkit-flex-basis: auto;
  -ms-flex-preferred-size: auto;
  flex-basis: auto;
  -webkit-flex-shrink: 0;
  -ms-flex-negative: 0;
  flex-shrink: 0;
}

.emotion-13 > * {
  margin-left: 15px;
}

.emotion-20 {
  display: -webkit-box;
  display: -webkit-flex;
  display: -ms-flexbox;
  display: flex;
  -webkit-flex-basis: auto;
  -ms-flex-preferred-size: auto;
  flex-basis: auto;
  -webkit-flex-shrink: 0;
  -ms-flex-negative: 0;
  flex-shrink: 0;
  margin-left: 30px;
}

.emotion-20 > * {
  margin-right: 15px;
}

.emotion-16 {
  height: 40px;
  background: none;
  color: inherit;
  padding: 0;
  cursor: pointer;
  border: 0 solid transparent;
  border-top: 3px solid transparent;
  border-bottom: 3px solid transparent;
  -webkit-transition: color 0.2s linear,border-bottom-color 0.2s linear;
  transition: color 0.2s linear,border-bottom-color 0.2s linear;
}

.emotion-16:hover,
.emotion-16:focus {
  outline: 0 none;
  color: #1EA7FD;
}

.emotion-16 > svg {
  width: 15px;
}

@media (max-width:599px) {
  .emotion-16 {
    display: none;
  }
}

.emotion-1 {
  shape-rendering: inherit;
  -webkit-transform: translate3d(0,0,0);
  -ms-transform: translate3d(0,0,0);
  transform: translate3d(0,0,0);
  display: block;
}

.emotion-0 {
  fill: currentColor;
}

.emotion-22 {
  color: #999999;
  height: 40px;
  overflow: auto;
  overflow-x: auto;
  overflow-y: hidden;
  -webkit-scrollbar-width: slim;
  -moz-scrollbar-width: slim;
  -ms-scrollbar-width: slim;
  scrollbar-width: slim;
  -webkit-scrollbar-width: 3px;
  -moz-scrollbar-width: 3px;
  -ms-scrollbar-width: 3px;
  scrollbar-width: 3px;
  -webkit-scrollbar-color: transparent transparent;
  -moz-scrollbar-color: transparent transparent;
  -ms-scrollbar-color: transparent transparent;
  scrollbar-color: transparent transparent;
  background: #FFFFFF linear-gradient(to bottom,transparent calc(100% - 1px),rgba(0,0,0,.1) calc(100% - 1px));
  position: absolute;
  left: 0;
  right: 0;
  top: 0;
  -webkit-transition: -webkit-transform .2s linear;
  -webkit-transition: transform .2s linear;
  transition: transform .2s linear;
  -webkit-tranform: translateY(0px);
  tranform: translateY(0px);
}

.emotion-22:hover {
  -webkit-scrollbar-width: none;
  -moz-scrollbar-width: none;
  -ms-scrollbar-width: none;
  scrollbar-width: none;
  -webkit-scrollbar-width: 0;
  -moz-scrollbar-width: 0;
  -ms-scrollbar-width: 0;
  scrollbar-width: 0;
}

.emotion-22::-webkit-scrollbar {
  height: 3px;
  width: 3px;
  background: transparent;
  box-shadow: none;
  display: none;
}

.emotion-22:hover::-webkit-scrollbar {
  height: 3px;
  width: 3px;
  background: transparent;
  display: block;
}

.emotion-22::-webkit-scrollbar-track {
  border-radius: 0;
  background: transparent;
  opacity: 0;
  border: 0 none;
  box-shadow: none;
  height: 0;
  width: 0;
}

.emotion-22::-webkit-scrollbar-thumb {
  border-radius: 0;
  background: rgba(0,0,0,.1);
  box-shadow: none;
}

.emotion-22::-webkit-scrollbar-track-piece {
  display: none;
  border: 0 none;
  opacity: 0;
  visibility: hidden;
}

.emotion-2 {
  height: 40px;
  background: none;
  color: inherit;
  padding: 0;
  cursor: pointer;
  border: 0 solid transparent;
  border-top: 3px solid transparent;
  border-bottom: 3px solid transparent;
  -webkit-transition: color 0.2s linear,border-bottom-color 0.2s linear;
  transition: color 0.2s linear,border-bottom-color 0.2s linear;
}

.emotion-2:hover,
.emotion-2:focus {
  outline: 0 none;
  color: #1EA7FD;
}

.emotion-2 > svg {
  width: 15px;
}

.emotion-9 {
  width: 1px;
  height: 24px;
  background: rgba(0,0,0,.1);
  margin-top: 8px;
}

.emotion-9 + .emotion-9 {
  display: none;
}

<div
    class="emotion-22"
  >
    <div
      class="emotion-21"
    >
      <div
        class="emotion-13"
      >
        <button
          class="emotion-2"
          title="Zoom in"
        >
          <svg
            class="emotion-1"
            viewBox="0 0 1024 1024"
          >
            <path
              class="emotion-0"
              d="M220 670a316 316 0 0 1 0-450 316 316 0 0 1 450 0 316 316 0 0 1 0 450 316 316 0 0 1-450 0zm749 240L757 698a402 402 0 1 0-59 59l212 212a42 42 0 0 0 59-59zM487 604a42 42 0 0 1-84 0V487H286a42 42 0 1 1 0-84h117V286a42 42 0 1 1 84 0v117h117a42 42 0 0 1 0 84H487v117z"
            />
          </svg>
        </button>
        <button
          class="emotion-2"
          title="Zoom out"
        >
          <svg
            class="emotion-1"
            viewBox="0 0 1024 1024"
          >
            <path
              class="emotion-0"
              d="M757 698a402 402 0 1 0-59 59l212 212a42 42 0 0 0 59-59L757 698zM126 445a316 316 0 0 1 319-319 316 316 0 0 1 318 319 316 316 0 0 1-318 318 316 316 0 0 1-319-318zm160 42a42 42 0 1 1 0-84h318a42 42 0 0 1 0 84H286z"
            />
          </svg>
        </button>
        <button
          class="emotion-2"
          title="Reset zoom"
        >
          <svg
            class="emotion-1"
            viewBox="0 0 1024 1024"
          >
            <path
              class="emotion-0"
              d="M148 560a318 318 0 0 0 522 110 316 316 0 0 0 0-450 316 316 0 0 0-450 0c-11 11-21 22-30 34v4h47c25 0 46 21 46 46s-21 45-46 45H90c-13 0-25-6-33-14-9-9-14-20-14-33V156c0-25 20-45 45-45s45 20 45 45v32l1 1a401 401 0 0 1 623 509l212 212a42 42 0 0 1-59 59L698 757A401 401 0 0 1 65 570a42 42 0 0 1 83-10z"
            />
          </svg>
        </button>
        <span
          class="emotion-9"
        />
        <button
          class="emotion-2"
          title="Toggle background grid"
        >
          <svg
            class="emotion-1"
            viewBox="0 0 1024 1024"
          >
            <path
              class="emotion-0"
              d="M437.162 552.368c-1.694-0.216-3.408-0.37-5.162-0.37h-263.978c-1.754 0-3.468 0.152-5.162 0.37-19.646 2.538-34.838 19.292-34.838 39.63v264.040c0 22.094 17.91 40 40 40h263.978c13.808 0 25.98-6.996 33.168-17.636 0.102-0.148 0.184-0.308 0.282-0.458 0.612-0.924 1.2-1.862 1.722-2.838 0.046-0.082 0.080-0.172 0.124-0.254 2.994-5.61 4.704-12.008 4.704-18.808v-264.044c0-20.34-15.19-37.094-34.838-39.632zM208.022 816.038v-184.040h183.978v184.040h-183.978zM437.162 128.4c-1.694-0.216-3.408-0.37-5.162-0.37h-263.978c-1.754 0-3.468 0.152-5.162 0.37-19.646 2.538-34.838 19.292-34.838 39.63v263.968c0 22.094 17.91 40 40 40h263.978c13.808 0 25.98-6.996 33.168-17.636 0.102-0.148 0.184-0.308 0.282-0.458 0.612-0.924 1.2-1.862 1.722-2.838 0.046-0.082 0.080-0.172 0.124-0.254 2.994-5.61 4.704-12.008 4.704-18.808v-263.972c0-20.342-15.19-37.096-34.838-39.632zM208.022 392v-183.968h183.978v183.968h-183.978zM861.212 552.368c-1.694-0.216-3.408-0.37-5.162-0.37h-264.050c-1.754 0-3.468 0.152-5.162 0.37-19.646 2.538-34.838 19.292-34.838 39.63v264.040c0 22.094 17.91 40 40 40h264.048c13.808 0 25.98-6.996 33.168-17.636 0.102-0.148 0.184-0.308 0.282-0.458 0.612-0.924 1.2-1.862 1.722-2.838 0.046-0.082 0.080-0.172 0.124-0.254 2.994-5.61 4.704-12.008 4.704-18.808v-264.044c0.002-20.34-15.19-37.094-34.836-39.632zM632 816.038v-184.040h184.048v184.040h-184.048zM861.212 128.4c-1.694-0.216-3.408-0.37-5.162-0.37h-264.050c-1.754 0-3.468 0.152-5.162 0.37-19.646 2.538-34.838 19.292-34.838 39.63v263.968c0 22.094 17.91 40 40 40h264.048c13.808 0 25.98-6.996 33.168-17.636 0.102-0.148 0.184-0.308 0.282-0.458 0.612-0.924 1.2-1.862 1.722-2.838 0.046-0.082 0.080-0.172 0.124-0.254 2.994-5.61 4.704-12.008 4.704-18.808v-263.972c0.002-20.342-15.19-37.096-34.836-39.632zM632 392v-183.968h184.048v183.968h-184.048z"
            />
          </svg>
        </button>
      </div>
      <div
        class="emotion-20"
      >
        <button
<<<<<<< HEAD
          class="emotion-2"
          title="Open story in new tab"
=======
          class="emotion-16"
          title="Go full screen"
>>>>>>> 66cc7fdd
        >
          <svg
            class="emotion-1"
            viewBox="0 0 1024 1024"
          >
            <path
              class="emotion-0"
              d="M896.006 920c0 22.090-17.91 40-40 40h-688.006c-22.090 0-40-17.906-40-40v-549.922c-0.838-3.224-1.33-6.588-1.33-10.072 0-22.090 17.908-40.004 40-40.004h178.66c22.092 0.004 40 17.914 40 40.004 0 22.088-17.908 40-40 40h-137.33v479.996h607.998v-479.996h-138.658c-22.090 0-40-17.912-40-40 0-22.090 17.906-40.004 40-40.004h178.658c22.090 0 40 17.91 40 40v559.844c0 0.050 0.008 0.102 0.008 0.154zM665.622 200.168l-124.452-124.45c-8.042-8.042-18.65-11.912-29.186-11.674-1.612-0.034-3.222 0-4.828 0.16-0.558 0.054-1.098 0.16-1.648 0.238-0.742 0.104-1.484 0.192-2.218 0.338-0.656 0.13-1.29 0.31-1.934 0.472-0.622 0.154-1.244 0.292-1.86 0.476-0.64 0.196-1.258 0.436-1.886 0.66-0.602 0.216-1.208 0.414-1.802 0.66-0.598 0.248-1.17 0.54-1.754 0.814-0.598 0.282-1.202 0.546-1.788 0.86-0.578 0.312-1.13 0.664-1.694 1-0.552 0.332-1.116 0.644-1.654 1.006-0.67 0.448-1.3 0.942-1.942 1.426-0.394 0.302-0.806 0.576-1.196 0.894-1.046 0.858-2.052 1.768-3.008 2.726l-124.398 124.39c-15.622 15.62-15.618 40.948 0.002 56.57 15.622 15.62 40.95 15.62 56.568 0l56.164-56.166v439.426c0 22.094 17.912 40 40.002 40 22.092 0 40-17.91 40-40v-441.202l57.942 57.942c15.622 15.624 40.948 15.62 56.568 0 15.626-15.618 15.626-40.946 0.002-56.566z"
            />
          </svg>
        </button>
        <button
          class="emotion-2"
          title="Go full screen"
        >
          <svg
            class="emotion-1"
            viewBox="0 0 1024 1024"
          >
            <path
              class="emotion-0"
              d="M959.688 920.068l0.31-176c0.040-22.094-17.84-40.032-39.93-40.070-22.092-0.040-40.032 17.838-40.070 39.93l-0.142 79.672-235.734-235.732c-15.622-15.622-40.948-15.622-56.57 0s-15.622 40.948 0 56.568l235.442 235.442-78.946-0.1c-22.092-0.028-40.022 17.86-40.050 39.952-0.014 11.064 4.464 21.084 11.714 28.334 7.228 7.224 17.208 11.702 28.236 11.714l175.688 0.22c22.086 0.028 40.014-17.846 40.052-39.93zM920.178 64.228l-176-0.308c-22.094-0.040-40.032 17.84-40.070 39.93-0.040 22.092 17.838 40.032 39.93 40.070l79.672 0.14-235.732 235.734c-15.622 15.622-15.622 40.948 0 56.568s40.948 15.622 56.568 0l235.442-235.442-0.1 78.946c-0.028 22.092 17.86 40.022 39.952 40.050 11.064 0.014 21.084-4.464 28.334-11.714 7.224-7.228 11.702-17.208 11.714-28.236l0.22-175.688c0.026-22.082-17.846-40.010-39.93-40.050zM64.236 103.742l-0.308 176c-0.040 22.094 17.84 40.032 39.93 40.070 22.092 0.040 40.032-17.84 40.070-39.93l0.14-79.672 235.734 235.73c15.622 15.622 40.948 15.622 56.568 0s15.622-40.946 0-56.566l-235.442-235.442 78.946 0.098c22.092 0.028 40.022-17.86 40.050-39.95 0.014-11.066-4.464-21.086-11.714-28.336-7.228-7.222-17.208-11.7-28.236-11.714l-175.688-0.218c-22.084-0.026-40.012 17.844-40.050 39.93zM103.748 959.766l176 0.308c22.094 0.040 40.032-17.84 40.070-39.93 0.040-22.092-17.84-40.032-39.93-40.070l-79.672-0.14 235.73-235.734c15.622-15.622 15.622-40.948 0-56.568s-40.946-15.622-56.566 0l-235.442 235.442 0.098-78.946c0.028-22.092-17.86-40.022-39.95-40.050-11.066-0.014-21.086 4.464-28.336 11.714-7.222 7.228-11.7 17.208-11.714 28.236l-0.218 175.688c-0.026 22.082 17.844 40.010 39.93 40.050z"
            />
          </svg>
        </button>
      </div>
    </div>
  </div>,
  .emotion-2 {
  position: absolute;
  overflow: auto;
  left: 0;
  right: 0;
  bottom: 0;
  top: 40px;
  z-index: 3;
  height: calc(100% - 40px);
  background: transparent;
}

.emotion-1 {
  position: absolute;
  top: 0;
  left: 0;
  width: 100%;
  height: 100%;
  -webkit-transition: background .1s linear;
  transition: background .1s linear;
  background: #FFFFFF;
}

.emotion-0 {
  position: absolute;
  top: 0;
  left: 0;
  border: 0 none;
  -webkit-transition: -webkit-transform .2s ease-out,height .2s ease-out,width .2s ease-out;
  -webkit-transition: transform .2s ease-out,height .2s ease-out,width .2s ease-out;
  transition: transform .2s ease-out,height .2s ease-out,width .2s ease-out;
  -webkit-transform-origin: top left;
  -ms-transform-origin: top left;
  transform-origin: top left;
  overflow: auto;
}

.emotion-0 > iframe {
  width: 100%;
  height: 100%;
  position: absolute;
  top: 0;
  left: 0;
}

<div
    class="emotion-2"
    offset="40"
  >
    <div>
      <div
        class="emotion-1"
        id="storybook-preview-background"
        value="transparent"
      >
        <div
          class="emotion-0"
          style="width:100%;height:100%;transform:scale(1)"
        >
          <iframe
            allowfullscreen=""
            id="storybook-preview-iframe"
            src="http://example.com?id=string"
            title="string"
          />
        </div>
      </div>
    </div>
  </div>,
]
`;

exports[`Storyshots UI|Preview/Preview with tabs 1`] = `
Array [
  .emotion-27 {
  display: -webkit-box;
  display: -webkit-flex;
  display: -ms-flexbox;
  display: flex;
  -webkit-box-pack: justify;
  -webkit-justify-content: space-between;
  -ms-flex-pack: justify;
  justify-content: space-between;
  position: relative;
  white-space: nowrap;
  height: 40px;
}

.emotion-19 {
  display: -webkit-box;
  display: -webkit-flex;
  display: -ms-flexbox;
  display: flex;
  -webkit-flex-basis: auto;
  -ms-flex-preferred-size: auto;
  flex-basis: auto;
  -webkit-flex-shrink: 0;
  -ms-flex-negative: 0;
  flex-shrink: 0;
}

.emotion-19 > * {
  margin-left: 15px;
}

.emotion-4 {
  overflow: hidden;
}

.emotion-4:first-of-type {
  margin-left: 0;
}

.emotion-2 {
  white-space: normal;
  display: -webkit-inline-box;
  display: -webkit-inline-flex;
  display: -ms-inline-flexbox;
  display: inline-flex;
  overflow: hidden;
  vertical-align: top;
  -webkit-box-pack: center;
  -webkit-justify-content: center;
  -ms-flex-pack: center;
  justify-content: center;
  -webkit-align-items: center;
  -webkit-box-align: center;
  -ms-flex-align: center;
  align-items: center;
  text-align: center;
  -webkit-text-decoration: none;
  text-decoration: none;
  padding: 0 15px;
  text-transform: capitalize;
  -webkit-transition: color 0.2s linear,border-bottom-color 0.2s linear;
  transition: color 0.2s linear,border-bottom-color 0.2s linear;
  height: 40px;
  line-height: 12px;
  cursor: pointer;
  background: transparent;
  border: 0 solid transparent;
  border-top: 3px solid transparent;
  border-bottom: 3px solid transparent;
  font-weight: bold;
  font-size: 13px;
  color: inherit;
  border-bottom-color: transparent;
}

.emotion-2:empty {
  display: none;
}

.emotion-2:focus {
  outline: 0 none;
  border-bottom-color: #1EA7FD;
}

.emotion-0 {
  white-space: normal;
  display: -webkit-inline-box;
  display: -webkit-inline-flex;
  display: -ms-inline-flexbox;
  display: inline-flex;
  overflow: hidden;
  vertical-align: top;
  -webkit-box-pack: center;
  -webkit-justify-content: center;
  -ms-flex-pack: center;
  justify-content: center;
  -webkit-align-items: center;
  -webkit-box-align: center;
  -ms-flex-align: center;
  align-items: center;
  text-align: center;
  -webkit-text-decoration: none;
  text-decoration: none;
  padding: 0 15px;
  text-transform: capitalize;
  -webkit-transition: color 0.2s linear,border-bottom-color 0.2s linear;
  transition: color 0.2s linear,border-bottom-color 0.2s linear;
  height: 40px;
  line-height: 12px;
  cursor: pointer;
  background: transparent;
  border: 0 solid transparent;
  border-top: 3px solid transparent;
  border-bottom: 3px solid transparent;
  font-weight: bold;
  font-size: 13px;
  color: #1EA7FD;
  border-bottom-color: #1EA7FD;
}

.emotion-0:empty {
  display: none;
}

.emotion-0:focus {
  outline: 0 none;
  border-bottom-color: #1EA7FD;
}

.emotion-26 {
  display: -webkit-box;
  display: -webkit-flex;
  display: -ms-flexbox;
  display: flex;
  -webkit-flex-basis: auto;
  -ms-flex-preferred-size: auto;
  flex-basis: auto;
  -webkit-flex-shrink: 0;
  -ms-flex-negative: 0;
  flex-shrink: 0;
  margin-left: 30px;
}

.emotion-26 > * {
  margin-right: 15px;
}

.emotion-22 {
  height: 40px;
  background: none;
  color: inherit;
  padding: 0;
  cursor: pointer;
  border: 0 solid transparent;
  border-top: 3px solid transparent;
  border-bottom: 3px solid transparent;
  -webkit-transition: color 0.2s linear,border-bottom-color 0.2s linear;
  transition: color 0.2s linear,border-bottom-color 0.2s linear;
}

.emotion-22:hover,
.emotion-22:focus {
  outline: 0 none;
  color: #1EA7FD;
}

.emotion-22 > svg {
  width: 15px;
}

@media (max-width:599px) {
  .emotion-22 {
    display: none;
  }
}

.emotion-7 {
  shape-rendering: inherit;
  -webkit-transform: translate3d(0,0,0);
  -ms-transform: translate3d(0,0,0);
  transform: translate3d(0,0,0);
  display: block;
}

.emotion-6 {
  fill: currentColor;
}

.emotion-28 {
  color: #999999;
  height: 40px;
  overflow: auto;
  overflow-x: auto;
  overflow-y: hidden;
  -webkit-scrollbar-width: slim;
  -moz-scrollbar-width: slim;
  -ms-scrollbar-width: slim;
  scrollbar-width: slim;
  -webkit-scrollbar-width: 3px;
  -moz-scrollbar-width: 3px;
  -ms-scrollbar-width: 3px;
  scrollbar-width: 3px;
  -webkit-scrollbar-color: transparent transparent;
  -moz-scrollbar-color: transparent transparent;
  -ms-scrollbar-color: transparent transparent;
  scrollbar-color: transparent transparent;
  background: #FFFFFF linear-gradient(to bottom,transparent calc(100% - 1px),rgba(0,0,0,.1) calc(100% - 1px));
  position: absolute;
  left: 0;
  right: 0;
  top: 0;
  -webkit-transition: -webkit-transform .2s linear;
  -webkit-transition: transform .2s linear;
  transition: transform .2s linear;
  -webkit-tranform: translateY(0px);
  tranform: translateY(0px);
}

.emotion-28:hover {
  -webkit-scrollbar-width: none;
  -moz-scrollbar-width: none;
  -ms-scrollbar-width: none;
  scrollbar-width: none;
  -webkit-scrollbar-width: 0;
  -moz-scrollbar-width: 0;
  -ms-scrollbar-width: 0;
  scrollbar-width: 0;
}

.emotion-28::-webkit-scrollbar {
  height: 3px;
  width: 3px;
  background: transparent;
  box-shadow: none;
  display: none;
}

.emotion-28:hover::-webkit-scrollbar {
  height: 3px;
  width: 3px;
  background: transparent;
  display: block;
}

.emotion-28::-webkit-scrollbar-track {
  border-radius: 0;
  background: transparent;
  opacity: 0;
  border: 0 none;
  box-shadow: none;
  height: 0;
  width: 0;
}

.emotion-28::-webkit-scrollbar-thumb {
  border-radius: 0;
  background: rgba(0,0,0,.1);
  box-shadow: none;
}

.emotion-28::-webkit-scrollbar-track-piece {
  display: none;
  border: 0 none;
  opacity: 0;
  visibility: hidden;
}

.emotion-8 {
  height: 40px;
  background: none;
  color: inherit;
  padding: 0;
  cursor: pointer;
  border: 0 solid transparent;
  border-top: 3px solid transparent;
  border-bottom: 3px solid transparent;
  -webkit-transition: color 0.2s linear,border-bottom-color 0.2s linear;
  transition: color 0.2s linear,border-bottom-color 0.2s linear;
}

.emotion-8:hover,
.emotion-8:focus {
  outline: 0 none;
  color: #1EA7FD;
}

.emotion-8 > svg {
  width: 15px;
}

.emotion-5 {
  width: 1px;
  height: 24px;
  background: rgba(0,0,0,.1);
  margin-top: 8px;
}

.emotion-5 + .emotion-5 {
  display: none;
}

.emotion-1 {
  color: inherit;
  -webkit-text-decoration: inherit;
  text-decoration: inherit;
  display: inline-block;
}

<div
    class="emotion-28"
  >
    <div
      class="emotion-27"
    >
      <div
        class="emotion-19"
      >
        <div
          class="emotion-4"
        >
          <a
            class="emotion-1"
            href="/?path=/story/string"
          >
            <button
              class="emotion-0"
            >
              Canvas
            </button>
          </a>
          <a
            class="emotion-1"
            href="/?path=/info/string"
          >
            <button
              class="emotion-2"
            >
              Notes
            </button>
          </a>
        </div>
        <span
          class="emotion-5"
        />
        <button
          class="emotion-8"
          title="Zoom in"
        >
          <svg
            class="emotion-7"
            viewBox="0 0 1024 1024"
          >
            <path
              class="emotion-6"
              d="M220 670a316 316 0 0 1 0-450 316 316 0 0 1 450 0 316 316 0 0 1 0 450 316 316 0 0 1-450 0zm749 240L757 698a402 402 0 1 0-59 59l212 212a42 42 0 0 0 59-59zM487 604a42 42 0 0 1-84 0V487H286a42 42 0 1 1 0-84h117V286a42 42 0 1 1 84 0v117h117a42 42 0 0 1 0 84H487v117z"
            />
          </svg>
        </button>
        <button
          class="emotion-8"
          title="Zoom out"
        >
          <svg
            class="emotion-7"
            viewBox="0 0 1024 1024"
          >
            <path
              class="emotion-6"
              d="M757 698a402 402 0 1 0-59 59l212 212a42 42 0 0 0 59-59L757 698zM126 445a316 316 0 0 1 319-319 316 316 0 0 1 318 319 316 316 0 0 1-318 318 316 316 0 0 1-319-318zm160 42a42 42 0 1 1 0-84h318a42 42 0 0 1 0 84H286z"
            />
          </svg>
        </button>
        <button
          class="emotion-8"
          title="Reset zoom"
        >
          <svg
            class="emotion-7"
            viewBox="0 0 1024 1024"
          >
            <path
              class="emotion-6"
              d="M148 560a318 318 0 0 0 522 110 316 316 0 0 0 0-450 316 316 0 0 0-450 0c-11 11-21 22-30 34v4h47c25 0 46 21 46 46s-21 45-46 45H90c-13 0-25-6-33-14-9-9-14-20-14-33V156c0-25 20-45 45-45s45 20 45 45v32l1 1a401 401 0 0 1 623 509l212 212a42 42 0 0 1-59 59L698 757A401 401 0 0 1 65 570a42 42 0 0 1 83-10z"
            />
          </svg>
        </button>
        <span
          class="emotion-5"
        />
        <button
          class="emotion-8"
          title="Toggle background grid"
        >
          <svg
            class="emotion-7"
            viewBox="0 0 1024 1024"
          >
            <path
              class="emotion-6"
              d="M437.162 552.368c-1.694-0.216-3.408-0.37-5.162-0.37h-263.978c-1.754 0-3.468 0.152-5.162 0.37-19.646 2.538-34.838 19.292-34.838 39.63v264.040c0 22.094 17.91 40 40 40h263.978c13.808 0 25.98-6.996 33.168-17.636 0.102-0.148 0.184-0.308 0.282-0.458 0.612-0.924 1.2-1.862 1.722-2.838 0.046-0.082 0.080-0.172 0.124-0.254 2.994-5.61 4.704-12.008 4.704-18.808v-264.044c0-20.34-15.19-37.094-34.838-39.632zM208.022 816.038v-184.040h183.978v184.040h-183.978zM437.162 128.4c-1.694-0.216-3.408-0.37-5.162-0.37h-263.978c-1.754 0-3.468 0.152-5.162 0.37-19.646 2.538-34.838 19.292-34.838 39.63v263.968c0 22.094 17.91 40 40 40h263.978c13.808 0 25.98-6.996 33.168-17.636 0.102-0.148 0.184-0.308 0.282-0.458 0.612-0.924 1.2-1.862 1.722-2.838 0.046-0.082 0.080-0.172 0.124-0.254 2.994-5.61 4.704-12.008 4.704-18.808v-263.972c0-20.342-15.19-37.096-34.838-39.632zM208.022 392v-183.968h183.978v183.968h-183.978zM861.212 552.368c-1.694-0.216-3.408-0.37-5.162-0.37h-264.050c-1.754 0-3.468 0.152-5.162 0.37-19.646 2.538-34.838 19.292-34.838 39.63v264.040c0 22.094 17.91 40 40 40h264.048c13.808 0 25.98-6.996 33.168-17.636 0.102-0.148 0.184-0.308 0.282-0.458 0.612-0.924 1.2-1.862 1.722-2.838 0.046-0.082 0.080-0.172 0.124-0.254 2.994-5.61 4.704-12.008 4.704-18.808v-264.044c0.002-20.34-15.19-37.094-34.836-39.632zM632 816.038v-184.040h184.048v184.040h-184.048zM861.212 128.4c-1.694-0.216-3.408-0.37-5.162-0.37h-264.050c-1.754 0-3.468 0.152-5.162 0.37-19.646 2.538-34.838 19.292-34.838 39.63v263.968c0 22.094 17.91 40 40 40h264.048c13.808 0 25.98-6.996 33.168-17.636 0.102-0.148 0.184-0.308 0.282-0.458 0.612-0.924 1.2-1.862 1.722-2.838 0.046-0.082 0.080-0.172 0.124-0.254 2.994-5.61 4.704-12.008 4.704-18.808v-263.972c0.002-20.342-15.19-37.096-34.836-39.632zM632 392v-183.968h184.048v183.968h-184.048z"
            />
          </svg>
        </button>
      </div>
      <div
        class="emotion-26"
      >
        <button
<<<<<<< HEAD
          class="emotion-8"
          title="Open story in new tab"
=======
          class="emotion-22"
          title="Go full screen"
>>>>>>> 66cc7fdd
        >
          <svg
            class="emotion-7"
            viewBox="0 0 1024 1024"
          >
            <path
              class="emotion-6"
              d="M896.006 920c0 22.090-17.91 40-40 40h-688.006c-22.090 0-40-17.906-40-40v-549.922c-0.838-3.224-1.33-6.588-1.33-10.072 0-22.090 17.908-40.004 40-40.004h178.66c22.092 0.004 40 17.914 40 40.004 0 22.088-17.908 40-40 40h-137.33v479.996h607.998v-479.996h-138.658c-22.090 0-40-17.912-40-40 0-22.090 17.906-40.004 40-40.004h178.658c22.090 0 40 17.91 40 40v559.844c0 0.050 0.008 0.102 0.008 0.154zM665.622 200.168l-124.452-124.45c-8.042-8.042-18.65-11.912-29.186-11.674-1.612-0.034-3.222 0-4.828 0.16-0.558 0.054-1.098 0.16-1.648 0.238-0.742 0.104-1.484 0.192-2.218 0.338-0.656 0.13-1.29 0.31-1.934 0.472-0.622 0.154-1.244 0.292-1.86 0.476-0.64 0.196-1.258 0.436-1.886 0.66-0.602 0.216-1.208 0.414-1.802 0.66-0.598 0.248-1.17 0.54-1.754 0.814-0.598 0.282-1.202 0.546-1.788 0.86-0.578 0.312-1.13 0.664-1.694 1-0.552 0.332-1.116 0.644-1.654 1.006-0.67 0.448-1.3 0.942-1.942 1.426-0.394 0.302-0.806 0.576-1.196 0.894-1.046 0.858-2.052 1.768-3.008 2.726l-124.398 124.39c-15.622 15.62-15.618 40.948 0.002 56.57 15.622 15.62 40.95 15.62 56.568 0l56.164-56.166v439.426c0 22.094 17.912 40 40.002 40 22.092 0 40-17.91 40-40v-441.202l57.942 57.942c15.622 15.624 40.948 15.62 56.568 0 15.626-15.618 15.626-40.946 0.002-56.566z"
            />
          </svg>
        </button>
        <button
          class="emotion-8"
          title="Go full screen"
        >
          <svg
            class="emotion-7"
            viewBox="0 0 1024 1024"
          >
            <path
              class="emotion-6"
              d="M959.688 920.068l0.31-176c0.040-22.094-17.84-40.032-39.93-40.070-22.092-0.040-40.032 17.838-40.070 39.93l-0.142 79.672-235.734-235.732c-15.622-15.622-40.948-15.622-56.57 0s-15.622 40.948 0 56.568l235.442 235.442-78.946-0.1c-22.092-0.028-40.022 17.86-40.050 39.952-0.014 11.064 4.464 21.084 11.714 28.334 7.228 7.224 17.208 11.702 28.236 11.714l175.688 0.22c22.086 0.028 40.014-17.846 40.052-39.93zM920.178 64.228l-176-0.308c-22.094-0.040-40.032 17.84-40.070 39.93-0.040 22.092 17.838 40.032 39.93 40.070l79.672 0.14-235.732 235.734c-15.622 15.622-15.622 40.948 0 56.568s40.948 15.622 56.568 0l235.442-235.442-0.1 78.946c-0.028 22.092 17.86 40.022 39.952 40.050 11.064 0.014 21.084-4.464 28.334-11.714 7.224-7.228 11.702-17.208 11.714-28.236l0.22-175.688c0.026-22.082-17.846-40.010-39.93-40.050zM64.236 103.742l-0.308 176c-0.040 22.094 17.84 40.032 39.93 40.070 22.092 0.040 40.032-17.84 40.070-39.93l0.14-79.672 235.734 235.73c15.622 15.622 40.948 15.622 56.568 0s15.622-40.946 0-56.566l-235.442-235.442 78.946 0.098c22.092 0.028 40.022-17.86 40.050-39.95 0.014-11.066-4.464-21.086-11.714-28.336-7.228-7.222-17.208-11.7-28.236-11.714l-175.688-0.218c-22.084-0.026-40.012 17.844-40.050 39.93zM103.748 959.766l176 0.308c22.094 0.040 40.032-17.84 40.070-39.93 0.040-22.092-17.84-40.032-39.93-40.070l-79.672-0.14 235.73-235.734c15.622-15.622 15.622-40.948 0-56.568s-40.946-15.622-56.566 0l-235.442 235.442 0.098-78.946c0.028-22.092-17.86-40.022-39.95-40.050-11.066-0.014-21.086 4.464-28.336 11.714-7.222 7.228-11.7 17.208-11.714 28.236l-0.218 175.688c-0.026 22.082 17.844 40.010 39.93 40.050z"
            />
          </svg>
        </button>
      </div>
    </div>
  </div>,
  .emotion-2 {
  position: absolute;
  overflow: auto;
  left: 0;
  right: 0;
  bottom: 0;
  top: 40px;
  z-index: 3;
  height: calc(100% - 40px);
  background: transparent;
}

.emotion-1 {
  position: absolute;
  top: 0;
  left: 0;
  width: 100%;
  height: 100%;
  -webkit-transition: background .1s linear;
  transition: background .1s linear;
  background: #FFFFFF;
}

.emotion-0 {
  position: absolute;
  top: 0;
  left: 0;
  border: 0 none;
  -webkit-transition: -webkit-transform .2s ease-out,height .2s ease-out,width .2s ease-out;
  -webkit-transition: transform .2s ease-out,height .2s ease-out,width .2s ease-out;
  transition: transform .2s ease-out,height .2s ease-out,width .2s ease-out;
  -webkit-transform-origin: top left;
  -ms-transform-origin: top left;
  transform-origin: top left;
  overflow: auto;
}

.emotion-0 > iframe {
  width: 100%;
  height: 100%;
  position: absolute;
  top: 0;
  left: 0;
}

<div
    class="emotion-2"
    offset="40"
  >
    <div>
      <div
        class="emotion-1"
        id="storybook-preview-background"
        value="transparent"
      >
        <div
          class="emotion-0"
          style="width:100%;height:100%;transform:scale(1)"
        >
          <iframe
            allowfullscreen=""
            id="storybook-preview-iframe"
            src="http://example.com?id=string"
            title="string"
          />
        </div>
      </div>
    </div>
  </div>,
]
`;<|MERGE_RESOLUTION|>--- conflicted
+++ resolved
@@ -278,13 +278,8 @@
         class="emotion-20"
       >
         <button
-<<<<<<< HEAD
           class="emotion-2"
           title="Open story in new tab"
-=======
-          class="emotion-16"
-          title="Go full screen"
->>>>>>> 66cc7fdd
         >
           <svg
             class="emotion-1"
@@ -795,13 +790,8 @@
         class="emotion-26"
       >
         <button
-<<<<<<< HEAD
           class="emotion-8"
           title="Open story in new tab"
-=======
-          class="emotion-22"
-          title="Go full screen"
->>>>>>> 66cc7fdd
         >
           <svg
             class="emotion-7"
