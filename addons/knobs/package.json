{
  "name": "@storybook/addon-knobs",
  "version": "5.3.0-alpha.9",
  "description": "Storybook Addon Prop Editor Component",
  "keywords": [
    "addon",
    "storybook"
  ],
  "homepage": "https://github.com/storybookjs/storybook/tree/master/addons/knobs",
  "bugs": {
    "url": "https://github.com/storybookjs/storybook/issues"
  },
  "repository": {
    "type": "git",
    "url": "https://github.com/storybookjs/storybook.git",
    "directory": "addons/knobs"
  },
  "license": "MIT",
  "files": [
    "dist/**/*",
    "docs/**/*",
    "README.md",
    "angular.js",
    "html.js",
    "marko.js",
    "mithril.js",
    "polymer.js",
    "react.js",
    "vue.js",
    "register.js"
  ],
  "main": "dist/index.js",
  "types": "dist/index.d.ts",
  "scripts": {
    "prepare": "node ../../scripts/prepare.js"
  },
  "dependencies": {
    "@storybook/addons": "5.3.0-alpha.9",
    "@storybook/api": "5.3.0-alpha.9",
    "@storybook/client-api": "5.3.0-alpha.9",
    "@storybook/components": "5.3.0-alpha.9",
    "@storybook/core-events": "5.3.0-alpha.9",
    "@storybook/theming": "5.3.0-alpha.9",
    "@types/react-color": "^3.0.1",
    "copy-to-clipboard": "^3.0.8",
    "core-js": "^3.0.1",
    "escape-html": "^1.0.3",
    "fast-deep-equal": "^2.0.1",
    "global": "^4.0.0",
    "lodash": "^4.17.11",
    "prop-types": "^15.7.2",
    "qs": "^6.8.0",
    "react-color": "^2.17.0",
    "react-lifecycles-compat": "^3.0.4",
    "react-select": "^3.0.8"
  },
  "devDependencies": {
    "@types/escape-html": "0.0.20",
<<<<<<< HEAD
    "@types/react-color": "^3.0.1",
    "@types/react-lifecycles-compat": "^3.0.1",
    "@types/react-select": "^3.0.4"
=======
    "@types/react-lifecycles-compat": "^3.0.1",
<<<<<<< HEAD
    "@types/react-select": "^2.0.19"
>>>>>>> next
=======
    "@types/react-select": "^3.0.4"
>>>>>>> d0381ef6
  },
  "peerDependencies": {
    "react": "*"
  },
  "publishConfig": {
    "access": "public"
  }
}<|MERGE_RESOLUTION|>--- conflicted
+++ resolved
@@ -46,28 +46,18 @@
     "core-js": "^3.0.1",
     "escape-html": "^1.0.3",
     "fast-deep-equal": "^2.0.1",
-    "global": "^4.0.0",
+    "global": "^4.3.2",
     "lodash": "^4.17.11",
     "prop-types": "^15.7.2",
-    "qs": "^6.8.0",
+    "qs": "^6.6.0",
     "react-color": "^2.17.0",
     "react-lifecycles-compat": "^3.0.4",
     "react-select": "^3.0.8"
   },
   "devDependencies": {
     "@types/escape-html": "0.0.20",
-<<<<<<< HEAD
-    "@types/react-color": "^3.0.1",
     "@types/react-lifecycles-compat": "^3.0.1",
     "@types/react-select": "^3.0.4"
-=======
-    "@types/react-lifecycles-compat": "^3.0.1",
-<<<<<<< HEAD
-    "@types/react-select": "^2.0.19"
->>>>>>> next
-=======
-    "@types/react-select": "^3.0.4"
->>>>>>> d0381ef6
   },
   "peerDependencies": {
     "react": "*"
