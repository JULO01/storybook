{
  "name": "storybook",
<<<<<<< HEAD
  "version": "6.2.0-alpha.20",
=======
  "version": "6.2.0-alpha.24",
>>>>>>> 013f2658
  "description": "Storybook CLI",
  "keywords": [
    "storybook"
  ],
  "homepage": "https://github.com/storybookjs/storybook/tree/master/lib/cli",
  "bugs": {
    "url": "https://github.com/storybookjs/storybook/issues"
  },
  "repository": {
    "type": "git",
    "url": "https://github.com/storybookjs/storybook.git",
    "directory": "lib/cli"
  },
  "license": "MIT",
  "bin": {
    "sb": "./index.js",
    "storybook": "./index.js"
  },
  "scripts": {
    "prepare": "node ../../scripts/prepare.js"
  },
  "dependencies": {
<<<<<<< HEAD
    "@storybook/cli": "6.2.0-alpha.20"
=======
    "@storybook/cli": "6.2.0-alpha.24"
>>>>>>> 013f2658
  },
  "publishConfig": {
    "access": "public"
  },
<<<<<<< HEAD
  "gitHead": "20db16edcd0c76c54f0d80970a288ec94ebd19e6"
=======
  "gitHead": "8001ec00b1023170e0a57f53edad61f3afe1b111"
>>>>>>> 013f2658
}<|MERGE_RESOLUTION|>--- conflicted
+++ resolved
@@ -1,10 +1,6 @@
 {
   "name": "storybook",
-<<<<<<< HEAD
-  "version": "6.2.0-alpha.20",
-=======
   "version": "6.2.0-alpha.24",
->>>>>>> 013f2658
   "description": "Storybook CLI",
   "keywords": [
     "storybook"
@@ -27,18 +23,10 @@
     "prepare": "node ../../scripts/prepare.js"
   },
   "dependencies": {
-<<<<<<< HEAD
-    "@storybook/cli": "6.2.0-alpha.20"
-=======
     "@storybook/cli": "6.2.0-alpha.24"
->>>>>>> 013f2658
   },
   "publishConfig": {
     "access": "public"
   },
-<<<<<<< HEAD
   "gitHead": "20db16edcd0c76c54f0d80970a288ec94ebd19e6"
-=======
-  "gitHead": "8001ec00b1023170e0a57f53edad61f3afe1b111"
->>>>>>> 013f2658
 }