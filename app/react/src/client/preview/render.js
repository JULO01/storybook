--- conflicted
+++ resolved
@@ -60,10 +60,7 @@
   // However, we do want the story to re-render if the store itself has changed
   // (which happens at the moment when HMR occurs)
   if (
-<<<<<<< HEAD
-=======
     !forceRender &&
->>>>>>> 911e6156
     revision === previousRevision &&
     selectedKind === previousKind &&
     previousStory === selectedStory
