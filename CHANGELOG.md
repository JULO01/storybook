<<<<<<< HEAD
# 3.3.0-alpha.0

2017-September-06

#### Features

-   Viewport addon: simulate device sizes in preview window [#1753](https://github.com/storybooks/storybook/pull/1753)
-   CLI: Add codemod for deprecated addon-links and addon-actions from app [#1368](https://github.com/storybooks/storybook/pull/1368)
-   Info addon: More detailed props table [#1485](https://github.com/storybooks/storybook/pull/1485)
-   React native: Add accessibility labels to OnDeviceUI [#1780](https://github.com/storybooks/storybook/pull/1780)
-   Stories panel: Stories on each hierarchy level [#1763](https://github.com/storybooks/storybook/pull/1763)
-   Storyshots: Generate snapshot per story file [#1584](https://github.com/storybooks/storybook/pull/1584)
-   CLI: Add support for Vue projects using Nuxt [#1794](https://github.com/storybooks/storybook/pull/1794)

#### Bug Fixes

-   Import chunks/assets in correct order using HtmlWebpackPlugin [#1775](https://github.com/storybooks/storybook/pull/1775)
-   Fix preview scrolling [#1782](https://github.com/storybooks/storybook/pull/1782)
-   Height aligned 2 buttons in manager's header [#1769](https://github.com/storybooks/storybook/pull/1769)
-   Search box: make found options selectable with click [#1697](https://github.com/storybooks/storybook/pull/1697)
-   Info addon: Fix Docgen in static builds [#1725](https://github.com/storybooks/storybook/pull/1725)
-   Knobs: allow arrays in object knob proptypes [#1701](https://github.com/storybooks/storybook/pull/1701)

#### Documentation

-   Improve linkTo documentation [#1793](https://github.com/storybooks/storybook/pull/1793)
-   Add carbon to examples page [#1764](https://github.com/storybooks/storybook/pull/1764)
-   Minor grammar fixes and clarification to Vue documentation [#1756](https://github.com/storybooks/storybook/pull/1756)
-   Fix incorrect yarn command in docs [#1758](https://github.com/storybooks/storybook/pull/1758)
-   Add storybook-chrome-screenshot to addon gallery [#1761](https://github.com/storybooks/storybook/pull/1761)
-   Fixing typo on VueJS withNotes Example [#1787](https://github.com/storybooks/storybook/pull/1787)

#### Maintenance

-   Deprecate confusing option names [#1692](https://github.com/storybooks/storybook/pull/1692)
-   A CLI for running specific tests suites, like bootstrap CLI [#1752](https://github.com/storybooks/storybook/pull/1752)
-   Remove check for sender on channel. [#1407](https://github.com/storybooks/storybook/pull/1407)
-   Use yarn instead of NPM [#1703](https://github.com/storybooks/storybook/pull/1703)
-   Add config for dependencies.io [#1770](https://github.com/storybooks/storybook/pull/1770)
-   Added addon-knobs to crna and vanilla react native. [#1636](https://github.com/storybooks/storybook/pull/1636)
-   Fixed Jest warnings [#1744](https://github.com/storybooks/storybook/pull/1744)
-   Smoke test master [#1801](https://github.com/storybooks/storybook/pull/1801)

#### Dependency Upgrades

-   Upgrade root dependencies and sync with packages [#1802](https://github.com/storybooks/storybook/pull/1802)
=======
# 3.2.10

2017-September-22

#### Features

-   Added codemod for deprecated addon-links and addon-actions from app [#1368](https://github.com/storybooks/storybook/pull/1368)
-   React native: Added option for custom packager port [#1837](https://github.com/storybooks/storybook/pull/1837)
-   CLI: add support for Vue projects using Nuxt [#1794](https://github.com/storybooks/storybook/pull/1794)

#### Bug Fixes

-   Avoid error "storyshots is intended only to be used with storybook" [#1441](https://github.com/storybooks/storybook/pull/1441)
-   Log correct url when using --https [#1871](https://github.com/storybooks/storybook/pull/1871)
-   Fix broken links in the deprecation warning for RN and Vue apps [#1827](https://github.com/storybooks/storybook/pull/1827)
-   Height aligned 2 buttons in manager's header [#1769](https://github.com/storybooks/storybook/pull/1769)
-   Add missing regenerator and runtime babel transform pkgs to package.json [#1848](https://github.com/storybooks/storybook/pull/1848)

#### Documentation

-   Update README: mention that addon-links needs to be registered manually [#1835](https://github.com/storybooks/storybook/pull/1835)
-   Improve linkTo documentation [#1793](https://github.com/storybooks/storybook/pull/1793)
-   Minor grammar fixes and clarification to Vue documentation [#1756](https://github.com/storybooks/storybook/pull/1756)
-   Add missing NPM script section to Vue guide [#1824](https://github.com/storybooks/storybook/pull/1824)
-   Add storybook-chrome-screenshot to addon gallery [#1761](https://github.com/storybooks/storybook/pull/1761)

#### Dependency Upgrades

-   Update babel-eslint to the latest version 🚀 [#1836](https://github.com/storybooks/storybook/pull/1836)
-   UPGRADE root dependencies and SYNC with packages [#1802](https://github.com/storybooks/storybook/pull/1802)
>>>>>>> 2c318e64
-   Update jest to the latest version 🚀 [#1799](https://github.com/storybooks/storybook/pull/1799)
-   Update eslint-plugin-jest to the latest version 🚀 [#1795](https://github.com/storybooks/storybook/pull/1795)
-   Update lerna to the latest version 🚀 [#1768](https://github.com/storybooks/storybook/pull/1768)

<<<<<<< HEAD
=======
#### Maintenance

-   Smoke test master [#1801](https://github.com/storybooks/storybook/pull/1801)
-   Fixed Jest warnings [#1744](https://github.com/storybooks/storybook/pull/1744)

>>>>>>> 2c318e64
# 3.2.9

2017-August-26

#### Bug Fixes

-   Fix getstorybook CLI for React Native projects [#1741](https://github.com/storybooks/storybook/pull/1741)

#### Documentation

-   Improve `addon-info` README options documentation [#1732](https://github.com/storybooks/storybook/pull/1732)

#### Maintenance

-   ADD a CLI for bootstrapping [#1216](https://github.com/storybooks/storybook/pull/1216)

#### Dependency Upgrades

-   Update lerna to the latest version 🚀 [#1727](https://github.com/storybooks/storybook/pull/1727)

# 3.2.8

2017-August-23

#### Bug Fixes

-   Fix storyshots with new babel config [#1721](https://github.com/storybooks/storybook/pull/1721)
-   Fix CLI generators export [#1722](https://github.com/storybooks/storybook/pull/1722)

#### Documentation

-   Add caveat about knobs date defaultValue [#1719](https://github.com/storybooks/storybook/pull/1719)

# 3.2.7

2017-August-23

#### Bug Fixes

-   Fix storyshots by moving cacheDirectory to webpack config [#1713](https://github.com/storybooks/storybook/pull/1713)
-   Revert "Improved error checking in global addDecorator" [#1716](https://github.com/storybooks/storybook/pull/1716)
-   Stricter linting rules for imports [#1676](https://github.com/storybooks/storybook/pull/1676)
-   Addon Info: Remove broken prop type sort (keep defined order) [#1711](https://github.com/storybooks/storybook/pull/1711)

#### Maintenance

-   Enable eslint for vue-related stuff [#1715](https://github.com/storybooks/storybook/pull/1715)
-   CLI: ensure explicit dependency on `prop-types` for RN [#1714](https://github.com/storybooks/storybook/pull/1714)

# 3.2.6

2017-August-22

#### Features

-   Improve search and highlighting [#1693](https://github.com/storybooks/storybook/pull/1693)
-   Add centered decorator for vue [#1595](https://github.com/storybooks/storybook/pull/1595)
-   Add react-docgen propTypes to info addon [#1562](https://github.com/storybooks/storybook/pull/1562)

#### Bug Fixes

-   Fix stories panel resizing bug [#1689](https://github.com/storybooks/storybook/pull/1689)
-   Check for React presence when detecting `WEBPACK_REACT` type [#1646](https://github.com/storybooks/storybook/pull/1646)
-   Fix Create React App detection [#1645](https://github.com/storybooks/storybook/pull/1645)
-   Add dependencies on plugins used by getstorybook CLI [#1652](https://github.com/storybooks/storybook/pull/1652)
-   Fix preview window loading non js,css files [#1554](https://github.com/storybooks/storybook/pull/1554)

#### Documentation

-   Improve the warning given when using channel before it's defined [#1515](https://github.com/storybooks/storybook/pull/1515)
-   Remove imports from README that are not necessary with latest API [#1700](https://github.com/storybooks/storybook/pull/1700)
-   Add reminders to PR template [#1683](https://github.com/storybooks/storybook/pull/1683)
-   Docgen Flow Type Example [#1684](https://github.com/storybooks/storybook/pull/1684)

#### Maintenance

-   Make lint-staged work properly [#1675](https://github.com/storybooks/storybook/pull/1675)
-   Move baseFonts and RoutedLink to `@storybook/components` [#1659](https://github.com/storybooks/storybook/pull/1659)

#### Dependency Upgrades

-   Switch to babel preset env + async/await/generator support [#1668](https://github.com/storybooks/storybook/pull/1668)
-   Upgrade react-native-compat to avoid PropTypes warnings [#1673](https://github.com/storybooks/storybook/pull/1673)
-   Change React.PropTypes to prop-types [#1674](https://github.com/storybooks/storybook/pull/1674) [#1710](https://github.com/storybooks/storybook/pull/1710)

# 3.2.5

2017-August-16

#### Features

-   Add codemod for deprecated addon-info API [#1582](https://github.com/storybooks/storybook/pull/1582)

#### Bug Fixes

-   Fixed addon-knobs for RN [#1635](https://github.com/storybooks/storybook/pull/1635)
-   Make links navigate in the parent window [#1650](https://github.com/storybooks/storybook/pull/1650)
-   Don’t render leftpanel stories tree if stories are empty [#1664](https://github.com/storybooks/storybook/pull/1664)
-   Remove double styling for inline stories [#1651](https://github.com/storybooks/storybook/pull/1651)

#### Dependency Upgrades

-   Upgrade react-modal to v2.2.4 [#1666](https://github.com/storybooks/storybook/pull/1666)

# 3.2.4

2017-August-12

#### Features

-   Hierarchy expansion on search [#1598](https://github.com/storybooks/storybook/pull/1598)
-   Add sidebarAnimations config prop [#1601](https://github.com/storybooks/storybook/pull/1601)
-   Add hrefs to left menu links [#1523](https://github.com/storybooks/storybook/pull/1523)
-   Enable many components of same type in addon-info prop tables [#1607](https://github.com/storybooks/storybook/pull/1607)
-   Always collapse an expanded kind in tree view without changing selected story [#1590](https://github.com/storybooks/storybook/pull/1590)
-   Option to select an addon panel [#1641](https://github.com/storybooks/storybook/pull/1641)

#### Documentation

-   Document how to use info addon as decorator [#1592](https://github.com/storybooks/storybook/pull/1592)
-   Add Android simulator instructions for React Native [#1591](https://github.com/storybooks/storybook/pull/1591)

#### Maintenance

-   Tree view visual adjustments [#1599](https://github.com/storybooks/storybook/pull/1599)
-   Add z-index to shortcuts popup overlay [#1617](https://github.com/storybooks/storybook/pull/1617)
-   Use ReactModal for search box [#1548](https://github.com/storybooks/storybook/pull/1548)
-   Limit react versions to >=15 [#1613](https://github.com/storybooks/storybook/pull/1613)

# 3.2.3

2017-August-01

#### Features

-   Use the React Native packager's host by default [#1568](https://github.com/storybooks/storybook/pull/1568)
-   Make onDeviceUI default for RN getstorybook [#1571](https://github.com/storybooks/storybook/pull/1571)

#### Documentation

-   Add short description to addon-options readme [#1566](https://github.com/storybooks/storybook/pull/1566)

# 3.2.2

2017-July-31

#### Bug Fixes

-   Fixed build-storybook for vue [#1564](https://github.com/storybooks/storybook/pull/1564)

# 3.2.1

2017-July-31

#### Bug Fixes

-   Check if hierarchySeparator presents in the options object [#1561](https://github.com/storybooks/storybook/pull/1561)
-   React Native &lt;0.43 support [#1555](https://github.com/storybooks/storybook/pull/1555)

#### Documentation

-   Fix typo with Vue README referring to react [#1556](https://github.com/storybooks/storybook/pull/1556)
-   Add state-setting FAQ [#1559](https://github.com/storybooks/storybook/pull/1559)

# 3.2.0

2017-July-31

Storybook 3.2 is filled with new features to help make your components shine! Headline features:

-   Vue support [#1267](https://github.com/storybooks/storybook/pull/1267)
-   Story Hierarchy [#1329](https://github.com/storybooks/storybook/pull/1329)
-   React Native On Device UI [#1413](https://github.com/storybooks/storybook/pull/1413)

Plus many more features, documentation improvements, and bugfixes below!

#### Features

-   Vue support [#1267](https://github.com/storybooks/storybook/pull/1267)
-   Add support for vue in addon-notes [#1278](https://github.com/storybooks/storybook/pull/1278)
-   CLI support for Vue [#1287](https://github.com/storybooks/storybook/pull/1287)
-   Story Hierarchy [#1329](https://github.com/storybooks/storybook/pull/1329)
-   Story Hierarchy UI improvements [#1387](https://github.com/storybooks/storybook/pull/1387) [#1356](https://github.com/storybooks/storybook/pull/1356)
-   Story Hierarchy - keyboard accessibility [#1427](https://github.com/storybooks/storybook/pull/1427)
-   React Native - On Device UI [#1413](https://github.com/storybooks/storybook/pull/1413)
-   Show first story on RN OnDeviceUI startup [#1510](https://github.com/storybooks/storybook/pull/1510)
-   Added collapsible RN OnDeviceUI navigation [#1544](https://github.com/storybooks/storybook/pull/1544)
-   Add warning when module is missing in storiesOf [#1525](https://github.com/storybooks/storybook/pull/1525)
-   Provide styling hook for Addon Info story body [#1308](https://github.com/storybooks/storybook/pull/1308)
-   Implement filtering on story-level [#1432](https://github.com/storybooks/storybook/pull/1432)
-   Refactoring of `addon-info` [#1452](https://github.com/storybooks/storybook/pull/1452)
-   ADD storybook logo for inside terminal for future CLI or easteregg [#1499](https://github.com/storybooks/storybook/pull/1499)
-   Improved error checking in global addDecorator [#1481](https://github.com/storybooks/storybook/pull/1481)

#### Bug Fixes

-   Fix react native example and bootstrapping [#1514](https://github.com/storybooks/storybook/pull/1514)
-   Fix a 'funny' hmr issue in cra-kitchen-sink [#1508](https://github.com/storybooks/storybook/pull/1508)
-   When timestamps are enabled, it actually checks them before applying changes [#1405](https://github.com/storybooks/storybook/pull/1405)
-   Fix issue when extending webpack config [#1468](https://github.com/storybooks/storybook/pull/1468)
-   Fix addon notes [#1448](https://github.com/storybooks/storybook/pull/1448)
-   Story Hierarchy - initial state bug fix [#1401](https://github.com/storybooks/storybook/pull/1401)
-   Remove blue outline when node is focused [#1497](https://github.com/storybooks/storybook/pull/1497)

#### Documentation

-   Add hierarchySeparator to README [#1445](https://github.com/storybooks/storybook/pull/1445)
-   Document null addons channel in FAQ [#1507](https://github.com/storybooks/storybook/pull/1507)

#### Maintenance

-   Revert knobs API to previous API. [#1527](https://github.com/storybooks/storybook/pull/1527)
-   FIX hoist-internals: remove existing folder/link before linking [#1516](https://github.com/storybooks/storybook/pull/1516)
-   Update global hook for Vue Devtools [#1376](https://github.com/storybooks/storybook/pull/1376)
-   SWITCH to circleci over travisCI && CHANGE lerna bootstrap procedure: [#1486](https://github.com/storybooks/storybook/pull/1486)
-   Update cra-kitchen-sink package versions for 3.2-alpha [#1434](https://github.com/storybooks/storybook/pull/1434)
-   Updating 3.2 alpha release with patches [#1419](https://github.com/storybooks/storybook/pull/1419)
-   Remove typescript typings for @storybook/addon-notes [#1344](https://github.com/storybooks/storybook/pull/1344)
-   Remove typescript typings for @storybook/addon-options [#1343](https://github.com/storybooks/storybook/pull/1343)
-   Remove typescript typings for @storybook/addon-knobs [#1339](https://github.com/storybooks/storybook/pull/1339)
-   Remove typescript typings for @storybook/addon-links [#1342](https://github.com/storybooks/storybook/pull/1342)

#### Dependency Upgrades

-   Updated babel-plugin-react-docgen version [#1526](https://github.com/storybooks/storybook/pull/1526)
-   UPDATE everything (including eslint 4) [#1517](https://github.com/storybooks/storybook/pull/1517)
-   Update remark-preset-lint-recommended to the latest version 🚀 [#1512](https://github.com/storybooks/storybook/pull/1512)
-   Update remark-cli to the latest version 🚀 [#1498](https://github.com/storybooks/storybook/pull/1498)
-   Remove upper bound on react-native peerDependency [#1424](https://github.com/storybooks/storybook/pull/1424)
-   Bump `react-split-pane` version [#1495](https://github.com/storybooks/storybook/pull/1495)

# 3.1.9

2017-July-16

#### Features

-   React fiber support [#1443](https://github.com/storybooks/storybook/pull/1443)

#### Documentation

-   Refine docs about loading stories dynamically for react-native [#1420](https://github.com/storybooks/storybook/pull/1420)

#### Bug Fixes

-   Verify that name is a string in addons/actions [#1415](https://github.com/storybooks/storybook/pull/1415)
-   Knobs: fix label alignment [#1471](https://github.com/storybooks/storybook/pull/1471)
-   Fix display of large components [#1237](https://github.com/storybooks/storybook/pull/1237)

#### Dependency Upgrades

-   Dependency updates [#1439](https://github.com/storybooks/storybook/pull/1439)
-   chore(package): update husky to version 0.14.3 [#1437](https://github.com/storybooks/storybook/pull/1437)
-   Update danger to the latest version 🚀 [#1393](https://github.com/storybooks/storybook/pull/1393)
-   Update lerna to the latest version 🚀 [#1423](https://github.com/storybooks/storybook/pull/1423)
-   Pin gatsby version and upgrade gh-pages [#1462](https://github.com/storybooks/storybook/pull/1462)

# 3.1.8

2017-July-06

#### Documentation

-   Updated addon knob readme. [#1406](https://github.com/storybooks/storybook/pull/1406)
-   Add a FAQ entry for shared config with next [#1390](https://github.com/storybooks/storybook/pull/1390)
-   Documented webpack customization example for typescript [#1386](https://github.com/storybooks/storybook/pull/1386)

#### Maintenance

-   Removed empty array, since webpack 2 doesn't support them anymore. [#1381](https://github.com/storybooks/storybook/pull/1381)

#### Dependency Upgrades

-   Support webpack 3.0.0 [#1410](https://github.com/storybooks/storybook/pull/1410)
-   Update react inspector to fix #1385 [#1408](https://github.com/storybooks/storybook/pull/1408)

# 3.1.7

2017-June-28

#### Bug Fixes

-   Exit storybook build non-zero on stats errors (e.g. errors in the transpilation pipeline) [#1372](https://github.com/storybooks/storybook/pull/1372)
-   Fixed regression: CSS entries were not picked up for storybook pages (e.g. when using exract-text-webpack-plugin) [#1363](https://github.com/storybooks/storybook/pull/1363)

#### Documentation

-   Document Storybook release process [#1348](https://github.com/storybooks/storybook/pull/1348)

# 3.1.6

2017-June-26

#### Bug Fixes

-   Remove the `cacheDirectory` option from babel config [#1350](https://github.com/storybooks/storybook/pull/1350)
-   websockets (ws) removed `socket.upgradeReq`, so use `req` instead [#1337](https://github.com/storybooks/storybook/pull/1337)
-   Ensure we add the correct version of `react-dom` [#1349](https://github.com/storybooks/storybook/pull/1349)
-   Addon Info: Fix invalid prop `node.type` supplied to 'Props' [#1351](https://github.com/storybooks/storybook/pull/1351)
-   Addon Info: Omit empty inline info header [#1306](https://github.com/storybooks/storybook/pull/1306)
-   Addon Actions: Use uuid for action IDs instead of Math.random (fixes #1109) [#1347](https://github.com/storybooks/storybook/pull/1347)

#### Documentation

-   Fix welcome instructions to reflect current `getstorybook` [#1358](https://github.com/storybooks/storybook/pull/1358)
-   Addon Info: Update README with configuration instructions [#1326](https://github.com/storybooks/storybook/pull/1326)

#### Dependency Upgrades

-   Update lint-staged to the latest version 🚀 [#1315](https://github.com/storybooks/storybook/pull/1315)

# 3.1.5

2017-June-22

#### Features

-   Added flow support to getstorybook upgrade [#1289](https://github.com/storybooks/storybook/pull/1289)
-   Added support for the `haul` react-native packager [#1294](https://github.com/storybooks/storybook/pull/1294)

#### Bug Fixes

-   Fixed addon knobs proptypes deserialization [#1290](https://github.com/storybooks/storybook/pull/1290)

#### Documentation

-   Added search to docs [#1256](https://github.com/storybooks/storybook/pull/1256)
-   snapshot testing inverse regex example documentation [#1317](https://github.com/storybooks/storybook/pull/1317)

#### Maintenance

-   Refactored storybook component library [#1266](https://github.com/storybooks/storybook/pull/1266)
-   Created CRA kitchen sink addons example [#1288](https://github.com/storybooks/storybook/pull/1288)
-   Use a pack -> install technique to recreate local packages [#1332](https://github.com/storybooks/storybook/pull/1332)
-   Import demo components from @storybook/react [#1303](https://github.com/storybooks/storybook/pull/1303)

# 3.1.4

2017-June-15

#### Features

-   IMPROVE design of addon-events [#1249](https://github.com/storybooks/storybook/pull/1249)
-   Add a `shallowSnapshot` option for storyshots `test` functions [#1232](https://github.com/storybooks/storybook/pull/1232)

#### Bug Fixes

-   Fix app entry bug in RN gestorybook [#1280](https://github.com/storybooks/storybook/pull/1280)
-   fix(addons/info): Cannot read property 'props' of undefined [#1258](https://github.com/storybooks/storybook/pull/1258)

#### Documentation

-   Add versions plugin to docs [#1269](https://github.com/storybooks/storybook/pull/1269)

# 3.1.3

2017-June-10

#### Bug Fixes

-   Fix `storybook-build` manager-head.html bug [#1248](https://github.com/storybooks/storybook/pull/1248)

# 3.1.2

Minor features including a new "events" addon, as well as the usual bugfixes, cleanup, etc.

2017-June-09

#### Features

-   Add small design update to addon info package [#1213](https://github.com/storybooks/storybook/pull/1213)
-   Add display configuration options to info addon [#1157](https://github.com/storybooks/storybook/pull/1157)
-   Add support for multiple webpack chunks in iframe [#1083](https://github.com/storybooks/storybook/pull/1083)
-   Add events addon [#1130](https://github.com/storybooks/storybook/pull/1130)
-   Allow including files just before manager.bundle.js [#1134](https://github.com/storybooks/storybook/pull/1134)

#### Bug Fixes

-   Fixed knobs addon editing bug [#1233](https://github.com/storybooks/storybook/pull/1233)
-   Fix bug in addons/graphql in reIndentQuery [#1207](https://github.com/storybooks/storybook/pull/1207)
-   Marksy initialized with mtrcConf intead of marksyConf [#1205](https://github.com/storybooks/storybook/pull/1205)

#### Documentation

-   Document stories not showing up on storybook UI until device connects [#1221](https://github.com/storybooks/storybook/pull/1221)
-   Fixed references to storybook.js.org. [#1211](https://github.com/storybooks/storybook/pull/1211)
-   Updated repository URL to address broken npm images [#1197](https://github.com/storybooks/storybook/pull/1197)

#### Maintenance

-   Added a vanilla React Native example app. [#1202](https://github.com/storybooks/storybook/pull/1202)
-   Move typings for @storybook/react to @types package [#1199](https://github.com/storybooks/storybook/pull/1199)
-   Set ESlint rules more strict 🚑 [#911](https://github.com/storybooks/storybook/pull/911)

#### Dependency Upgrades

-   Update babel docgen plugin to generate docs for React.createClass and createReactClass [#1206](https://github.com/storybooks/storybook/pull/1206)
-   Update `marksy` dependecy due broken 1.1.0 version [#1204](https://github.com/storybooks/storybook/pull/1204)

# 3.0.1

Minor bug fixes and documentation updates post 3.0.0 release.

2017-June-06

#### Bug Fixes

-   Added error message for `addon-options` [#1194](https://github.com/storybooks/storybook/pull/1194)
-   Fix(react-native) add missing `ws` dependency [#1174](https://github.com/storybooks/storybook/pull/1174)
-   Fix terminal colors by reset console colors explicitly [#1184](https://github.com/storybooks/storybook/pull/1184)
-   Fix addon panel layout styling [#1170](https://github.com/storybooks/storybook/pull/1170)
-   ADD https import & remove tracking code remains [#1176](https://github.com/storybooks/storybook/pull/1176)
-   Fix incorrect babel config file reading [#1156](https://github.com/storybooks/storybook/pull/1156)
-   Fixed withKnobs definition. [#1164](https://github.com/storybooks/storybook/pull/1164)

#### Documentation

-   Fixed typo in react-native browser instructions [#1189](https://github.com/storybooks/storybook/pull/1189)
-   Add instruction for npm install with -D for development dependency [#1168](https://github.com/storybooks/storybook/pull/1168)
-   Fix broken link for [addons] in README [#1167](https://github.com/storybooks/storybook/pull/1167)
-   Refreshed logo in docs [#1149](https://github.com/storybooks/storybook/pull/1149)
-   fix addon broken links in documentation [#1165](https://github.com/storybooks/storybook/pull/1165)
-   start-storybook cli - expand commands descriptions [#1161](https://github.com/storybooks/storybook/pull/1161)
-   Fix typo in codemod readme [#1158](https://github.com/storybooks/storybook/pull/1158)

#### Dependency Upgrades

-   Replaced deprecated `markdown-to-react-components` with `marksy` [#1188](https://github.com/storybooks/storybook/pull/1188)

# 3.0.0

Storybook 3.0 is our first fully community-driven release! Notable changes:

-   Moved from `@kadira` to `@storybooks` org across [github](https://github.com/storybooks/storybook/), [npm](https://www.npmjs.com/package/@storybook/react), [docs](https://storybook.js.org/)
-   Upgraded to Webpack2! [#637](https://github.com/storybooks/storybook/pull/637)
-   Switched to monorepo and overhauled package structure. [#749](https://github.com/storybooks/storybook/pull/749) [#1031](https://github.com/storybooks/storybook/pull/1031)
-   Added configuration options to storybooks snapshot testing. [#1090](https://github.com/storybooks/storybook/pull/1090)
-   Added `create-react-native-app` support. [#1117](https://github.com/storybooks/storybook/pull/1117)
-   Added HTTPS support. [#735](https://github.com/storybooks/storybook/pull/735)

2017-May-31

#### Features

-   Added help text to the react-native preview panel [#1142](https://github.com/storybooks/storybook/pull/1142)
-   Added create-react-native-app support [#1117](https://github.com/storybooks/storybook/pull/1117)
-   Fixed knobs-addon performance issues [#1039](https://github.com/storybooks/storybook/pull/1039)
-   Added `snapshotWithOptions` to configure storyshots rendering options [#1090](https://github.com/storybooks/storybook/pull/1090)
-   Added custom `test` function for storyshots [#1035](https://github.com/storybooks/storybook/pull/1035)
-   Added typescript definition to addon notes [#989](https://github.com/storybooks/storybook/pull/989)
-   Added HTTPS option for dev server [#735](https://github.com/storybooks/storybook/pull/735)

#### Bug Fixes

-   Use strict equality in action logger [#1144](https://github.com/storybooks/storybook/pull/1144)
-   FIX addon info and addon storyshots incompatibility [#1129](https://github.com/storybooks/storybook/pull/1129)
-   FIX postcss options missing in default webpack config && UPDATE dependencies [#1087](https://github.com/storybooks/storybook/pull/1087)
-   Fix CLI had a package version from storybook hardcoded - now queries npm registry [#1079](https://github.com/storybooks/storybook/pull/1079)
-   Fix semi broken \_\_docgenInfo integration in addon info [#1030](https://github.com/storybooks/storybook/pull/1030)
-   Fix: build-storybook no longer supports relative paths [#1058](https://github.com/storybooks/storybook/pull/1058)
-   Fix for types `number` for addon knobs [#1001](https://github.com/storybooks/storybook/pull/1001)
-   Fix webpack overriding && Add an example with local file dependencies [#965](https://github.com/storybooks/storybook/pull/965)

#### Documentation

-   Add storybook-addon-intl to addon gallery [#1143](https://github.com/storybooks/storybook/pull/1143)
-   3.0.0 release notes && release notes automation [#1047](https://github.com/storybooks/storybook/pull/1047)
-   3.0.0 migration assistance : codemod, update installation and usage instructions [#1093](https://github.com/storybooks/storybook/pull/1093)
-   Add ReactSVGPanZoom to examples list [#1139](https://github.com/storybooks/storybook/pull/1139)
-   Show webpack 2 config example in docs: rules not loaders [#1137](https://github.com/storybooks/storybook/pull/1137)
-   Merge docs repo into this repo: add /docs [#1131](https://github.com/storybooks/storybook/pull/1131)
-   Change brand name from “React Storybook” to “Storybook” [#1044](https://github.com/storybooks/storybook/pull/1044)
-   Updated issue triage guidelines [#1024](https://github.com/storybooks/storybook/pull/1024)

#### Maintenance

-   Add typings for links add-on [#1154](https://github.com/storybooks/storybook/pull/1154)
-   Add react-dom to the devDependency list for React Native projects [#1102](https://github.com/storybooks/storybook/pull/1102)
-   Upgrade React Native to webpack 2 config [#1097](https://github.com/storybooks/storybook/pull/1097)
-   Add unit tests for addon storyshots [#971](https://github.com/storybooks/storybook/pull/971)
-   Deprecate builtin addons (links and actions) - no longer included by default [#1038](https://github.com/storybooks/storybook/pull/1038)
-   change NPM organisation from kadira to storybook in code [#996](https://github.com/storybooks/storybook/pull/996)
-   CHANGE folder structure && CHANGE package-names [#1031](https://github.com/storybooks/storybook/pull/1031)
-   Add deprecation warnings when addons are required via main package [#1025](https://github.com/storybooks/storybook/pull/1025)
-   Remove text transform uppercase for knob labels [#991](https://github.com/storybooks/storybook/pull/991)

#### Dependency Upgrades

<details>
<summary>
11 PRs
</summary>

-   Update lerna to the latest version 🚀 [#1101](https://github.com/storybooks/storybook/pull/1101)
-   CHANGE to prop-types package for notes & test-cra [#1082](https://github.com/storybooks/storybook/pull/1082)
-   update dependencies in cra-storybook [#1080](https://github.com/storybooks/storybook/pull/1080)
-   Switch back to non-fork of react-inspector [#1026](https://github.com/storybooks/storybook/pull/1026)
-   Dependency updates: webpack, babel, react [#1008](https://github.com/storybooks/storybook/pull/1008)
-   Update jest to the latest version 🚀 [#998](https://github.com/storybooks/storybook/pull/998)
-   Update lerna to the latest version 🚀 [#969](https://github.com/storybooks/storybook/pull/969)
-   CHANGE to use react-split-view 0.1.63 over the fork [#956](https://github.com/storybooks/storybook/pull/956)
-   Update lerna to the latest version 🚀 [#915](https://github.com/storybooks/storybook/pull/915)
-   Use jest for unittesting - standardize unit testing epic [#904](https://github.com/storybooks/storybook/pull/904)
-   Update dependencies to enable Greenkeeper 🌴 [#768](https://github.com/storybooks/storybook/pull/768)

</details>

#### Other

<details>
<summary>
33 PRs
</summary>

-   Added an upgrade mode to getstorybook [#1146](https://github.com/storybooks/storybook/pull/1146)
-   Update link to Storyshots addon [#1074](https://github.com/storybooks/storybook/pull/1074)
-   Added error message for missing or invalid storyName [#747](https://github.com/storybooks/storybook/pull/747)
-   Opened an Open Collective Account <https://opencollective.com/storybook> [#1065](https://github.com/storybooks/storybook/pull/1065)
-   Add propTablesExclude option [#924](https://github.com/storybooks/storybook/pull/924)
-   addon-info: make the info overlay be fixed  [#914](https://github.com/storybooks/storybook/pull/914)
-   Handle null elements in getData [#926](https://github.com/storybooks/storybook/pull/926)
-   add description field from \_\_docgenInfo for prop table for info plugin [#929](https://github.com/storybooks/storybook/pull/929)
-   \#959 add a max-height and center element with alignItems: center [#961](https://github.com/storybooks/storybook/pull/961)
-   Switch to the only prepublish script [#903](https://github.com/storybooks/storybook/pull/903)
-   PR review policy [#923](https://github.com/storybooks/storybook/pull/923)
-   Add typescript definitions for getStorybook() [#753](https://github.com/storybooks/storybook/pull/753)
-   Restore deep link for addon docs [#919](https://github.com/storybooks/storybook/pull/919)
-   Fix default storybook webpack config [#922](https://github.com/storybooks/storybook/pull/922)
-   Render the first story for a kind if no story selected. [#918](https://github.com/storybooks/storybook/pull/918)
-   Update docs for monorepo [#913](https://github.com/storybooks/storybook/pull/913)
-   Monorepo readme and contributing [#907](https://github.com/storybooks/storybook/pull/907)
-   Add story kind regex [#906](https://github.com/storybooks/storybook/pull/906)
-   Add examples [#897](https://github.com/storybooks/storybook/pull/897)
-   Add missing repos [#882](https://github.com/storybooks/storybook/pull/882)
-   Switch to monorepo [#749](https://github.com/storybooks/storybook/pull/749)
-   extend devMiddlewareOptions with config.devServer [#723](https://github.com/storybooks/storybook/pull/723)
-   Added meta IE=edge [#715](https://github.com/storybooks/storybook/pull/715)
-   Replace String.includes with String.indexOf: cross-browsing support [#712](https://github.com/storybooks/storybook/pull/712)
-   Issue Triage instructions [#748](https://github.com/storybooks/storybook/pull/748)
-   Simple pull request template [#741](https://github.com/storybooks/storybook/pull/741)
-   Make return type of StoryDecorator nullable [#680](https://github.com/storybooks/storybook/pull/680)
-   Warn if story with a given name already exists [#670](https://github.com/storybooks/storybook/pull/670)
-   Fix spelling mistake - "element form the story" to  "element from the story" [#702](https://github.com/storybooks/storybook/pull/702)
-   Remove broken react-button example [#699](https://github.com/storybooks/storybook/pull/699)
-   Fixed spelling error. [#720](https://github.com/storybooks/storybook/pull/720)
-   Cleaner error handling for storiesOf [#672](https://github.com/storybooks/storybook/pull/672)
-   Update links to point to new organization [#721](https://github.com/storybooks/storybook/pull/721)

</details>

# v2.35.3

Allow customConfig to override devtool. [PR668](https://github.com/storybooks/react-storybook/pull/668)

# v2.35.2

03-January-2017

Fixes issue [#601](https://github.com/storybooks/react-storybook/issues/601) where it throws error when introduce a propType with a hypen. Add a [fix](https://github.com/kadirahq/babel-plugin-react-docgen/pull/23) to [`babel-plugin-react-docgen`](https://github.com/kadirahq/babel-plugin-react-docgen) to fix this issue.

This release comes with the updated `babel-plugin-react-docgen`.

# v2.35.1

-   Revert [PR653](https://github.com/storybooks/react-storybook/pull/653) where it's causing HMR to not working properly.

# v2.35.0

18-December-2016

-   Using file-loader to load all the extensions [PR653](https://github.com/storybooks/react-storybook/pull/653)
-   Update css-loader dependency [PR648](https://github.com/storybooks/react-storybook/pull/648)
-   Check if stories are loaded from Jest [PR644](https://github.com/storybooks/react-storybook/pull/644)

# v2.34.0

05-December-2016

Open the express router for developers (middleware.js file). [PR435](https://github.com/storybooks/react-storybook/pull/435)

# v2.33.1

01-December-2016

Update Typescript definition file for global addDecorator. [PR634](https://github.com/storybooks/react-storybook/pull/634)

# v2.33.0

28-November-2016

Completely avoid re-rendering the preview iframe. [PR631](https://github.com/storybooks/react-storybook/pull/631)

# v2.32.2

28-November-2016

Update postmsg channel module version [PR627](https://github.com/storybooks/react-storybook/pull/627)

# v2.32.1

22-November-2016

Add support for react_perf comes with React 15.4.0. [PR623](https://github.com/storybooks/react-storybook/pull/623)

# v2.32.0

Incorrect publish (error when running `npm publish`)

# v2.31.0

20-November-2016

Add the react-storybook version to the build output. [PR621](https://github.com/storybooks/react-storybook/pull/621)

# v2.30.1

17-November-2016

Update the postmsg channel module to fix issue [#555](https://github.com/storybooks/react-storybook/issues/555) with [PR611](https://github.com/storybooks/react-storybook/pull/611)

# v2.30.0

16-November-2016

Update to the new Storybook UI which doesn't use Redux.

# v2.29.7

11-November-2016

Update @kadira/storybook-ui to the latest.

# v2.29.6

10-November-2016

Fix a typo in the story syntax error messages. [PR610](https://github.com/storybooks/react-storybook/pull/610)

# v2.29.5

09-November-2016

Check if regex and regex.test is available before calling it. [PR608](https://github.com/storybooks/react-storybook/pull/608)

# v2.29.3

08-November-2016

Update webpack-hot-middleware to version 2.13.2 to fix the issue [#543](https://github.com/storybooks/react-storybook/issues/543).

# v2.29.3

03-November-2016

Fix a regression caused by v2.29.2.
There was a text called undefined listed always on the top of the preview.

# v2.29.2

03-November-2016

Add various fixes.

-   Use webpack chunkhash to enable long-term caching. [PR597](https://github.com/storybooks/react-storybook/pull/597)
-   Fixed json loader testing for when test is multiple. [PR598](https://github.com/storybooks/react-storybook/pull/598)
-   Fix usage of custom favicon [PR592](https://github.com/storybooks/react-storybook/pull/592)
-   Update postcss-loader to v1.1.0 [PR599](https://github.com/storybooks/react-storybook/pull/599)
-   fix for `module.hot` is not available in a static build [PR600](https://github.com/storybooks/react-storybook/pull/600)

# v2.29.1

03-November-2016

Update babel-plugin-react-docgen to v1.4.1 to fix HOC [issue](https://github.com/kadirahq/babel-plugin-react-docgen/issues/19)

# v2.29.0

01-November-2016

Update babel-plugin-react-docgen to 1.4.0.
This will fix some of the compilation issues such as #580.

# v2.28.1

28-October-2016

Remove preview decorator support. [PR583](https://github.com/storybooks/react-storybook/pull/583).

# v2.28.0

28-October-2016

Add preview decorator support. [PR582](https://github.com/storybooks/react-storybook/pull/582).
This will help us bring storybook designer with some great power.

# v2.27.0

27-October-2016

Add a few usability improvements to Storybook.

-   Display storybook version. [PR559](https://github.com/storybooks/react-storybook/pull/559)
-   Make the storybooks cacheable. [PR578](https://github.com/storybooks/react-storybook/pull/578)
-   Change the devtool to eval and remove the use of source maps. [PR577](https://github.com/storybooks/react-storybook/pull/577)
-   Update `babel-preset-react-app` to the latest. [PR576](https://github.com/storybooks/react-storybook/pull/576)
-   Ship `json-loader` by default. [PR575](https://github.com/storybooks/react-storybook/pull/575)

# v2.26.0

24-October-2016

Get some new features from CRA.

-   Add jsx as a resolve extension [PR563](https://github.com/storybooks/react-storybook/pull/563)
-   Allow to use postcss for CSS @imports [PR564](https://github.com/storybooks/react-storybook/pull/564)
-   Use process.env as a proper object [PR565](https://github.com/storybooks/react-storybook/pull/565)

# v2.25.1

23-October-2016

Add a potential fix to [558](https://github.com/storybooks/react-storybook/issues/558) by updating babel-plugin-react-docgen to the latest(v1.3.2).

# v2.25.0

21-October-2016

Add react docgen info into React classes with the react-docgen babel plugin. [PR557](https://github.com/storybooks/react-storybook/pull/557).
With this:

-   We could get docgen info with any React component class using `ClassName.__docgenInfo`.
-   From the global collection: `STORYBOOK_REACT_CLASSES`

Additionally, added `yarn.lock`.

# v2.24.1

19-October-2016

Do not show git command output. [PR554](https://github.com/storybooks/react-storybook/pull/554)

# v2.24.0

07-October-2016

-   Export git repository info to support custom tool integrations [PR536](https://github.com/storybooks/react-storybook/pull/536)

# v2.23.0

06-October-2016

-   Remove the experimental database addon from react-storybook [PR535](https://github.com/storybooks/react-storybook/pull/535)

# v2.22.0

05-October-2016

Add some nice development experiment based on suggestion from Dan Abramov.

-   Set a color to the Storybook URL in the console. [PR533](https://github.com/storybooks/react-storybook/pull/533)
-   Add better error message when there's no React element in the story. [PR534](https://github.com/storybooks/react-storybook/pull/534)

# v2.21.0

05-October-2016

-   Get the latest features from CRA including NODE_PATH support, public folder support and some other minor changes. [#468](https://github.com/storybooks/react-storybook/issues/468)
-   Also bumped `@kadira/storybook-channel-postmsg` to `^1.0.3`

# v2.20.1

28-September-2016

-   Fix story kind order bug [PR499](https://github.com/storybooks/react-storybook/pull/499)
-   Prefix config environment variables [PR503](https://github.com/storybooks/react-storybook/pull/503)

# v2.20.0

26-September-2016

-   Use postMessage channel [PR498](https://github.com/storybooks/react-storybook/pull/498)
-   Support dynamic panel titles [PR497](https://github.com/storybooks/react-storybook/pull/497)

# v2.19.0

26-September-2016

-   Support layout options [PR494](https://github.com/storybooks/react-storybook/pull/494)
-   Update Typescript definitions [PR491](https://github.com/storybooks/react-storybook/pull/491) and [PR493](https://github.com/storybooks/react-storybook/pull/493)

# v2.18.1

23-September-2016

-   Stop uglifyjs from mangling names [PR483](https://github.com/storybooks/react-storybook/pull/483)

# v2.18.0

23-September-2016

-   Remove `STORYBOOK_` prefix from config env [PR481](https://github.com/storybooks/react-storybook/pull/481)

# v2.17.0

22-September-2016

-   Add support for StoryShots. [PR479](https://github.com/storybooks/react-storybook/pull/479)
-   Fix some typos: [PR477](https://github.com/storybooks/react-storybook/pull/477) & [PR478](https://github.com/storybooks/react-storybook/pull/478)

# v2.16.1

21-September-2016

-   Fix the 404 error for `addon-db.json` file [PR472](https://github.com/storybooks/react-storybook/pull/472)
-   Serve/Bundle the storybook favicon [PR473](https://github.com/storybooks/react-storybook/pull/473)

# v2.16.0

21-September-2016

-   Move the babel config loading logic into a seperate file. [PR469](https://github.com/storybooks/react-storybook/pull/469)
-   Update airbnd eslint rules to the latest.

# v2.15.1

19-September-2016

Add a fix to webpack custom resolve.alias not working. [PR465](https://github.com/storybooks/react-storybook/pull/465)

# v2.15.0

19-September-2016

-   Use @kadira/storybook-addons as a resolve.alias. So, we can support addons for NPM2 too. [PR462](https://github.com/storybooks/react-storybook/pull/462)

# v2.14.0

14-September-2016

-   Watch missing NPM modules and force webpack rebuild. [PR446](https://github.com/storybooks/react-storybook/pull/446)
-   Fix issue on error message hanging after even it solved. [PR447](https://github.com/storybooks/react-storybook/pull/447)
-   Allow to reload if HMR goes crazy. [PR448](https://github.com/storybooks/react-storybook/pull/448)
-   Add support to get custom env variables. [PR450](https://github.com/storybooks/react-storybook/pull/450)

# v2.13.1

14-September-2016

-   Fix 404 error when db file does not exist [PR449](https://github.com/storybooks/react-storybook/pull/449)

# v2.13.0

9-September-2016

-   Fix [#443](https://github.com/storybooks/react-storybook/issues/443) where the static version of Storybook doesn't like Safari.
-   Update postcss-loader to 0.13.0.

# v2.12.1

8-September-2016

-   Parse static directory provided by env as a list. [PR436](https://github.com/storybooks/react-storybook/pull/436)

# v2.12.0

8-September-2016

-   Do not include addon register file on preview. [PR426](https://github.com/storybooks/react-storybook/pull/426)
-   Update css-loader to version 0.25.0. [PR427](https://github.com/storybooks/react-storybook/pull/427)
-   Get the head.html values for every page request. [PR432](https://github.com/storybooks/react-storybook/pull/432)

# v2.11.0

4-September-2016

-   Remove babel-polyfill since we don't use it.
-   Update versions with the help from greenkeeper. [PR421](https://github.com/storybooks/react-storybook/pull/421)

# v2.10.0

3-September-2016

-   Adding airbnb-js-shims again. [PR419](https://github.com/storybooks/react-storybook/pull/419)

# v2.9.1

2-September-2016.

-   Use the config directory to store the addon database file [PR418](https://github.com/storybooks/react-storybook/pull/418).

# v2.9.0

2-September-2016.

-   Copy the addon-db.json file when building static storybooks [PR417](https://github.com/storybooks/react-storybook/pull/417).

# v2.8.0

2-September-2016.

-   Update @kadira/storybook to get the clean query params feature. See [storybook-ui-PR37](https://github.com/kadirahq/storybook-ui/pull/37)

# v2.7.0

1-September-2016

-   Add addon database feature [PR415](https://github.com/storybooks/react-storybook/pull/415).

# v2.6.1

31-August-2016

-   Bring back HMR dev logs. [PR412](https://github.com/storybooks/react-storybook/pull/412).

# v2.6.0

30-August-2016

-   Allow start/build params from env variables. [PR413](https://github.com/storybooks/react-storybook/pull/413)

# v2.5.2

29-August-2016

-   Remove the use of babel-runtime/core-js modules. [PR410](https://github.com/storybooks/react-storybook/pull/410)

# v2.5.1

24-August-2016

-   Update @kadira/storybook-ui to v3.3.2

# v2.5.0

24-August-2016

-   We are no longer shipping extra polyfills anymore. [PR402](https://github.com/storybooks/react-storybook/pull/402)

# v2.4.2

24-August-2016

-   Allow file-loader URLs to work on subpaths. [PR401](https://github.com/storybooks/react-storybook/pull/401)

# v2.4.1

24-August-2016

-   Bump @kadira/storybook ui to v3.3.1 to fix some UI related issues.

# v2.4.0

23-August-2016

-   Simplify the option to stop tracking. [PR399](https://github.com/storybooks/react-storybook/pull/399)
-   Use JSON5 instead of CJSON to parse .babelrc. [PR398](https://github.com/storybooks/react-storybook/pull/398)
-   Add webpack2 support by changing the use of OccurenceOrderPlugin. [PR397](https://github.com/storybooks/react-storybook/pull/397)
-   Use @kadira/storybook-ui 2.3.0, which has new APIs to set URL for addons.

# v2.3.0

16-August-2016

-   Implement anonymous usage tracking. [PR384](https://github.com/storybooks/react-storybook/pull/384)

# v2.2.3

15-August-2016

-   Add a hash to media file's filename. Otherwise, it'll cause issues when there are multiple images with the same filename but in different directories. [PR380](https://github.com/storybooks/react-storybook/pull/380)

# v2.2.2

10-August-2016

-   Remove unused extract-text-webpack-plugin. This will add webpack2 support. [PR369](https://github.com/storybooks/react-storybook/pull/369).

# v2.2.1

09-August-2016

-   Use @kadira/storybook-channel modules. [#PR359](https://github.com/storybooks/react-storybook/pull/359).
-   Update @kadira/storybook-ui to the latest.

# v2.2.0

05-August-2016

This release bring some webpack config related optimizations and the NPM2 support. Here are the notable changes:

-   Use es6-shim directly into webpack config. [PR355](https://github.com/storybooks/react-storybook/pull/355)
-   Use the default babel-config based on CRA's config. [PR354](https://github.com/storybooks/react-storybook/pull/354)
-   Add NPM2 support. [PR356](https://github.com/storybooks/react-storybook/pull/356)
-   Add autofixer defaults. [PR357](https://github.com/storybooks/react-storybook/pull/357)

# v2.1.1

03-August-2016

Remove default webpack config for all config types. [PR348](https://github.com/storybooks/react-storybook/pull/348)

Now we only use the Create React App based config if there's no custom webpack config.
This will fix issues like [#347](https://github.com/storybooks/react-storybook/issues/347).

# v2.1.0

02-August-2016

Add support for the addon API. See [PR346](https://github.com/storybooks/react-storybook/pull/346).

Here after we are using most of the features including actions,links as plugins.
So, this introduced a huge area to add customizations to Storybook.

Unfortunately, as of this version, there are no docs for this feature. But, you can have a look at these addons:

-   actions addon (powers the action logger): [addon-actions](https://github.com/kadirahq/storybook-addon-actions)
-   links addon (powers the linkTo feature): [addon-links](https://github.com/kadirahq/storybook-addon-links)

Have a look at [here](https://github.com/storybooks/react-storybook/blob/master/src/server/config.js#L88) to how to configure addons.

# v2.0.0

01-August-2016

This is the starting of the next major version of Storybook. This version is almost compatible with `v1.x.x` but defaults have been changes as discussed below. That's why we are starting out a new version.

-   Update defaults to match create-react-app. [PR342](https://github.com/storybooks/react-storybook/pull/342). Here are the notable changes:
    -   Add postcss based CSS loader.
    -   Add file-loader for images and common types.
    -   Add url-loader for shorter media files.
    -   Do not pre-build manager(storybook UI) bundle.
    -   Continue support for babel's stage-0 preset and add es2016 preset.
-   Update @kadira/storybook-ui to v2.6.1 to remove some React warnings.

# v1.41.0

-   Fix nodejs require errors [#337](https://github.com/storybooks/react-storybook/pull/337).
-   Add getStorybook method to client API [#332](https://github.com/storybooks/react-storybook/pull/332).

# v1.40.0

-   Fix duplicate decorator bug [#335](https://github.com/storybooks/react-storybook/pull/335).

# v1.39.1

-   Update babel packages [#325](https://github.com/storybooks/react-storybook/pull/325).
-   Hide HMR info logs [#331](https://github.com/storybooks/react-storybook/pull/331).

# v1.39.0

-   Update @kadira/storybook-ui to get features from [v2.5.0](https://github.com/kadirahq/storybook-ui/blob/master/CHANGELOG.md#v250) and [v2.6.0](https://github.com/kadirahq/storybook-ui/blob/master/CHANGELOG.md#v260).

# v1.38.3

-   Add names for action and linkTo functions [#321](https://github.com/storybooks/react-storybook/pull/321).

# v1.38.2

-   Fix error in prepublish script [#319](https://github.com/storybooks/react-storybook/pull/319).

# v1.38.1

-   Improve Windows support by writing prepublish script using shelljs [#308](https://github.com/storybooks/react-storybook/pull/308).

# v1.38.0

-   v1.37.0 was a nightmare since it contains the npm-shrinkwrap.json. Fixed by removing it. See: [#306](https://github.com/storybooks/react-storybook/issues/306) and [#305](https://github.com/storybooks/react-storybook/pull/305).

# v1.37.0

-   Update @kadira/storybook-ui to 2.4.0

# v1.36.0

-   Support watchOptions configuration. See: [PR287](https://github.com/storybooks/react-storybook/pull/287)

# v1.35.2

-   Add missing font-face to the ErrorDisplay's heading.

# v1.35.1

-   Fix issue related to bad error handling. See issue [#275](https://github.com/storybooks/react-storybook/issues/275):

# v1.35.0

-   Add fuzzy search powered search box and Redux DevTools support via [@kadira/storybook-ui@2.3.0](https://github.com/kadirahq/storybook-ui/blob/master/CHANGELOG.md#v230).

# v1.34.1

-   Don't always override NODE_ENV in build-storybook. [PR272](https://github.com/storybooks/react-storybook/pull/272)

# v1.34.0

-   Use storybook-ui v2.2.0 which puts shortcut state into the URL.

# v1.33.0

-   Introduce an [extension API](https://github.com/storybooks/react-storybook/blob/master/docs/extensions.md) for Storybook. See: [PR258](https://github.com/storybooks/react-storybook/pull/258)

# v1.32.1

-   Extend @kadira/storybook-ui provider from it's base Provider.

# v1.32.0

-   Use @kadira/storybook-ui as the manager UI with the implemented provider for React. See `client/manager` for more info.

# v1.31.0

-   Pass a `context` argument to stories [PR250](https://github.com/storybooks/react-storybook/pull/250)

# v1.30.0

-   Fuzzy search kinds [PR247](https://github.com/storybooks/react-storybook/pull/247)

# v1.29.5

-   Update dependency version to fix filter crash [PR246](https://github.com/storybooks/react-storybook/pull/246)

# v1.29.4

-   Protect index.html/iframe.html from being overwritten [PR243](https://github.com/storybooks/react-storybook/pull/243)

# v1.29.3

-   Update @kadira/storybook-core version [PR241](https://github.com/storybooks/react-storybook/pull/241)
-   Add es6-shim by default [PR238](https://github.com/storybooks/react-storybook/pull/238)

# v1.29.2

-   Use url.resolve instead of path.join [PR240](https://github.com/storybooks/react-storybook/pull/240)

# v1.29.1

-   Copy missed manager.js.map file on static build [PR236](https://github.com/storybooks/react-storybook/pull/236)

# v1.29.0

-   Multiple static dirs (comma separated) [PR229](https://github.com/storybooks/react-storybook/pull/229)

# v1.28.5

-   Support ECMAScript stage-0 [PR228](https://github.com/storybooks/react-storybook/pull/228) to fix [Issue #227](https://github.com/storybooks/react-storybook/issues/227)

# v1.28.4

-   Support custom webpack public path for dev-server and static build started by [PR226](https://github.com/storybooks/react-storybook/pull/226)

# v1.28.3

-   Revert [PR226](https://github.com/storybooks/react-storybook/pull/226)

# v1.28.2

-   Support custom webpack publicPath [PR226](https://github.com/storybooks/react-storybook/pull/226)

# v1.28.1

-   Add charset meta tags to HTML heads [PR216](https://github.com/storybooks/react-storybook/pull/216)

# v1.28.0

-   Moved storybook serving code into a middleware to support more advanced use cases.
-   Refactored dev server to use storybook middleware [PR211](https://github.com/storybooks/react-storybook/pull/211)

# v1.27.0

-   Move modules to storybook-core repo. [PR196](https://github.com/storybooks/react-storybook/pull/196)
-   Add stack-source-map again only for Chrome to get better error stacks.
-   Add ability to control the hostname. See [PR195](https://github.com/storybooks/react-storybook/pull/195) and [PR198](https://github.com/storybooks/react-storybook/pull/198)

# v1.26.0

12-May-2016

-   Ensure asset directory exists in the static-builder.

# v1.25.0

11-May-2016

-   Fix several publishing related issues. See: [#188](https://github.com/storybooks/react-storybook/pull/188).
-   Fix babel extends issue. See: [PR185](https://github.com/storybooks/react-storybook/pull/185).
-   Fix issue with removing a preset from users babelrc.
    -   Fixes: [#183](https://github.com/storybooks/react-storybook/issues/183).
    -   [PR184](https://github.com/storybooks/react-storybook/pull/184)
-   Make left panel scrollable with keeping the filterbox always. See: [PR182](https://github.com/storybooks/react-storybook/pull/182).
-   Add `qs` as a direct dependency as it's used in preview.

# v1.24.0

10-May-2016

-   Add a potential fix for the double scrollbar issue. See: [179](https://github.com/storybooks/react-storybook/issues/179).
-   Add scrolling support to the left panel. Fixes [#177](https://github.com/storybooks/react-storybook/issues/177).
-   Remove NODE_ENV=production flag. Fixes [#158](https://github.com/storybooks/react-storybook/issues/158)

# v1.23.0

09-May-2016

-   Add shortcuts to jump to previous and next stories. See [PR176](https://github.com/storybooks/react-storybook/pull/176)
-   Fix loader concatenation bug specially when custom config doesn't have a loaders section. [PR173](https://github.com/storybooks/react-storybook/pull/173)

# v1.22.1

06-May-2016

-   Add a potential fix for [#167](https://github.com/storybooks/react-storybook/issues/167)
    -   basically, this moved back babel-packages required by webpack.

# v1.22.0

06-May-2016

-   Improve the static builder time.

# v1.21.0

06-May-2016

-   Add configType argument to custom config function. See: [PR169](https://github.com/storybooks/react-storybook/pull/169)
-   Add the unicode version of the Keyboard Shortcut Icon. See: [PR170](https://github.com/storybooks/react-storybook/pull/170)

# v1.20.0

05-May-2016

-   Allow to configure webpack as the user wants. See [PR160](https://github.com/storybooks/react-storybook/pull/160)
-   Add typescript typings support for the core API. See [PR157](https://github.com/storybooks/react-storybook/pull/157)
-   Implement Mantra architecture and some new features including permalinks, full screen support. See: [PR165](https://github.com/storybooks/react-storybook/pull/165)
-   Remove some typo in docs. See: [PR154](https://github.com/storybooks/react-storybook/pull/154)
-   Move UI testing libraries to devDependencies. See: [PR153](https://github.com/storybooks/react-storybook/pull/153)

# v1.19.0

27-April-2016

-   Add airbnb-js-shims to client-side JS. See: [PR147](https://github.com/storybooks/react-storybook/pull/147)
-   Remove self-closing div tag, which is invalid HTML. See: [PR148](https://github.com/storybooks/react-storybook/pull/148)
-   Search for a .babelrc in the storybook config directory first, then the project root. See: [PR149](https://github.com/storybooks/react-storybook/pull/149)

# v1.18.0

26-April-2016

-   Link Storybook menu to the repo. See: [PR137](https://github.com/storybooks/react-storybook/pull/137)
-   Implement keyboard shortcuts and fuzzy search. See: [PR141](https://github.com/storybooks/react-storybook/pull/141)

# v1.17.2

25-April-2016

-   Fix an error which only occurs on Firefox. See: [PR144](https://github.com/storybooks/react-storybook/pull/144)

# v1.17.1

21-April-2016

-   Fix a regression introduce by `v1.17.0`. See: [PR133](https://github.com/storybooks/react-storybook/pull/133)

# v1.17.0

21-April-2016

-   Check all the arguments passed to action for events. See: [PR132](https://github.com/storybooks/react-storybook/pull/132)

# v1.16.1

21-April-2016

-   Fix action logs highlighting issue, which comes as a regression of [PR126](https://github.com/storybooks/react-storybook/pull/126).

# v1.16.0

20-April-2016

-   Prevent re-rendering the preview iframe when there is an action.
    -   Related issue: [#116](https://github.com/storybooks/react-storybook/issues/116)
    -   Related PR: [PR126](https://github.com/storybooks/react-storybook/pull/126)

# v1.15.0

20-April-2016

-   Improve action logger UI and increase max log count to 10. See [PR123](https://github.com/storybooks/react-storybook/pull/123)

# v1.14.0

19-April-2016

-   Add syntax highlights to the logger. See: [PR118](https://github.com/storybooks/react-storybook/pull/118)

# v1.13.0

-   Add some UI test cases. See [PR103](https://github.com/storybooks/react-storybook/pull/103)
-   Implement `.addDecorator()` API. See [PR115](https://github.com/storybooks/react-storybook/pull/115)
-   Add code folding support. See [PR111](https://github.com/storybooks/react-storybook/pull/111)

# v1.12.0

14-April-2016

-   Add support for webpack module preLoaders. See: [PR107](https://github.com/storybooks/react-storybook/pull/107)

# v1.11.0

13-April-2016

-   Add support for React DevTools. See: [PR104](https://github.com/storybooks/react-storybook/pull/104)

# v1.10.2

12-April-2016

Fix various issues related to static bundling.

-   Add custom head generation to static build as well.
-   Use relative urls so, static sites can be host with paths (GH Pages)
-   Identify SyntheticEvent using feature detection. UglifyJS mangal class names, so we can't use classnames to detect a SyntheticEvent in the static build.

# v1.10.1

-   Don't serve index.html in static directory as a site index. See [PR100](https://github.com/storybooks/react-storybook/pull/100)
-   Use cjson for parsing .babelrc files (support comments). See [PR98](https://github.com/storybooks/react-storybook/pull/98)
-   Remove the dist directory before running babel to avoid older code. See [PR101](https://github.com/storybooks/react-storybook/pull/101)

# v1.10.0

-   Add custom head support inside the iframe. See [PR77](https://github.com/storybooks/react-storybook/pull/77)
-   Unmount components before rendering into DOM node. Fix: [#81](https://github.com/storybooks/react-storybook/issues/81)
-   Add a static file builder. See [PR88](https://github.com/storybooks/react-storybook/pull/88)
-   Fix search box's lineHeight to work with all the browsers. See: [PR94](https://github.com/storybooks/react-storybook/pull/94)
-   Add the search box. See: [PR91](https://github.com/storybooks/react-storybook/pull/91).

# v1.9.0

Add some minor improvements.

-   Avoid deprecated warning in Chrome Canary. See: [PR85](https://github.com/storybooks/react-storybook/pull/85)
-   Fix the React Warning about CSS property. See: [PR84](https://github.com/storybooks/react-storybook/pull/84)
-   Transition on latest logged action. See: [PR80](https://github.com/storybooks/react-storybook/pull/80)

# v1.8.0

-   Add story linking functionality.
    -   [Documentation](https://github.com/storybooks/react-storybook/blob/master/docs/api.md#linking-stories).
    -   Original feature request: [#50](https://github.com/storybooks/react-storybook/issues/50)
    -   Implementation: [PR86](https://github.com/storybooks/react-storybook/pull/86)

# v1.7.0

-   Add support to React v15.0.0.

# v1.6.0

-   Make scrollable layout. See: [PR](https://github.com/storybooks/react-storybook/pull/70)
-   Add npm3 requirement to the `package.json`.
-   Add `react` and `react-dom` to devDependencies.

# v1.5.0

-   Add support for most of the custom webpack configuration. See [PR64](https://github.com/storybooks/react-storybook/pull/64)

# v1.4.0

-   Add CLI option to specify the config dir. See [PR52](https://github.com/storybooks/react-storybook/pull/52).

# v1.3.0

-   Load the `.babelrc` manually. Fixed: [#41](https://github.com/storybooks/react-storybook/issues/41)
-   Add a better contributing guide. See [CONTRIBUTING.md](https://github.com/storybooks/react-storybook/blob/master/CONTRIBUTING.md)
-   Add a development utility `npm run dev` which watches "src" directory and run `npm run prepublish`.

# v1.2.0

-   Add a button to clear logs in the ActionLogger. This is requested in [PR21](https://github.com/storybooks/react-storybook/issues/21).
-   Remove navigation list order hijacking. See [commit](https://github.com/storybooks/react-storybook/commit/166365fd38f51f79e69e028a1c11e2620eddcb99).
-   Fix a typo in .gitignore. See [PR31](https://github.com/storybooks/react-storybook/pull/31).
-   Add support for JSX. See [PR18](https://github.com/storybooks/react-storybook/pull/18).

# v1.1.0

-   v1.0.0 was a mistake and it contains very old code. That's why we had to do a 1.1.0 release.

# v1.0.0

-   Yeah!<|MERGE_RESOLUTION|>--- conflicted
+++ resolved
@@ -1,4 +1,3 @@
-<<<<<<< HEAD
 # 3.3.0-alpha.0
 
 2017-September-06
@@ -45,7 +44,10 @@
 #### Dependency Upgrades
 
 -   Upgrade root dependencies and sync with packages [#1802](https://github.com/storybooks/storybook/pull/1802)
-=======
+-   Update jest to the latest version 🚀 [#1799](https://github.com/storybooks/storybook/pull/1799)
+-   Update eslint-plugin-jest to the latest version 🚀 [#1795](https://github.com/storybooks/storybook/pull/1795)
+-   Update lerna to the latest version 🚀 [#1768](https://github.com/storybooks/storybook/pull/1768)
+
 # 3.2.10
 
 2017-September-22
@@ -76,19 +78,15 @@
 
 -   Update babel-eslint to the latest version 🚀 [#1836](https://github.com/storybooks/storybook/pull/1836)
 -   UPGRADE root dependencies and SYNC with packages [#1802](https://github.com/storybooks/storybook/pull/1802)
->>>>>>> 2c318e64
 -   Update jest to the latest version 🚀 [#1799](https://github.com/storybooks/storybook/pull/1799)
 -   Update eslint-plugin-jest to the latest version 🚀 [#1795](https://github.com/storybooks/storybook/pull/1795)
 -   Update lerna to the latest version 🚀 [#1768](https://github.com/storybooks/storybook/pull/1768)
 
-<<<<<<< HEAD
-=======
 #### Maintenance
 
 -   Smoke test master [#1801](https://github.com/storybooks/storybook/pull/1801)
 -   Fixed Jest warnings [#1744](https://github.com/storybooks/storybook/pull/1744)
 
->>>>>>> 2c318e64
 # 3.2.9
 
 2017-August-26
