--- conflicted
+++ resolved
@@ -41,12 +41,7 @@
     "prepare": "node ../../scripts/prepare.js"
   },
   "dependencies": {
-<<<<<<< HEAD
-    "@storybook/core": "6.1.1",
-=======
     "@storybook/core": "6.1.7",
-    "core-js": "^3.0.1",
->>>>>>> 8b292855
     "global": "^4.3.2",
     "raw-loader": "^4.0.1",
     "react": "16.13.1",
