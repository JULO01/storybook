--- conflicted
+++ resolved
@@ -56,11 +56,8 @@
       modules: ['node_modules'].concat(nodePaths),
       alias: {
         'vue$': require.resolve('vue/dist/vue.esm.js'),
-<<<<<<< HEAD
-=======
         'react$': require.resolve('react'),
         'react-dom$': require.resolve('react-dom'),
->>>>>>> ec67cc5b
       }
     },
   };
