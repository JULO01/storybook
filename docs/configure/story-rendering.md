---
title: 'Story rendering'
---

In Storybook, your stories render in a special “preview” iframe (Canvas tab) inside the larger Storybook web application. The JavaScript build configuration of the preview is controlled by a [webpack](./integration.md#default-configuration) config, but you also may want to directly control the HTML that is rendered to help your stories render correctly.

## Adding to &#60;head&#62;

If you need to add extra elements to the `head` of the preview iframe, for instance to load static stylesheets, font files, or similar, you can create a file called [`.storybook/preview-head.html`](./overview.md#configure-story-rendering) and add tags like this:

<!-- prettier-ignore-start -->

<<<<<<< HEAD
<CodeSnippets
  paths={[
    'common/storybook-preview-head-example.html.mdx',
  ]}
/>

<!-- prettier-ignore-end -->
=======
<!-- Pull in static files served from your Static director or the internet -->
<link rel=”preload” href=”your/font” />
<!-- Or you can load custom head-tag JavaScript: -->
<script src="https://use.typekit.net/xxxyyy.js"></script>
<script>
  try {
    Typekit.load();
  } catch (e) {}
</script>
```
>>>>>>> 02199708

<div class="aside">

Storybook will inject these tags into the _preview iframe_ where your components are rendered not the Storybook application UI.

</div>

## Adding to &#60;body&#62;

Sometimes, you may need to add different tags to the `<body>`. This is useful for adding some custom content roots.

You can accomplish this by creating a file called `preview-body.html` inside your `.storybook` directory and add tags like this:

<!-- prettier-ignore-start -->

<CodeSnippets
  paths={[
    'common/storybook-preview-body-example.html.mdx',
  ]}
/>

<!-- prettier-ignore-end -->

If using relative sizing in your project (like `rem` or `em`), you may update the base `font-size` by adding a `style` tag to `preview-body.html`:

<!-- prettier-ignore-start -->

<CodeSnippets
  paths={[
    'common/storybook-preview-body-font-size.html.mdx',
  ]}
/>

<!-- prettier-ignore-end -->

<div class="aside">

Storybook will inject these tags into the _preview iframe_ where your components are rendered not the Storybook application UI.

</div><|MERGE_RESOLUTION|>--- conflicted
+++ resolved
@@ -10,7 +10,6 @@
 
 <!-- prettier-ignore-start -->
 
-<<<<<<< HEAD
 <CodeSnippets
   paths={[
     'common/storybook-preview-head-example.html.mdx',
@@ -18,18 +17,7 @@
 />
 
 <!-- prettier-ignore-end -->
-=======
-<!-- Pull in static files served from your Static director or the internet -->
-<link rel=”preload” href=”your/font” />
-<!-- Or you can load custom head-tag JavaScript: -->
-<script src="https://use.typekit.net/xxxyyy.js"></script>
-<script>
-  try {
-    Typekit.load();
-  } catch (e) {}
-</script>
-```
->>>>>>> 02199708
+
 
 <div class="aside">
 
