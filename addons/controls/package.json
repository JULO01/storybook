--- conflicted
+++ resolved
@@ -47,24 +47,15 @@
     "build:watch-tsc": "node ${PROJECT_CWD}/scripts/utils/watch-tsc.js"
   },
   "dependencies": {
-<<<<<<< HEAD
     "@storybook/addons": "workspace:*",
     "@storybook/api": "workspace:*",
-    "@storybook/client-api": "workspace:*",
+    "@storybook/client-logger": "workspace:*",
     "@storybook/components": "workspace:*",
+    "@storybook/core-common": "workspace:*",
+    "@storybook/csf": "0.0.2--canary.4566f4d.1",
     "@storybook/node-logger": "workspace:*",
+    "@storybook/store": "workspace:*",
     "@storybook/theming": "workspace:*",
-=======
-    "@storybook/addons": "6.5.0-rc.1",
-    "@storybook/api": "6.5.0-rc.1",
-    "@storybook/client-logger": "6.5.0-rc.1",
-    "@storybook/components": "6.5.0-rc.1",
-    "@storybook/core-common": "6.5.0-rc.1",
-    "@storybook/csf": "0.0.2--canary.4566f4d.1",
-    "@storybook/node-logger": "6.5.0-rc.1",
-    "@storybook/store": "6.5.0-rc.1",
-    "@storybook/theming": "6.5.0-rc.1",
->>>>>>> 10a87ceb
     "core-js": "^3.8.2",
     "lodash": "^4.17.21",
     "ts-dedent": "^2.0.0"
