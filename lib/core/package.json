{
  "name": "@storybook/core",
  "version": "6.0.0-beta.17",
  "description": "Storybook framework-agnostic API",
  "keywords": [
    "storybook"
  ],
  "homepage": "https://github.com/storybookjs/storybook/tree/master/lib/core",
  "bugs": {
    "url": "https://github.com/storybookjs/storybook/issues"
  },
  "repository": {
    "type": "git",
    "url": "https://github.com/storybookjs/storybook.git",
    "directory": "lib/core"
  },
  "license": "MIT",
  "main": "dist/client/index.js",
  "types": "dist/client/index.d.ts",
  "files": [
    "dist/**/*",
    "dll/**/*",
    "types/**/*",
    "README.md",
    "*.js",
    "*.d.ts",
    "ts3.5/**/*"
  ],
  "scripts": {
    "prepare": "node ../../scripts/prepare.js"
  },
  "dependencies": {
    "@babel/plugin-proposal-class-properties": "^7.8.3",
    "@babel/plugin-proposal-export-default-from": "^7.8.3",
    "@babel/plugin-proposal-object-rest-spread": "^7.9.6",
    "@babel/plugin-proposal-private-methods": "^7.8.3",
    "@babel/plugin-syntax-dynamic-import": "^7.8.3",
    "@babel/plugin-transform-arrow-functions": "^7.8.3",
    "@babel/plugin-transform-block-scoping": "^7.8.3",
    "@babel/plugin-transform-classes": "^7.9.5",
    "@babel/plugin-transform-destructuring": "^7.9.5",
    "@babel/plugin-transform-for-of": "^7.9.0",
    "@babel/plugin-transform-parameters": "^7.9.5",
    "@babel/plugin-transform-react-constant-elements": "^7.9.0",
    "@babel/plugin-transform-shorthand-properties": "^7.8.3",
    "@babel/plugin-transform-spread": "^7.8.3",
    "@babel/plugin-transform-template-literals": "^7.8.3",
    "@babel/preset-env": "^7.9.6",
    "@babel/preset-react": "^7.8.3",
    "@babel/preset-typescript": "^7.9.0",
    "@babel/register": "^7.8.3",
    "@storybook/addons": "6.0.0-beta.17",
    "@storybook/api": "6.0.0-beta.17",
    "@storybook/channel-postmessage": "6.0.0-beta.17",
    "@storybook/client-api": "6.0.0-beta.17",
    "@storybook/client-logger": "6.0.0-beta.17",
    "@storybook/core-events": "6.0.0-beta.17",
    "@storybook/csf": "0.0.1",
<<<<<<< HEAD
    "@storybook/node-logger": "6.0.0-beta.16",
    "@storybook/router": "6.0.0-beta.16",
    "@storybook/theming": "6.0.0-beta.16",
    "@storybook/ui": "6.0.0-beta.16",
    "@types/glob-base": "^0.3.0",
=======
    "@storybook/node-logger": "6.0.0-beta.17",
    "@storybook/router": "6.0.0-beta.17",
    "@storybook/theming": "6.0.0-beta.17",
    "@storybook/ui": "6.0.0-beta.17",
>>>>>>> e6bdd474
    "@types/node-fetch": "^2.5.4",
    "@types/micromatch": "^4.0.1",
    "airbnb-js-shims": "^2.2.1",
    "ansi-to-html": "^0.6.11",
    "autoprefixer": "^9.7.2",
    "babel-loader": "^8.0.6",
    "babel-plugin-add-react-displayname": "^0.0.5",
    "babel-plugin-emotion": "^10.0.20",
    "babel-plugin-macros": "^2.8.0",
    "babel-preset-minify": "^0.5.0 || 0.6.0-alpha.5",
    "better-opn": "^2.0.0",
    "boxen": "^4.1.0",
    "case-sensitive-paths-webpack-plugin": "^2.2.0",
    "chalk": "^4.0.0",
    "cli-table3": "0.6.0",
    "commander": "^5.0.0",
    "core-js": "^3.0.1",
    "css-loader": "^3.5.3",
    "detect-port": "^1.3.0",
    "dotenv-webpack": "^1.7.0",
    "ejs": "^3.1.2",
    "express": "^4.17.0",
    "file-loader": "^6.0.0",
    "file-system-cache": "^1.0.5",
    "find-cache-dir": "^3.0.0",
    "find-up": "^4.1.0",
    "fork-ts-checker-webpack-plugin": "^4.1.4",
    "fs-extra": "^9.0.0",
    "glob": "^7.1.6",
    "glob-base": "^0.3.0",
    "glob-promise": "^3.4.0",
    "global": "^4.3.2",
    "html-webpack-plugin": "^4.2.1",
    "inquirer": "^7.0.0",
    "interpret": "^2.0.0",
    "ip": "^1.1.5",
    "json5": "^2.1.1",
    "lazy-universal-dotenv": "^3.0.1",
    "micromatch": "^4.0.2",
    "node-fetch": "^2.6.0",
    "pkg-dir": "^4.2.0",
    "pnp-webpack-plugin": "1.6.4",
    "postcss-flexbugs-fixes": "^4.1.0",
    "postcss-loader": "^3.0.0",
    "pretty-hrtime": "^1.0.3",
    "qs": "^6.6.0",
    "raw-loader": "^4.0.1",
    "react-dev-utils": "^10.0.0",
    "regenerator-runtime": "^0.13.3",
    "resolve": "^1.17.0",
    "resolve-from": "^5.0.0",
    "semver": "^7.3.2",
    "serve-favicon": "^2.5.0",
    "shelljs": "^0.8.3",
    "stable": "^0.1.8",
    "style-loader": "^1.2.1",
    "terser-webpack-plugin": "^3.0.0",
    "ts-dedent": "^1.1.1",
    "unfetch": "^4.1.0",
    "url-loader": "^4.0.0",
    "util-deprecate": "^1.0.2",
    "webpack": "^4.43.0",
    "webpack-dev-middleware": "^3.7.0",
    "webpack-hot-middleware": "^2.25.0",
    "webpack-virtual-modules": "^0.2.2"
  },
  "devDependencies": {
    "mock-fs": "^4.12.0"
  },
  "peerDependencies": {
    "@babel/core": "*",
    "react": "*",
    "react-dom": "*"
  },
  "publishConfig": {
    "access": "public"
  },
  "gitHead": "4b9d901add9452525135caae98ae5f78dd8da9ff"
}<|MERGE_RESOLUTION|>--- conflicted
+++ resolved
@@ -56,18 +56,11 @@
     "@storybook/client-logger": "6.0.0-beta.17",
     "@storybook/core-events": "6.0.0-beta.17",
     "@storybook/csf": "0.0.1",
-<<<<<<< HEAD
-    "@storybook/node-logger": "6.0.0-beta.16",
-    "@storybook/router": "6.0.0-beta.16",
-    "@storybook/theming": "6.0.0-beta.16",
-    "@storybook/ui": "6.0.0-beta.16",
-    "@types/glob-base": "^0.3.0",
-=======
     "@storybook/node-logger": "6.0.0-beta.17",
     "@storybook/router": "6.0.0-beta.17",
     "@storybook/theming": "6.0.0-beta.17",
     "@storybook/ui": "6.0.0-beta.17",
->>>>>>> e6bdd474
+    "@types/glob-base": "^0.3.0",
     "@types/node-fetch": "^2.5.4",
     "@types/micromatch": "^4.0.1",
     "airbnb-js-shims": "^2.2.1",
