{
  "name": "@storybook/core-common",
  "version": "6.5.0-rc.1",
  "description": "Storybook framework-agnostic API",
  "keywords": [
    "storybook"
  ],
  "homepage": "https://github.com/storybookjs/storybook/tree/main/lib/core",
  "bugs": {
    "url": "https://github.com/storybookjs/storybook/issues"
  },
  "repository": {
    "type": "git",
    "url": "https://github.com/storybookjs/storybook.git",
    "directory": "lib/core"
  },
  "funding": {
    "type": "opencollective",
    "url": "https://opencollective.com/storybook"
  },
  "license": "MIT",
  "main": "dist/cjs/index.js",
  "module": "dist/esm/index.js",
  "types": "dist/ts3.9/index.d.ts",
  "typesVersions": {
    "<3.8": {
      "dist/ts3.9/*": [
        "dist/ts3.4/*"
      ]
    }
  },
  "files": [
    "dist/**/*",
    "types/**/*",
    "templates/**/*",
    "*.js",
    "*.d.ts"
  ],
  "scripts": {
    "prepare": "node ${PROJECT_CWD}/scripts/prepare.js",
    "build:watch-babel": "node ${PROJECT_CWD}/scripts/utils/watch-babel.js",
    "build:watch-tsc": "node ${PROJECT_CWD}/scripts/utils/watch-tsc.js"
  },
  "dependencies": {
    "@babel/core": "^7.12.10",
    "@babel/plugin-proposal-class-properties": "^7.12.1",
    "@babel/plugin-proposal-decorators": "^7.12.12",
    "@babel/plugin-proposal-export-default-from": "^7.12.1",
    "@babel/plugin-proposal-nullish-coalescing-operator": "^7.12.1",
    "@babel/plugin-proposal-object-rest-spread": "^7.12.1",
    "@babel/plugin-proposal-optional-chaining": "^7.12.7",
    "@babel/plugin-proposal-private-methods": "^7.12.1",
    "@babel/plugin-proposal-private-property-in-object": "^7.12.1",
    "@babel/plugin-syntax-dynamic-import": "^7.8.3",
    "@babel/plugin-transform-arrow-functions": "^7.12.1",
    "@babel/plugin-transform-block-scoping": "^7.12.12",
    "@babel/plugin-transform-classes": "^7.12.1",
    "@babel/plugin-transform-destructuring": "^7.12.1",
    "@babel/plugin-transform-for-of": "^7.12.1",
    "@babel/plugin-transform-parameters": "^7.12.1",
    "@babel/plugin-transform-shorthand-properties": "^7.12.1",
    "@babel/plugin-transform-spread": "^7.12.1",
    "@babel/preset-env": "^7.12.11",
    "@babel/preset-react": "^7.12.10",
    "@babel/preset-typescript": "^7.12.7",
    "@babel/register": "^7.12.1",
<<<<<<< HEAD
    "@storybook/node-logger": "workspace:*",
=======
    "@storybook/node-logger": "6.5.0-rc.1",
>>>>>>> 10a87ceb
    "@storybook/semver": "^7.3.2",
    "@types/node": "^14.0.10 || ^16.0.0",
    "@types/pretty-hrtime": "^1.0.0",
    "babel-loader": "^8.0.0",
    "babel-plugin-macros": "^3.0.1",
    "babel-plugin-polyfill-corejs3": "^0.1.0",
    "chalk": "^4.1.0",
    "core-js": "^3.8.2",
    "express": "^4.17.1",
    "file-system-cache": "^1.0.5",
    "find-up": "^5.0.0",
    "fork-ts-checker-webpack-plugin": "^6.0.4",
    "fs-extra": "^9.0.1",
    "glob": "^7.1.6",
    "handlebars": "^4.7.7",
    "interpret": "^2.2.0",
    "json5": "^2.1.3",
    "lazy-universal-dotenv": "^3.0.1",
    "picomatch": "^2.3.0",
    "pkg-dir": "^5.0.0",
    "pretty-hrtime": "^1.0.3",
    "resolve-from": "^5.0.0",
    "slash": "^3.0.0",
    "telejson": "^6.0.8",
    "ts-dedent": "^2.0.0",
    "util-deprecate": "^1.0.2",
    "webpack": "4"
  },
  "devDependencies": {
    "@storybook/react-docgen-typescript-plugin": "1.0.2-canary.6.9d540b91e815f8fc2f8829189deb00553559ff63.0",
    "@types/compression": "^1.7.0",
    "@types/interpret": "^1.1.1",
    "@types/mock-fs": "^4.13.0",
    "@types/picomatch": "^2.3.0",
    "mock-fs": "^4.13.0"
  },
  "peerDependencies": {
    "react": "^16.8.0 || ^17.0.0 || ^18.0.0",
    "react-dom": "^16.8.0 || ^17.0.0 || ^18.0.0"
  },
  "peerDependenciesMeta": {
    "typescript": {
      "optional": true
    }
  },
  "publishConfig": {
    "access": "public"
  },
  "gitHead": "3f09d4e6b0c655a092dc812488ef2c7ed3808401",
  "sbmodern": "dist/modern/index.js"
}<|MERGE_RESOLUTION|>--- conflicted
+++ resolved
@@ -64,11 +64,7 @@
     "@babel/preset-react": "^7.12.10",
     "@babel/preset-typescript": "^7.12.7",
     "@babel/register": "^7.12.1",
-<<<<<<< HEAD
     "@storybook/node-logger": "workspace:*",
-=======
-    "@storybook/node-logger": "6.5.0-rc.1",
->>>>>>> 10a87ceb
     "@storybook/semver": "^7.3.2",
     "@types/node": "^14.0.10 || ^16.0.0",
     "@types/pretty-hrtime": "^1.0.0",
