--- conflicted
+++ resolved
@@ -13,13 +13,8 @@
     "preact": "^8.4.2"
   },
   "devDependencies": {
-<<<<<<< HEAD
-    "@babel/core": "^7.9.6",
-    "@babel/plugin-transform-runtime": "^7.9.6",
-=======
     "@babel/core": "^7.12.3",
     "@babel/plugin-transform-runtime": "^7.12.1",
->>>>>>> 3775f570
     "@storybook/addon-a11y": "6.1.0-alpha.35",
     "@storybook/addon-actions": "6.1.0-alpha.35",
     "@storybook/addon-backgrounds": "6.1.0-alpha.35",
@@ -31,18 +26,14 @@
     "@storybook/addons": "6.1.0-alpha.35",
     "@storybook/preact": "6.1.0-alpha.35",
     "@storybook/source-loader": "6.1.0-alpha.35",
-<<<<<<< HEAD
-    "babel-loader": "^8.1.0",
-=======
     "babel-loader": "^8.0.4",
->>>>>>> 3775f570
     "cross-env": "^7.0.0",
-    "file-loader": "^6.2.0",
+    "file-loader": "^6.0.0",
     "preact-render-to-json": "^3.6.6",
-    "raw-loader": "^4.0.2",
-    "svg-url-loader": "^6.0.0",
-    "webpack": "5.3.2",
-    "webpack-dev-server": "^3.11.0"
+    "raw-loader": "^4.0.1",
+    "svg-url-loader": "^5.0.0",
+    "webpack": "^4.33.0",
+    "webpack-dev-server": "^3.8.2"
   },
   "storybook": {
     "chromatic": {
