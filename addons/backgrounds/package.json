{
  "name": "@storybook/addon-backgrounds",
  "version": "4.1.0-alpha.11",
  "description": "A storybook addon to show different backgrounds for your preview",
  "keywords": [
    "addon",
    "background",
    "react",
    "storybook"
  ],
  "homepage": "https://github.com/storybooks/storybook/tree/master/addons/backgrounds",
  "bugs": {
    "url": "https://github.com/storybooks/storybook/issues"
  },
  "repository": {
    "type": "git",
    "url": "https://github.com/storybooks/storybook.git"
  },
  "license": "MIT",
  "author": "jbaxleyiii",
  "main": "dist/index.js",
  "jsnext:main": "src/index.js",
  "scripts": {
    "prepare": "node ../../scripts/prepare.js"
  },
  "dependencies": {
    "@emotion/core": "^0.13.1",
    "@emotion/styled": "^0.10.6",
<<<<<<< HEAD
    "@storybook/addons": "4.1.0-alpha.9",
    "@storybook/components": "4.1.0-alpha.9",
    "@storybook/core-events": "4.1.0-alpha.9",
=======
    "@storybook/addons": "4.1.0-alpha.11",
    "@storybook/core-events": "4.1.0-alpha.11",
>>>>>>> e42c6473
    "eventemitter3": "^3.1.0",
    "global": "^4.3.2",
    "memoizerific": "^1.11.3",
    "prop-types": "^15.6.2",
    "react": "^16.7.0-alpha.2",
    "util-deprecate": "^1.0.2"
<<<<<<< HEAD
=======
  },
  "peerDependencies": {
    "react": "*"
  },
  "publishConfig": {
    "access": "public"
>>>>>>> e42c6473
  }
}<|MERGE_RESOLUTION|>--- conflicted
+++ resolved
@@ -26,28 +26,20 @@
   "dependencies": {
     "@emotion/core": "^0.13.1",
     "@emotion/styled": "^0.10.6",
-<<<<<<< HEAD
-    "@storybook/addons": "4.1.0-alpha.9",
-    "@storybook/components": "4.1.0-alpha.9",
-    "@storybook/core-events": "4.1.0-alpha.9",
-=======
     "@storybook/addons": "4.1.0-alpha.11",
+    "@storybook/components": "4.1.0-alpha.11",
     "@storybook/core-events": "4.1.0-alpha.11",
->>>>>>> e42c6473
     "eventemitter3": "^3.1.0",
     "global": "^4.3.2",
     "memoizerific": "^1.11.3",
     "prop-types": "^15.6.2",
     "react": "^16.7.0-alpha.2",
     "util-deprecate": "^1.0.2"
-<<<<<<< HEAD
-=======
   },
   "peerDependencies": {
     "react": "*"
   },
   "publishConfig": {
     "access": "public"
->>>>>>> e42c6473
   }
 }