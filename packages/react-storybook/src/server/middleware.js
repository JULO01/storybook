--- conflicted
+++ resolved
@@ -25,10 +25,7 @@
     noInfo: true,
     publicPath: config.output.publicPath,
     watchOptions: config.watchOptions || {},
-<<<<<<< HEAD
-    ...config.devServer
-=======
->>>>>>> acc053d0
+    ...config.devServer,
   };
 
   const router = new Router();
