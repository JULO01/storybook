--- conflicted
+++ resolved
@@ -40,18 +40,6 @@
     "prepare": "ts-node ../../scripts/prebundle.ts"
   },
   "dependencies": {
-<<<<<<< HEAD
-    "@storybook/addons": "6.5.0-alpha.30",
-    "@storybook/api": "6.5.0-alpha.30",
-    "@storybook/channels": "6.5.0-alpha.30",
-    "@storybook/client-logger": "6.5.0-alpha.30",
-    "@storybook/components": "6.5.0-alpha.30",
-    "@storybook/core-events": "6.5.0-alpha.30",
-    "@storybook/router": "6.5.0-alpha.30",
-    "@storybook/semver": "^7.3.2",
-    "@storybook/theming": "6.5.0-alpha.30",
-=======
-    "@emotion/core": "^10.3.1",
     "@storybook/addons": "6.5.0-alpha.32",
     "@storybook/api": "6.5.0-alpha.32",
     "@storybook/channels": "6.5.0-alpha.32",
@@ -61,8 +49,6 @@
     "@storybook/router": "6.5.0-alpha.32",
     "@storybook/semver": "^7.3.2",
     "@storybook/theming": "6.5.0-alpha.32",
-    "copy-to-clipboard": "^3.3.1",
->>>>>>> 51da12a7
     "core-js": "^3.8.2",
     "resolve-from": "^5.0.0"
   },
@@ -96,11 +82,7 @@
   "publishConfig": {
     "access": "public"
   },
-<<<<<<< HEAD
   "bundlerEntrypoint": "./src/index.tsx",
   "gitHead": "4dc5ec5956f3a8cfb07e3c4b3442fb3f6ac95662",
-=======
-  "gitHead": "efd7c324921bb08899caa75f707574d758e61dc2",
->>>>>>> 51da12a7
   "sbmodern": "dist/modern/index.js"
 }