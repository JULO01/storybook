--- conflicted
+++ resolved
@@ -4,11 +4,8 @@
 
 Doc Blocks are the building blocks of Storybook documentation pages. By default, [DocsPage](./docs-page.md) uses a combination of the blocks below to build a page for each of your components automatically.
 
-<<<<<<< HEAD
+
 Custom [addons](../api/addons.md) can also provide their own doc blocks.
-=======
-Custom [addons](../configure/storybook-addons.md) can also provide their own doc blocks.
->>>>>>> b1a8df3b
 
 ## ArgsTable
 
