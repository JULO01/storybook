import updateNotifier from 'update-notifier';
import program from 'commander';
import chalk from 'chalk';
import detect from '../lib/detect';
import hasYarn from '../lib/has_yarn';
import types from '../lib/project_types';
import { commandLog, codeLog, paddedLog, installDeps } from '../lib/helpers';
import pkg from '../package.json';
import angularGenerator from '../generators/ANGULAR';
import meteorGenerator from '../generators/METEOR';
import reactGenerator from '../generators/REACT';
import reactNativeGenerator from '../generators/REACT_NATIVE';
import reactNativeScriptsGenerator from '../generators/REACT_NATIVE_SCRIPTS';
import reactScriptsGenerator from '../generators/REACT_SCRIPTS';
import sfcVueGenerator from '../generators/SFC_VUE';
import updateOrganisationsGenerator from '../generators/UPDATE_PACKAGE_ORGANIZATIONS';
import vueGenerator from '../generators/VUE';
import polymerGenerator from '../generators/POLYMER';
import webpackReactGenerator from '../generators/WEBPACK_REACT';
import mithrilGenerator from '../generators/MITHRIL';
<<<<<<< HEAD
import markoGenerator from '../generators/MARKO';
=======
import htmlGenerator from '../generators/HTML';
>>>>>>> e9d423d6

const logger = console;

program
  .version(pkg.version)
  .option('-f --force', 'Forcely add storybook')
  .option('-s --skip-install', 'Skip installing deps')
  .option('-N --use-npm', 'Use npm to install deps')
  .option('-p --parser <babel | babylon | flow>', 'jscodeshift parser')
  .option('-h --html', 'Add storybook for HTML')
  .parse(process.argv);

const welcomeMessage = 'getstorybook - the simplest way to add a storybook to your project.';
logger.log(chalk.inverse(`\n ${welcomeMessage} \n`));

const useYarn = Boolean(program.useNpm !== true) && hasYarn();

const npmOptions = {
  useYarn,
};

const runStorybookCommand = useYarn ? 'yarn run storybook' : 'npm run storybook';

// Update notify code.
updateNotifier({
  pkg,
  updateCheckInterval: 1000 * 60 * 60, // every hour (we could increase this later on.)
}).notify();

let projectType;

const done = commandLog('Detecting project type');
try {
  projectType = detect(program);
} catch (ex) {
  done(ex.message);
  process.exit(1);
}
done();

const end = () => {
  if (!program.skipInstall) {
    installDeps(npmOptions);
  }

  logger.log('\nTo run your storybook, type:\n');
  codeLog([runStorybookCommand]);
  logger.log('\nFor more information visit:', chalk.cyan('https://storybook.js.org'));

  // Add a new line for the clear visibility.
  logger.log();
};

const CRNA_DISCUSSION =
  'https://github.com/storybooks/storybook/blob/master/app/react-native/docs/manual-setup.md';

const runGenerator = () => {
  switch (projectType) {
    case types.ALREADY_HAS_STORYBOOK:
      logger.log();
      paddedLog('There seems to be a storybook already available in this project.');
      paddedLog('Apply following command to force:\n');
      codeLog(['getstorybook -f']);

      // Add a new line for the clear visibility.
      logger.log();
      return Promise.resolve();

    case types.UPDATE_PACKAGE_ORGANIZATIONS:
      return updateOrganisationsGenerator(program.parser)
        .then(() => null) // commmandLog doesn't like to see output
        .then(commandLog('Upgrading your project to the new storybook packages.'))
        .then(end);

    case types.REACT_SCRIPTS:
      return reactScriptsGenerator()
        .then(commandLog('Adding storybook support to your "Create React App" based project'))
        .then(end);

    case types.REACT:
      return reactGenerator()
        .then(commandLog('Adding storybook support to your "React" app'))
        .then(end);

    case types.REACT_NATIVE_SCRIPTS: {
      const app = chalk.bold('"./App.js"');
      return reactNativeScriptsGenerator()
        .then(commandLog('Adding storybook support to your "Create React Native App" app'))
        .then(end)
        .then(() => {
          logger.log(chalk.red('NOTE: CRNA app installation is not 100% automated.'));
          logger.log(`To quickly run storybook, replace contents of ${app} with:\n`);
          codeLog(["export default from './storybook';"]);
          logger.log('\nFor a more complete discussion of options, see:\n');
          logger.log(chalk.cyan(CRNA_DISCUSSION));
          logger.log();
        });
    }

    case types.REACT_NATIVE:
      return reactNativeGenerator()
        .then(commandLog('Adding storybook support to your "React Native" app'))
        .then(end);

    case types.METEOR:
      return meteorGenerator()
        .then(commandLog('Adding storybook support to your "Meteor" app'))
        .then(end);

    case types.WEBPACK_REACT:
      return webpackReactGenerator()
        .then(commandLog('Adding storybook support to your "Webpack React" app'))
        .then(end);

    case types.REACT_PROJECT:
      return reactGenerator()
        .then(commandLog('Adding storybook support to your "React" library'))
        .then(end);

    case types.SFC_VUE:
      return sfcVueGenerator()
        .then(commandLog('Adding storybook support to your "Single File Components Vue" app'))
        .then(end);

    case types.VUE:
      return vueGenerator()
        .then(commandLog('Adding storybook support to your "Vue" app'))
        .then(end);

    case types.ANGULAR:
      return angularGenerator()
        .then(commandLog('Adding storybook support to your "Angular" app'))
        .then(end);

    case types.POLYMER:
      return polymerGenerator()
        .then(commandLog('Adding storybook support to your "Polymer" app'))
        .then(end);

    case types.MITHRIL:
      return mithrilGenerator()
        .then(commandLog('Adding storybook support to your "Mithril" app'))
        .then(end);

<<<<<<< HEAD
    case types.MARKO:
      return markoGenerator()
        .then(commandLog('Adding storybook support to your "Marko" app'))
=======
    case types.HTML:
      return htmlGenerator()
        .then(commandLog('Adding storybook support to your "HTML" app'))
>>>>>>> e9d423d6
        .then(end);

    default:
      paddedLog(`We couldn't detect your project type. (code: ${projectType})`);
      paddedLog(
        "Please make sure you are running the `getstorybook` command in your project's root directory."
      );
      paddedLog(
        'You can also install storybook for plain HTML snippets with `getstorybook --html` or follow some of the slow start guides: https://storybook.js.org/basics/slow-start-guide/'
      );

      // Add a new line for the clear visibility.
      logger.log();
      return Promise.resolve();
  }
};

runGenerator().catch(ex => {
  logger.error(`\n     ${chalk.red(ex.stack)}`);
  process.exit(1);
});<|MERGE_RESOLUTION|>--- conflicted
+++ resolved
@@ -18,11 +18,8 @@
 import polymerGenerator from '../generators/POLYMER';
 import webpackReactGenerator from '../generators/WEBPACK_REACT';
 import mithrilGenerator from '../generators/MITHRIL';
-<<<<<<< HEAD
 import markoGenerator from '../generators/MARKO';
-=======
 import htmlGenerator from '../generators/HTML';
->>>>>>> e9d423d6
 
 const logger = console;
 
@@ -167,15 +164,14 @@
         .then(commandLog('Adding storybook support to your "Mithril" app'))
         .then(end);
 
-<<<<<<< HEAD
     case types.MARKO:
       return markoGenerator()
         .then(commandLog('Adding storybook support to your "Marko" app'))
-=======
+        .then(end);
+
     case types.HTML:
       return htmlGenerator()
         .then(commandLog('Adding storybook support to your "HTML" app'))
->>>>>>> e9d423d6
         .then(end);
 
     default:
