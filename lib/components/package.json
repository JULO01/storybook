{
  "name": "@storybook/components",
  "version": "5.3.0-alpha.33",
  "description": "Core Storybook Components",
  "keywords": [
    "storybook"
  ],
  "homepage": "https://github.com/storybookjs/storybook/tree/master/lib/components",
  "bugs": {
    "url": "https://github.com/storybookjs/storybook/issues"
  },
  "repository": {
    "type": "git",
    "url": "https://github.com/storybookjs/storybook.git",
    "directory": "lib/components"
  },
  "license": "MIT",
  "files": [
    "dist/**/*",
    "README.md",
    "*.js",
    "*.d.ts"
  ],
  "main": "dist/index.js",
  "types": "dist/index.d.ts",
  "scripts": {
    "prepare": "node ../../scripts/prepare.js"
  },
  "dependencies": {
    "@storybook/client-logger": "5.3.0-alpha.33",
    "@storybook/theming": "5.3.0-alpha.33",
    "@types/react-syntax-highlighter": "11.0.1",
    "@types/react-textarea-autosize": "^4.3.3",
    "core-js": "^3.0.1",
    "global": "^4.3.2",
    "markdown-to-jsx": "^6.9.1",
    "memoizerific": "^1.11.3",
    "polished": "^3.3.1",
    "popper.js": "^1.14.7",
    "prop-types": "^15.7.2",
    "react": "^16.8.3",
    "react-dom": "^16.8.3",
    "react-focus-lock": "^2.1.0",
    "react-helmet-async": "^1.0.2",
    "react-popper-tooltip": "^2.8.3",
    "react-syntax-highlighter": "^11.0.2",
    "react-textarea-autosize": "^7.1.0",
    "simplebar-react": "^1.0.0-alpha.6",
    "ts-dedent": "^1.1.0"
  },
  "devDependencies": {
<<<<<<< HEAD
    "@types/enzyme": "^3.9.0",
    "@types/react-textarea-autosize": "^4.3.3",
=======
>>>>>>> c4295a25
    "enzyme": "^3.9.0",
    "jest": "^24.7.1",
    "jest-enzyme": "^7.0.2"
  },
  "peerDependencies": {
    "react": "*",
    "react-dom": "*"
  },
  "publishConfig": {
    "access": "public"
  }
}<|MERGE_RESOLUTION|>--- conflicted
+++ resolved
@@ -49,11 +49,6 @@
     "ts-dedent": "^1.1.0"
   },
   "devDependencies": {
-<<<<<<< HEAD
-    "@types/enzyme": "^3.9.0",
-    "@types/react-textarea-autosize": "^4.3.3",
-=======
->>>>>>> c4295a25
     "enzyme": "^3.9.0",
     "jest": "^24.7.1",
     "jest-enzyme": "^7.0.2"
