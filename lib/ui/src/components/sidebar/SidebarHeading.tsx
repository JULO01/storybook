import React, { ComponentProps, MouseEvent } from 'react';
import { styled, withTheme } from '@storybook/theming';
import { StorybookLogo, WithTooltip, TooltipLinkList, Button, Icons } from '@storybook/components';

export type BrandAreaProps = ComponentProps<'div'>;

const BrandArea = styled.div<BrandAreaProps>(({ theme }) => ({
  fontSize: theme.typography.size.s2,
  fontWeight: theme.typography.weight.bold,
  marginRight: theme.layoutMargin,
  display: 'flex',
  width: '100%',
  alignItems: 'center',
  paddingTop: 3,
  paddingBottom: 3,
  minHeight: 28,
  '& > *': {
    maxWidth: '100%',
    height: 'auto',
    width: 'auto',
    display: 'block',
  },
}));

const Logo = styled(StorybookLogo)({
  width: 'auto',
  height: 22,
  display: 'block',
});

const Img = styled.img({
  width: 'auto',
  height: 'auto',
  display: 'block',
  maxWidth: '100%',
});

const LogoLink = styled.a({
  display: 'block',
  width: '100%',
  height: '100%',
  color: 'inherit',
  textDecoration: 'none',
});

export type MenuButtonProps = ComponentProps<typeof Button> &
  // FIXME: Button should extends from the native <button>
  ComponentProps<'button'> & {
    highlighted: boolean;
  };

const MenuButton = styled(Button)<MenuButtonProps>(({ highlighted, theme }) => ({
  position: 'relative',
  overflow: 'visible',
  padding: 7,

  ...(highlighted && {
    '&:after': {
      content: '""',
      position: 'absolute',
      top: 0,
      right: 0,
      width: 8,
      height: 8,
      borderRadius: 8,
      background: theme.color.positive,
    },
  }),
}));

const Head = styled.div({
  display: 'flex',
  alignItems: 'flex-start',
  justifyContent: 'space-between',
});

<<<<<<< HEAD
const Brand = withTheme(({ theme: { brand: { title = 'Storybook', url = './', image } } }) => {
  const targetValue = url === './' ? '' : '_blank';
  if (image === undefined && url === null) {
    return <Logo alt={title} />;
=======
const Brand = withTheme(
  ({
    theme: {
      brand: { title = 'Storybook', url = './', image },
    },
  }) => {
    const targetValue = url === './' ? '' : '_blank';
    if (image === undefined && url === null) {
      return <Logo alt={title} />;
    }
    if (image === undefined && url) {
      return (
        <LogoLink title={title} href={url} target={targetValue}>
          <Logo alt={title} />
        </LogoLink>
      );
    }
    if (image === null && url === null) {
      return title;
    }
    if (image === null && url) {
      return (
        <LogoLink href={url} target={targetValue} dangerouslySetInnerHTML={{ __html: title }} />
      );
    }
    if (image && url === null) {
      return <Img src={image} alt={title} />;
    }
    if (image && url) {
      return (
        <LogoLink title={title} href={url} target={targetValue}>
          <Img src={image} alt={title} />
        </LogoLink>
      );
    }
    return null;
>>>>>>> fe825211
  }
  if (image === undefined && url) {
    return (
      <LogoLink href={url} target={targetValue}>
        <Logo alt={title} />
      </LogoLink>
    );
  }
  if (image === null && url === null) {
    return title;
  }
  if (image === null && url) {
    return <LogoLink href={url} target={targetValue} dangerouslySetInnerHTML={{ __html: title }} />;
  }
  if (image && url === null) {
    return <Img src={image} alt={title} />;
  }
  if (image && url) {
    return (
      <LogoLink href={url} target={targetValue}>
        <Img src={image} alt={title} />
      </LogoLink>
    );
  }
  return null;
});

export interface SidebarHeadingProps {
  menuHighlighted?: boolean;
  menu: ComponentProps<typeof TooltipLinkList>['links'];
  className?: string;
}

const SidebarHeading = ({ menuHighlighted = false, menu, ...props }: SidebarHeadingProps) => (
  <Head {...props}>
    <BrandArea>
      <Brand />
    </BrandArea>

    <WithTooltip
      placement="top"
      trigger="click"
      tooltip={({ onHide }) => (
        <TooltipLinkList
          // @ts-ignore // FIXME: onCLick/onHide should pass React synthetic event down to avoid surprise
          links={menu.map(({ onClick, ...rest }) => ({
            ...rest,
            onClick: (e: MouseEvent) => {
              if (onClick) {
                // @ts-ignore
                onClick(e);
              }
              // @ts-ignore
              onHide(e);
            },
          }))}
        />
      )}
      closeOnClick
    >
      <MenuButton outline small containsIcon highlighted={menuHighlighted} title="Shortcuts">
        <Icons icon="ellipsis" />
      </MenuButton>
    </WithTooltip>
  </Head>
);

export default SidebarHeading;<|MERGE_RESOLUTION|>--- conflicted
+++ resolved
@@ -74,12 +74,6 @@
   justifyContent: 'space-between',
 });
 
-<<<<<<< HEAD
-const Brand = withTheme(({ theme: { brand: { title = 'Storybook', url = './', image } } }) => {
-  const targetValue = url === './' ? '' : '_blank';
-  if (image === undefined && url === null) {
-    return <Logo alt={title} />;
-=======
 const Brand = withTheme(
   ({
     theme: {
@@ -116,33 +110,8 @@
       );
     }
     return null;
->>>>>>> fe825211
   }
-  if (image === undefined && url) {
-    return (
-      <LogoLink href={url} target={targetValue}>
-        <Logo alt={title} />
-      </LogoLink>
-    );
-  }
-  if (image === null && url === null) {
-    return title;
-  }
-  if (image === null && url) {
-    return <LogoLink href={url} target={targetValue} dangerouslySetInnerHTML={{ __html: title }} />;
-  }
-  if (image && url === null) {
-    return <Img src={image} alt={title} />;
-  }
-  if (image && url) {
-    return (
-      <LogoLink href={url} target={targetValue}>
-        <Img src={image} alt={title} />
-      </LogoLink>
-    );
-  }
-  return null;
-});
+);
 
 export interface SidebarHeadingProps {
   menuHighlighted?: boolean;
