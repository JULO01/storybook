--- conflicted
+++ resolved
@@ -19,19 +19,9 @@
     "babel-preset-es2015": "^6.24.1",
     "babel-preset-react": "^6.24.1",
     "react": "^15.5.4",
-    "react-dom": "^15.5.4",
-    "react-test-renderer": "^15.5.4"
+    "react-dom": "^15.5.4"
   },
   "dependencies": {
-<<<<<<< HEAD
-    "@storybook/addon-actions": "^3.0.0-alpha.0",
-    "@storybook/addon-links": "^3.0.0-alpha.0",
-    "@storybook/addons": "^3.0.0-alpha.0",
-    "@storybook/channels": "^3.0.0-alpha.0",
-    "@storybook/react": "^3.0.0-alpha.0",
-    "babel-core": "^6.24.1",
-=======
->>>>>>> fceded04
     "babel-runtime": "^6.23.0",
     "global": "^4.3.2",
     "prop-types": "^15.5.8",
