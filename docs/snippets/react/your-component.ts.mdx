```ts
// YourComponent.stories.ts|tsx

import React from 'react';

<<<<<<< HEAD
import type { ComponentStoryFn, ComponentMeta } from '@storybook/react';
=======
import type { ComponentStoryObj, ComponentMeta } from '@storybook/react';
>>>>>>> d1673e19

import { YourComponent } from './YourComponent';

//👇 This default export determines where your story goes in the story list
export default {
  /* 👇 The title prop is optional.
   * See https://storybook.js.org/docs/7.0/react/configure/overview#configure-story-loading
   * to learn how to generate automatic titles
   */
  title: 'YourComponent',
  component: YourComponent,
} as ComponentMeta<typeof YourComponent>;

<<<<<<< HEAD
//👇 We create a “template” of how args map to rendering
const Template: ComponentStoryFn<typeof YourComponent> = (args) => <YourComponent {...args} />;

export const FirstStory = Template.bind({});

FirstStory.args = {
  /*👇 The args you need here will depend on your component */
=======
export const FirstStory: ComponentStoryObj<typeof YourComponent> = {
  args: {
    //👇 The args you need here will depend on your component
  },
>>>>>>> d1673e19
};
```<|MERGE_RESOLUTION|>--- conflicted
+++ resolved
@@ -3,11 +3,7 @@
 
 import React from 'react';
 
-<<<<<<< HEAD
-import type { ComponentStoryFn, ComponentMeta } from '@storybook/react';
-=======
 import type { ComponentStoryObj, ComponentMeta } from '@storybook/react';
->>>>>>> d1673e19
 
 import { YourComponent } from './YourComponent';
 
@@ -21,19 +17,9 @@
   component: YourComponent,
 } as ComponentMeta<typeof YourComponent>;
 
-<<<<<<< HEAD
-//👇 We create a “template” of how args map to rendering
-const Template: ComponentStoryFn<typeof YourComponent> = (args) => <YourComponent {...args} />;
-
-export const FirstStory = Template.bind({});
-
-FirstStory.args = {
-  /*👇 The args you need here will depend on your component */
-=======
 export const FirstStory: ComponentStoryObj<typeof YourComponent> = {
   args: {
     //👇 The args you need here will depend on your component
   },
->>>>>>> d1673e19
 };
 ```