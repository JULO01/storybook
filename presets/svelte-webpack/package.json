--- conflicted
+++ resolved
@@ -65,14 +65,8 @@
     "prepare": "esrun ../../scripts/prepare/bundle.ts"
   },
   "dependencies": {
-<<<<<<< HEAD
-    "@storybook/core-webpack": "7.0.0-alpha.10",
-    "@storybook/node-logger": "7.0.0-alpha.10",
-=======
     "@storybook/core-webpack": "7.0.0-alpha.11",
     "@storybook/node-logger": "7.0.0-alpha.11",
-    "core-js": "^3.8.2",
->>>>>>> 5683419d
     "react": "16.14.0",
     "react-dom": "16.14.0",
     "sveltedoc-parser": "4.1.0",
