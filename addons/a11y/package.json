--- conflicted
+++ resolved
@@ -25,19 +25,11 @@
     "prepare": "node ../../scripts/prepare.js"
   },
   "dependencies": {
-<<<<<<< HEAD
-    "@emotion/styled": "^0.10.6",
+    "@emotion/styled": "^10.0.2",
     "@storybook/addons": "4.1.0-alpha.11",
     "@storybook/client-logger": "4.1.0-alpha.11",
     "@storybook/components": "4.1.0-alpha.11",
     "@storybook/core-events": "4.1.0-alpha.11",
-=======
-    "@emotion/styled": "^10.0.2",
-    "@storybook/addons": "4.1.0-alpha.10",
-    "@storybook/client-logger": "4.1.0-alpha.10",
-    "@storybook/components": "4.1.0-alpha.10",
-    "@storybook/core-events": "4.1.0-alpha.10",
->>>>>>> b8be2f43
     "axe-core": "^3.1.2",
     "react": "^16.7.0-alpha.2",
     "react-dom": "^16.7.0-alpha.2",
