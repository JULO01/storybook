import fs from 'fs-extra';
import {
  getPreviewBodyTemplate,
  getPreviewHeadTemplate,
  getManagerMainTemplate,
  getPreviewMainTemplate,
  loadEnvs,
  CoreConfig,
  StorybookConfig,
} from '@storybook/core-common';
import type {
  Options,
  CoreConfig,
  StorybookConfig,
  StoryIndexer,
  IndexerOptions,
} from '@storybook/core-common';
import { loadCsf } from '@storybook/csf-tools';

export const babel = async (_: unknown, options: Options) => {
  const { presets } = options;

  return presets.apply('babelDefault', {}, options);
};

export const logLevel = (previous: any, options: Options) => previous || options.loglevel || 'info';

export const previewHead = async (base: any, { configDir, presets }: Options) => {
  const interpolations = await presets.apply<Record<string, string>>('env');
  return getPreviewHeadTemplate(configDir, interpolations);
};

export const env = async () => {
  return loadEnvs({ production: true }).raw;
};

export const previewBody = async (base: any, { configDir, presets }: Options) => {
  const interpolations = await presets.apply<Record<string, string>>('env');
  return getPreviewBodyTemplate(configDir, interpolations);
};

export const previewMainTemplate = () => getPreviewMainTemplate();

export const managerMainTemplate = () => getManagerMainTemplate();

export const previewEntries = (entries: any[] = []) => {
  entries.push(require.resolve('@storybook/core-client/dist/esm/globals/globals'));
  return entries;
};

export const typescript = () => ({
  check: false,
  // 'react-docgen' faster but produces lower quality typescript results
  reactDocgen: 'react-docgen-typescript',
  reactDocgenTypescriptOptions: {
    shouldExtractLiteralValuesFromEnum: true,
    shouldRemoveUndefinedFromOptional: true,
    propFilter: (prop: any) => (prop.parent ? !/node_modules/.test(prop.parent.fileName) : true),
    // NOTE: this default cannot be changed
    savePropValueAsString: true,
  },
});

const optionalEnvToBoolean = (input: string | undefined): boolean | undefined => {
  if (input === undefined) {
    return undefined;
  }
  if (input.toUpperCase() === 'FALSE') {
    return false;
  }
  if (input.toUpperCase() === 'TRUE') {
    return true;
  }
  if (typeof input === 'string') {
    return true;
  }
  return undefined;
};

/**
 * If for some reason this config is not applied, the reason is that
 * likely there is an addon that does `export core = () => ({ someConfig })`,
 * instead of `export core = (existing) => ({ ...existing, someConfig })`,
 * just overwriting everything and not merging with the existing values.
 */
export const core = async (existing: CoreConfig, options: Options): Promise<CoreConfig> => ({
  ...existing,
  disableTelemetry: options.disableTelemetry === true,
  enableCrashReports:
    options.enableCrashReports || optionalEnvToBoolean(process.env.STORYBOOK_ENABLE_CRASH_REPORTS),
});

export const config = async (base: any, options: Options) => {
  return [...(await options.presets.apply('previewAnnotations', [], options)), ...base];
};

export const features = async (
  existing: StorybookConfig['features']
): Promise<StorybookConfig['features']> => ({
  ...existing,
  postcss: true,
  warnOnLegacyHierarchySeparator: true,
  buildStoriesJson: false,
<<<<<<< HEAD
  storyStoreV7: false,
  modernInlineRender: false,
  breakingChangesV7: false,
  interactionsDebugger: false,
  babelModeV7: false,
  argTypeTargetsV7: false,
  previewMdx2: false,
});
=======
  storyStoreV7: true,
  breakingChangesV7: true,
  interactionsDebugger: false,
  babelModeV7: true,
  argTypeTargetsV7: true,
  previewMdx2: false,
});

export const storyIndexers = async (indexers?: StoryIndexer[]) => {
  const csfIndexer = async (fileName: string, opts: IndexerOptions) => {
    const code = (await fs.readFile(fileName, 'utf-8')).toString();
    return loadCsf(code, { ...opts, fileName }).parse();
  };
  return [
    {
      test: /(stories|story)\.[tj]sx?$/,
      indexer: csfIndexer,
    },
    ...(indexers || []),
  ];
};
>>>>>>> abbd4f91
<|MERGE_RESOLUTION|>--- conflicted
+++ resolved
@@ -5,8 +5,6 @@
   getManagerMainTemplate,
   getPreviewMainTemplate,
   loadEnvs,
-  CoreConfig,
-  StorybookConfig,
 } from '@storybook/core-common';
 import type {
   Options,
@@ -101,16 +99,6 @@
   postcss: true,
   warnOnLegacyHierarchySeparator: true,
   buildStoriesJson: false,
-<<<<<<< HEAD
-  storyStoreV7: false,
-  modernInlineRender: false,
-  breakingChangesV7: false,
-  interactionsDebugger: false,
-  babelModeV7: false,
-  argTypeTargetsV7: false,
-  previewMdx2: false,
-});
-=======
   storyStoreV7: true,
   breakingChangesV7: true,
   interactionsDebugger: false,
@@ -131,5 +119,4 @@
     },
     ...(indexers || []),
   ];
-};
->>>>>>> abbd4f91
+};