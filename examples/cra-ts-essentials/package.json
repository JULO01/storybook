--- conflicted
+++ resolved
@@ -42,13 +42,8 @@
     "@storybook/addons": "6.5.0-beta.7",
     "@storybook/builder-webpack4": "6.5.0-beta.7",
     "@storybook/preset-create-react-app": "^3.1.6",
-<<<<<<< HEAD
-    "@storybook/react": "6.5.0-alpha.55",
+    "@storybook/react": "6.5.0-beta.7",
     "@storybook/testing-library": "^0.0.11",
-=======
-    "@storybook/react": "6.5.0-beta.7",
-    "@storybook/testing-library": "^0.0.9",
->>>>>>> a17ea78b
     "webpack": "4"
   },
   "storybook": {
