{
  "name": "@storybook/core",
  "version": "4.0.0-alpha.24",
  "description": "Storybook framework-agnostic API",
  "keywords": [
    "storybook"
  ],
  "homepage": "https://github.com/storybooks/storybook/tree/master/lib/core",
  "publishConfig": {
    "access": "public"
  },
  "bugs": {
    "url": "https://github.com/storybooks/storybook/issues"
  },
  "repository": {
    "type": "git",
    "url": "https://github.com/storybooks/storybook.git"
  },
  "license": "MIT",
  "main": "dist/client/index.js",
  "scripts": {
    "prepare": "node ../../scripts/prepare.js"
  },
  "dependencies": {
    "@babel/plugin-proposal-class-properties": "^7.1.0",
    "@babel/plugin-transform-regenerator": "^7.0.0",
    "@babel/plugin-transform-runtime": "^7.1.0",
    "@babel/preset-env": "^7.1.0",
    "@babel/runtime": "^7.1.2",
    "@emotion/core": "^0.13.1",
    "@emotion/provider": "^0.11.2",
    "@emotion/styled": "^0.10.6",
    "@storybook/addons": "4.0.0-alpha.24",
    "@storybook/channel-postmessage": "4.0.0-alpha.24",
    "@storybook/client-logger": "4.0.0-alpha.24",
    "@storybook/core-events": "4.0.0-alpha.24",
    "@storybook/node-logger": "4.0.0-alpha.24",
    "@storybook/ui": "4.0.0-alpha.24",
    "airbnb-js-shims": "^1 || ^2",
    "autoprefixer": "^9.1.5",
    "babel-plugin-macros": "^2.4.2",
    "babel-preset-minify": "^0.5.0",
    "boxen": "^2.0.0",
    "case-sensitive-paths-webpack-plugin": "^2.1.2",
    "chalk": "^2.4.1",
<<<<<<< HEAD
    "commander": "^2.17.0",
    "common-tags": "^1.8.0",
=======
    "commander": "^2.19.0",
>>>>>>> 95d954e2
    "core-js": "^2.5.7",
    "css-loader": "^1.0.0",
    "detect-port": "^1.2.3",
    "dotenv-webpack": "^1.5.7",
    "ejs": "^2.6.1",
    "express": "^4.16.3",
    "file-loader": "^2.0.0",
    "file-system-cache": "^1.0.5",
    "find-cache-dir": "^2.0.0",
    "generate-page-webpack-plugin": "^1.1.1",
    "global": "^4.3.2",
    "inquirer": "^6.2.0",
    "interpret": "^1.1.0",
    "ip": "^1.1.5",
<<<<<<< HEAD
    "json5": "^2.0.1",
    "node-fetch": "^2.2.0",
    "opn": "^5.3.0",
=======
    "json5": "^2.1.0",
    "opn": "^5.4.0",
>>>>>>> 95d954e2
    "postcss-flexbugs-fixes": "^4.1.0",
    "postcss-loader": "^3.0.0",
    "prop-types": "^15.6.2",
    "qs": "^6.5.2",
    "raw-loader": "^0.5.1",
    "react-dev-utils": "6.0.4",
    "redux": "^4.0.0",
    "resolve": "^1.8.1",
    "semver": "^5.5.1",
    "serve-favicon": "^2.5.0",
    "shelljs": "^0.8.2",
    "style-loader": "^0.23.1",
    "svg-url-loader": "^2.3.2",
<<<<<<< HEAD
    "tty-table": "^2.6.9",
    "universal-dotenv": "^1.9.0",
    "url-loader": "^1.1.1",
    "webpack": "^4.20.0",
=======
    "universal-dotenv": "^1.9.1",
    "url-loader": "^1.1.2",
    "webpack": "^4.20.2",
>>>>>>> 95d954e2
    "webpack-dev-middleware": "^3.4.0",
    "webpack-hot-middleware": "^2.24.3"
  },
  "devDependencies": {
    "mock-fs": "^4.7.0"
  },
  "peerDependencies": {
    "babel-loader": "^7.0.0 || ^8.0.0",
    "react": ">=15.0.0",
    "react-dom": ">=15.0.0"
  }
}<|MERGE_RESOLUTION|>--- conflicted
+++ resolved
@@ -43,12 +43,8 @@
     "boxen": "^2.0.0",
     "case-sensitive-paths-webpack-plugin": "^2.1.2",
     "chalk": "^2.4.1",
-<<<<<<< HEAD
-    "commander": "^2.17.0",
+    "commander": "^2.19.0",
     "common-tags": "^1.8.0",
-=======
-    "commander": "^2.19.0",
->>>>>>> 95d954e2
     "core-js": "^2.5.7",
     "css-loader": "^1.0.0",
     "detect-port": "^1.2.3",
@@ -63,14 +59,9 @@
     "inquirer": "^6.2.0",
     "interpret": "^1.1.0",
     "ip": "^1.1.5",
-<<<<<<< HEAD
-    "json5": "^2.0.1",
+    "json5": "^2.1.0",
     "node-fetch": "^2.2.0",
-    "opn": "^5.3.0",
-=======
-    "json5": "^2.1.0",
     "opn": "^5.4.0",
->>>>>>> 95d954e2
     "postcss-flexbugs-fixes": "^4.1.0",
     "postcss-loader": "^3.0.0",
     "prop-types": "^15.6.2",
@@ -84,16 +75,10 @@
     "shelljs": "^0.8.2",
     "style-loader": "^0.23.1",
     "svg-url-loader": "^2.3.2",
-<<<<<<< HEAD
     "tty-table": "^2.6.9",
-    "universal-dotenv": "^1.9.0",
-    "url-loader": "^1.1.1",
-    "webpack": "^4.20.0",
-=======
     "universal-dotenv": "^1.9.1",
     "url-loader": "^1.1.2",
     "webpack": "^4.20.2",
->>>>>>> 95d954e2
     "webpack-dev-middleware": "^3.4.0",
     "webpack-hot-middleware": "^2.24.3"
   },
