--- conflicted
+++ resolved
@@ -24,20 +24,12 @@
     "prepare": "node ../../scripts/prepare.js"
   },
   "dependencies": {
-<<<<<<< HEAD
-    "@storybook/addons": "5.1.0-alpha.6",
-    "@storybook/api": "5.1.0-alpha.6",
-    "@storybook/channel-websocket": "5.1.0-alpha.6",
-    "@storybook/core": "5.1.0-alpha.6",
-    "@storybook/core-events": "5.1.0-alpha.6",
-    "@storybook/ui": "5.1.0-alpha.6",
-=======
     "@storybook/addons": "5.1.0-alpha.8",
+    "@storybook/api": "5.1.0-alpha.8",
     "@storybook/channel-websocket": "5.1.0-alpha.8",
     "@storybook/core": "5.1.0-alpha.8",
     "@storybook/core-events": "5.1.0-alpha.8",
     "@storybook/ui": "5.1.0-alpha.8",
->>>>>>> 839f798e
     "commander": "^2.19.0",
     "global": "^4.3.2",
     "react": "^16.6.0",
