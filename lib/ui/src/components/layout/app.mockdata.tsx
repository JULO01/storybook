--- conflicted
+++ resolved
@@ -2,12 +2,8 @@
 import React, { Component, FunctionComponent } from 'react';
 import { styled } from '@storybook/theming';
 import { Collection } from '@storybook/addons';
-<<<<<<< HEAD
 import { State } from '@storybook/api';
-import Sidebar, { SidebarProps } from '../sidebar/Sidebar';
-=======
 import { Sidebar, SidebarProps } from '../sidebar/Sidebar';
->>>>>>> 230d1f18
 import Panel from '../panel/panel';
 import { Preview } from '../preview/preview';
 
