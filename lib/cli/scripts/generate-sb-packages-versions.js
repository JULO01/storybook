<<<<<<< HEAD
const { writeJson, readJson, write, writeFile } = require('fs-extra');
=======
const { readJson, writeFile } = require('fs-extra');
>>>>>>> e4aff5ca
const path = require('path');
const globby = require('globby');
const { default: dedent } = require('ts-dedent');

const rootDirectory = path.join(__dirname, '..', '..', '..');

const logger = console;

const run = async () => {
  const storybookPackagesPaths = await globby(
    `${rootDirectory}/@(app|addons|lib)/**/package.json`,
    {
      ignore: '**/node_modules/**/*',
    }
  );

  const packageToVersionMap = (
    await Promise.all(
      storybookPackagesPaths.map(async (storybookPackagePath) => {
        const { name, version } = await readJson(storybookPackagePath);

        return {
          name,
          version,
        };
      })
    )
  )
    // Remove non-`@storybook/XXX` package (like: `cli-sb`, `cli-storybook`)
    .filter(({ name }) => /@storybook/.test(name))
    // As some previous steps are asynchronous order is not always the same so sort them to avoid that
    .sort((package1, package2) => package1.name.localeCompare(package2.name))
    .reduce((acc, { name, version }) => ({ ...acc, [name]: version }), {});

  await writeFile(
    path.join(__dirname, '..', 'src', 'versions.ts'),
    dedent`
      // auto generated file, do not edit
      export default ${JSON.stringify(packageToVersionMap, null, 2)}
    `
  );
};

run().catch((e) => {
  logger.error(e);
  process.exit(1);
});<|MERGE_RESOLUTION|>--- conflicted
+++ resolved
@@ -1,8 +1,4 @@
-<<<<<<< HEAD
-const { writeJson, readJson, write, writeFile } = require('fs-extra');
-=======
 const { readJson, writeFile } = require('fs-extra');
->>>>>>> e4aff5ca
 const path = require('path');
 const globby = require('globby');
 const { default: dedent } = require('ts-dedent');
