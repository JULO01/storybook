--- conflicted
+++ resolved
@@ -39,20 +39,13 @@
   "devDependencies": {
     "@storybook/addon-essentials": "6.5.0-rc.1",
     "@storybook/addon-ie11": "0.0.7--canary.5e87b64.0",
-<<<<<<< HEAD
-    "@storybook/addons": "6.5.0-beta.4",
-    "@storybook/builder-webpack5": "6.5.0-beta.4",
+    "@storybook/addons": "6.5.0-rc.1",
+    "@storybook/builder-webpack5": "6.5.0-rc.1",
     "@storybook/preset-create-react-app": "^4.1.0",
-    "@storybook/react": "6.5.0-beta.4",
-    "@storybook/react-webpack5": "6.5.0-beta.4",
-=======
-    "@storybook/addons": "6.5.0-rc.1",
-    "@storybook/builder-webpack4": "6.5.0-rc.1",
-    "@storybook/preset-create-react-app": "^3.1.6",
     "@storybook/react": "6.5.0-rc.1",
->>>>>>> 13b40e37
+    "@storybook/react-webpack5": "6.5.0-rc.1",
     "@storybook/testing-library": "^0.0.9",
-    "sb": "6.5.0-beta.4",
+    "sb": "6.5.0-rc.1",
     "ts-node": "^10.4.0",
     "webpack": "5"
   },
