--- conflicted
+++ resolved
@@ -35,10 +35,7 @@
   },
   "dependencies": {
     "@storybook/core": "6.2.0-alpha.28",
-<<<<<<< HEAD
     "@storybook/core-common": "6.2.0-alpha.28",
-=======
->>>>>>> ae2f56e9
     "common-tags": "^1.8.0",
     "core-js": "^3.8.2",
     "global": "^4.4.0",
