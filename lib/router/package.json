--- conflicted
+++ resolved
@@ -21,12 +21,8 @@
   },
   "dependencies": {
     "@reach/router": "^1.2.1",
-<<<<<<< HEAD
-    "@storybook/theming": "5.1.0-alpha.2",
+    "@storybook/theming": "5.1.0-alpha.3",
     "@types/reach__router": "^1.2.3",
-=======
-    "@storybook/theming": "5.1.0-alpha.3",
->>>>>>> b6a4a6f7
     "core-js": "^2.6.5",
     "global": "^4.3.2",
     "memoizerific": "^1.11.3",
