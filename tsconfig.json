--- conflicted
+++ resolved
@@ -9,11 +9,7 @@
     "jsx": "react",
     "moduleResolution": "Node",
     "module": "CommonJS",
-<<<<<<< HEAD
-    "skipLibCheck": true,
-=======
     "skipLibCheck": false,
->>>>>>> f4b3a880
     "allowSyntheticDefaultImports": true,
     "esModuleInterop": true,
     "isolatedModules": true,
