--- conflicted
+++ resolved
@@ -7,43 +7,27 @@
 
 <Meta title="Button" component={Button}/>
 
-<<<<<<< HEAD
+
 <!-- Render functions are a framework specific feature to allow you control on how the component renders -->
-=======
-<!-- The render function is a framework specific construct to define how the story should render -->
->>>>>>> 9986b943
 
 <Story 
   name="Primary"
   render={() => ({
-<<<<<<< HEAD
     components: { Button },
     template: `<Button background="#ff0" label="Button"  />`,
-=======
-    components: {Button},
-    template: `<Button backgroundColor="#ff0" label="Button" />`,
->>>>>>> 9986b943
   })} />
 
 <Story
   name="Secondary"
   render={() => ({
     components: { Button },
-<<<<<<< HEAD
     template: `<Button background="#ff0" label="😄👍😍💯" />`,
-=======
-    template: `<Button backgroundColor="#ff0" label="😄👍😍💯" />`,
->>>>>>> 9986b943
   })} />
 
 <Story
   name="Tertiary"
   render={() => ({
     components: { Button },
-<<<<<<< HEAD
     template: `<Button background="#ff0" label="📚📕📈🤓" />`,
-=======
-    template: `<Button backgroundColor="#ff0" label="📚📕📈🤓" />`,
->>>>>>> 9986b943
   })} />
 ```