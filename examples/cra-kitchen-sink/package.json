--- conflicted
+++ resolved
@@ -1,10 +1,6 @@
 {
   "name": "cra-kitchen-sink",
-<<<<<<< HEAD
-  "version": "6.5.0-beta.4",
-=======
   "version": "7.0.0-alpha.1",
->>>>>>> abbd4f91
   "private": true,
   "scripts": {
     "build": "react-scripts build",
@@ -15,11 +11,7 @@
     "test": "react-scripts test --env=jsdom"
   },
   "dependencies": {
-<<<<<<< HEAD
-    "@storybook/client-logger": "6.5.0-beta.4",
-=======
     "@storybook/client-logger": "7.0.0-alpha.1",
->>>>>>> abbd4f91
     "global": "^4.4.0",
     "prop-types": "^15.7.2",
     "react": "16.14.0",
@@ -28,24 +20,6 @@
     "react-scripts": "^5.0.1"
   },
   "devDependencies": {
-<<<<<<< HEAD
-    "@pmmmwh/react-refresh-webpack-plugin": "^0.5.3",
-    "@storybook/addon-a11y": "6.5.0-beta.4",
-    "@storybook/addon-actions": "6.5.0-beta.4",
-    "@storybook/addon-backgrounds": "6.5.0-beta.4",
-    "@storybook/addon-docs": "6.5.0-beta.4",
-    "@storybook/addon-ie11": "0.0.7--canary.5e87b64.0",
-    "@storybook/addon-jest": "6.5.0-beta.4",
-    "@storybook/addon-links": "6.5.0-beta.4",
-    "@storybook/addon-storyshots": "6.5.0-beta.4",
-    "@storybook/addons": "6.5.0-beta.4",
-    "@storybook/builder-webpack4": "6.5.0-beta.4",
-    "@storybook/preset-create-react-app": "^3.1.6",
-    "@storybook/react": "6.5.0-beta.4",
-    "@storybook/theming": "6.5.0-beta.4",
-    "sb": "6.5.0-beta.4",
-    "webpack": "4"
-=======
     "@pmmmwh/react-refresh-webpack-plugin": "^0.5.5",
     "@storybook/addon-a11y": "7.0.0-alpha.1",
     "@storybook/addon-actions": "7.0.0-alpha.1",
@@ -62,7 +36,6 @@
     "@storybook/theming": "7.0.0-alpha.1",
     "sb": "7.0.0-alpha.1",
     "webpack": "5"
->>>>>>> abbd4f91
   },
   "storybook": {
     "chromatic": {
