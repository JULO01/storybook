{
  "name": "@storybook/root",
  "version": "6.5.0-alpha.64",
  "private": true,
  "description": "Storybook is an open source tool for developing UI components in isolation for React, Vue and Angular. It makes building stunning UIs organized and efficient.",
  "keywords": [
    "angular",
    "angularjs",
    "au2",
    "aurelia",
    "aurelia2",
    "babel",
    "components",
    "documentation",
    "frontend",
    "jamstack",
    "markup",
    "mdx",
    "react",
    "reactjs",
    "reuseable",
    "storybook",
    "storybookjs",
    "templated",
    "tool",
    "ui",
    "user interface",
    "vue",
    "vuejs"
  ],
  "homepage": "https://storybook.js.org/",
  "repository": {
    "type": "git",
    "url": "https://github.com/storybookjs/storybook.git"
  },
  "funding": {
    "type": "opencollective",
    "url": "https://opencollective.com/storybook"
  },
  "workspaces": {
    "packages": [
      "addons/*",
      "addons/storyshots/*",
      "app/*",
      "examples-native/*",
      "examples/*",
      "!examples/web-components-kitchen-sink",
      "lib/*",
      "lib/cli/test/run/*"
    ]
  },
  "scripts": {
    "await-serve-storybooks": "wait-on http://localhost:8001",
    "bootstrap": "node ./scripts/bootstrap.js",
    "build": "node ./scripts/build-package.js",
    "build-manager": "node -r esm ./scripts/build-manager.js",
    "build-storybooks": "cross-env STORYBOOK_DISPLAY_WARNING=true DISPLAY_WARNING=true node -r esm ./scripts/build-storybooks.js",
    "changelog": "pr-log --sloppy --cherry-pick",
    "changelog:next": "pr-log --sloppy --since-prerelease",
    "coverage": "codecov",
    "danger": "danger",
    "generate-repros": "zx scripts/repros-generator/index.mjs",
    "github-release": "github-release-from-changelog",
    "linear-export": "ts-node --project=./scripts/tsconfig.json ./scripts/linear-export.ts",
    "lint": "yarn lint:js && yarn lint:md",
    "lint:js": "yarn lint:js:cmd .",
    "lint:js:cmd": "cross-env NODE_ENV=production eslint --cache --cache-location=.cache/eslint --ext .js,.jsx,.json,.html,.ts,.tsx,.mjs --report-unused-disable-directives",
    "lint:md": "remark -q .",
    "lint:package": "sort-package-json",
    "local-registry": "ts-node --project=./scripts/tsconfig.json ./scripts/run-registry.ts ",
    "publish:debug": "npm run publish:latest -- --npm-tag=debug --no-push",
    "publish:latest": "lerna publish --exact --concurrency 1 --force-publish",
    "publish:next": "npm run publish:latest -- --npm-tag=next",
    "run-chromatics": "node -r esm ./scripts/run-chromatics.js",
    "serve-storybooks": "http-server ./built-storybooks -p 8001",
    "start": "yarn workspace official-storybook storybook --no-manager-cache",
    "test": "NODE_OPTIONS=--max_old_space_size=4096 jest",
    "test-puppeteer": "jest --projects examples/official-storybook/storyshots-puppeteer",
    "test:cli": "npm --prefix lib/cli run test",
    "test:e2e-examples": "cypress run",
    "test:e2e-examples-gui": "concurrently --success first --kill-others \"cypress open\" \"yarn serve-storybooks\"",
    "test:e2e-framework": "ts-node --project=./scripts/tsconfig.json ./scripts/run-e2e.ts"
  },
  "husky": {
    "hooks": {
      "pre-commit": "yarn lint-staged"
    }
  },
  "lint-staged": {
    "*.{html,js,json,jsx,mjs,ts,tsx}": [
      "yarn lint:js:cmd --fix"
    ],
    "package.json": [
      "yarn lint:package"
    ]
  },
  "browserslist": [
    "defaults"
  ],
  "resolutions": {
    "boxen": "^5.1.2",
    "eslint": "^7.17.0",
    "serialize-javascript": "^3.1.0"
  },
  "devDependencies": {
    "@babel/cli": "^7.17.6",
    "@babel/core": "^7.17.5",
    "@babel/plugin-proposal-class-properties": "^7.16.7",
    "@babel/plugin-proposal-decorators": "^7.17.2",
    "@babel/plugin-proposal-export-default-from": "^7.16.7",
    "@babel/plugin-proposal-object-rest-spread": "^7.17.3",
    "@babel/plugin-proposal-private-methods": "^7.16.11",
    "@babel/plugin-syntax-dynamic-import": "^7.8.3",
    "@babel/plugin-transform-arrow-functions": "^7.16.7",
    "@babel/plugin-transform-block-scoping": "^7.16.7",
    "@babel/plugin-transform-destructuring": "^7.17.3",
    "@babel/plugin-transform-shorthand-properties": "^7.16.7",
    "@babel/preset-env": "^7.16.11",
    "@babel/preset-flow": "^7.16.7",
    "@babel/preset-react": "^7.16.7",
    "@babel/preset-typescript": "^7.16.7",
    "@babel/runtime": "^7.17.2",
    "@compodoc/compodoc": "^1.1.18",
    "@emotion/babel-plugin": "^11.7.2",
    "@emotion/jest": "^11.8.0",
    "@linear/sdk": "^1.21.0",
    "@nicolo-ribaudo/chokidar-2": "^2.1.8",
    "@nrwl/cli": "12.3.4",
    "@nrwl/nx-cloud": "12.1.1",
    "@nrwl/tao": "12.3.4",
    "@nrwl/workspace": "12.3.4",
    "@rollup/plugin-babel": "^5.3.1",
    "@rollup/plugin-commonjs": "^21.0.1",
    "@rollup/plugin-json": "^4.1.0",
    "@rollup/plugin-node-resolve": "^13.0.6",
    "@rollup/plugin-typescript": "^8.3.0",
    "@storybook/addon-a11y": "workspace:*",
    "@storybook/addon-actions": "workspace:*",
    "@storybook/addon-backgrounds": "workspace:*",
    "@storybook/addon-controls": "workspace:*",
    "@storybook/addon-docs": "workspace:*",
    "@storybook/addon-essentials": "workspace:*",
    "@storybook/addon-interactions": "workspace:*",
    "@storybook/addon-jest": "workspace:*",
    "@storybook/addon-links": "workspace:*",
    "@storybook/addon-measure": "workspace:*",
    "@storybook/addon-outline": "workspace:*",
    "@storybook/addon-storyshots": "workspace:*",
    "@storybook/addon-storyshots-puppeteer": "workspace:*",
    "@storybook/addon-storysource": "workspace:*",
    "@storybook/addon-toolbars": "workspace:*",
    "@storybook/addon-viewport": "workspace:*",
    "@storybook/addons": "workspace:*",
    "@storybook/angular": "workspace:*",
    "@storybook/api": "workspace:*",
    "@storybook/babel-plugin-require-context-hook": "1.0.1",
    "@storybook/channel-postmessage": "workspace:*",
    "@storybook/channel-websocket": "workspace:*",
    "@storybook/channels": "workspace:*",
    "@storybook/cli": "workspace:*",
    "@storybook/client-api": "workspace:*",
    "@storybook/client-logger": "workspace:*",
    "@storybook/codemod": "workspace:*",
    "@storybook/components": "workspace:*",
    "@storybook/core": "workspace:*",
    "@storybook/core-events": "workspace:*",
    "@storybook/csf-tools": "workspace:*",
    "@storybook/docs-tools": "workspace:*",
    "@storybook/ember": "workspace:*",
    "@storybook/eslint-config-storybook": "^2.4.0",
    "@storybook/html": "workspace:*",
    "@storybook/instrumenter": "workspace:*",
    "@storybook/jest": "^0.0.5",
    "@storybook/linter-config": "^2.5.0",
    "@storybook/node-logger": "workspace:*",
    "@storybook/postinstall": "workspace:*",
    "@storybook/preact": "workspace:*",
    "@storybook/preview-web": "workspace:*",
    "@storybook/react": "workspace:*",
    "@storybook/router": "workspace:*",
    "@storybook/semver": "^7.3.2",
    "@storybook/server": "workspace:*",
    "@storybook/source-loader": "workspace:*",
    "@storybook/store": "workspace:*",
    "@storybook/svelte": "workspace:*",
    "@storybook/testing-library": "^0.0.7",
    "@storybook/theming": "workspace:*",
    "@storybook/ui": "workspace:*",
    "@storybook/vue": "workspace:*",
    "@storybook/web-components": "workspace:*",
    "@testing-library/dom": "^7.29.4",
    "@testing-library/jest-dom": "^5.11.9",
    "@testing-library/react": "^11.2.2",
    "@testing-library/user-event": "^13.2.1",
    "@types/detect-port": "^1.3.2",
    "@types/doctrine": "^0.0.3",
    "@types/enzyme": "^3.10.8",
    "@types/escodegen": "^0.0.6",
    "@types/express": "^4.17.11",
    "@types/fs-extra": "^9.0.6",
    "@types/jest": "^26.0.16",
    "@types/js-yaml": "^3.12.6",
    "@types/lodash": "^4.14.167",
    "@types/node": "^14.14.20 || ^16.0.0",
    "@types/node-cleanup": "^2.1.1",
    "@types/prompts": "2.0.11",
    "@types/react": "^16.14.23",
    "@types/react-dom": "^16.9.14",
    "@types/semver": "^7.3.4",
    "@types/serve-static": "^1.13.8",
    "@types/shelljs": "^0.8.7",
    "@types/terser-webpack-plugin": "^4.2.0",
    "@types/webpack-dev-middleware": "^3.7.3",
    "@types/webpack-env": "^1.16.0",
    "babel-core": "^7.0.0-bridge.0",
    "babel-eslint": "^10.1.0",
    "babel-jest": "^26.6.3",
    "babel-loader": "^8.0.0",
    "babel-plugin-add-react-displayname": "^0.0.5",
    "babel-plugin-dynamic-import-node": "^2.3.3",
    "babel-plugin-macros": "^3.0.1",
    "chalk": "^4.1.0",
    "chromatic": "^6.0.2",
    "codecov": "^3.8.1",
    "commander": "^6.2.1",
    "concurrently": "^5.3.0",
    "core-js": "^3.21.1",
    "cross-env": "^7.0.3",
    "danger": "^10.6.2",
    "detect-port": "^1.3.0",
    "downlevel-dts": "^0.6.0",
    "dts-bundle-generator": "^6.2.0",
    "enzyme": "^3.11.0",
    "enzyme-adapter-react-16": "^1.15.5",
    "eslint": "^7.17.0",
    "eslint-plugin-cypress": "^2.11.2",
    "eslint-plugin-import": "^2.22.1",
    "eslint-plugin-react": "^7.22.0",
    "eslint-plugin-storybook": "^0.3.5",
    "eslint-teamcity": "^3.0.1",
    "esm": "^3.2.25",
    "execa": "^5.0.0",
    "express": "^4.17.1",
    "fs-extra": "^9.0.1",
    "github-release-from-changelog": "^2.1.1",
    "glob": "^7.1.6",
    "http-server": "^0.12.3",
    "husky": "^4.3.7",
    "jest": "^26.6.3",
    "jest-environment-jsdom": "^26.6.2",
    "jest-environment-jsdom-thirteen": "^1.0.1",
    "jest-enzyme": "^7.1.2",
    "jest-image-snapshot": "^4.3.0",
    "jest-jasmine2": "^26.6.3",
    "jest-junit": "^13.0.0",
    "jest-os-detection": "^1.3.1",
    "jest-raw-loader": "^1.0.1",
    "jest-serializer-html": "^7.0.0",
    "jest-teamcity": "^1.9.0",
    "jest-watch-typeahead": "^0.6.1",
    "js-yaml": "^3.14.1",
    "lerna": "^3.22.1",
    "lint-staged": "^10.5.4",
    "lodash": "^4.17.21",
    "mocha-list-tests": "^1.0.5",
    "node-cleanup": "^2.1.2",
    "node-fetch": "^2.6.1",
    "node-gyp": "^8.4.0",
    "npmlog": "^5.0.1",
    "p-limit": "^3.1.0",
    "postcss-loader": "^4.2.0",
    "prettier": ">=2.2.1 <=2.3.0",
    "prompts": "^2.4.0",
    "raf": "^3.4.1",
    "read-pkg-up": "^7.0.1",
    "regenerator-runtime": "^0.13.7",
    "remark": "^13.0.0",
    "remark-cli": "^9.0.0",
    "remark-lint": "^8.0.0",
    "remark-preset-lint-recommended": "^5.0.0",
    "rollup": "^2.60.2",
    "rollup-plugin-extensions": "^0.1.0",
    "rollup-plugin-jsx": "^1.0.3",
    "rollup-plugin-terser": "^7.0.2",
    "serve-static": "^1.14.1",
    "shelljs": "^0.8.5",
    "shx": "^0.3.2",
    "sort-package-json": "^1.48.1",
    "teamcity-service-messages": "^0.1.11",
    "terser-webpack-plugin": "^4.2.3",
    "trash": "^7.0.0",
    "ts-dedent": "^2.0.0",
    "ts-jest": "^26.4.4",
    "ts-node": "^10.4.0",
    "typescript": "^3.9.7",
    "wait-on": "^5.2.1",
    "web-component-analyzer": "^1.1.6",
    "webpack": "4",
    "webpack-dev-middleware": "^3.7.3",
    "window-size": "^1.1.1",
    "zx": "^3.0.0"
  },
  "dependenciesMeta": {
    "@compodoc/compodoc": {
      "built": false
    },
    "core-js": {
      "built": false
    },
    "core-js-pure": {
      "built": false
    },
    "ejs": {
      "built": false
    },
    "level": {
      "built": false
    },
    "node-uuid": {
      "built": false,
      "unplugged": false
    },
    "nodemon": {
      "built": false
    },
    "parcel": {
      "built": false
    },
    "preact": {
      "built": false
    },
    "styled-components": {
      "built": false
    },
    "yorkie": {
      "built": false
    }
  },
  "optionalDependencies": {
    "@cypress/skip-test": "^2.6.1",
<<<<<<< HEAD
    "@cypress/webpack-preprocessor": "^5.7.0",
    "cypress": "6.8.0",
    "puppeteer": ">=2.1.1 < 9",
=======
    "@cypress/webpack-preprocessor": "^5.9.1",
    "cypress": "8.7.0",
    "puppeteer": "^2.1.1",
>>>>>>> 2262d27e
    "ts-loader": "^8.0.14",
    "verdaccio": "^4.10.0",
    "verdaccio-auth-memory": "^9.7.2"
  },
  "engines": {
    "node": ">=10.13.0",
    "yarn": ">=1.3.2"
  },
  "collective": {
    "type": "opencollective",
    "url": "https://opencollective.com/storybook"
  },
  "eslint-teamcity": {
    "reporter": "inspections"
  },
  "pr-log": {
    "skipLabels": [
      "cleanup"
    ],
    "validLabels": [
      [
        "BREAKING CHANGE",
        "Breaking Changes"
      ],
      [
        "feature request",
        "Features"
      ],
      [
        "bug",
        "Bug Fixes"
      ],
      [
        "documentation",
        "Documentation"
      ],
      [
        "maintenance",
        "Maintenance"
      ],
      [
        "dependencies",
        "Dependency Upgrades"
      ],
      [
        "other",
        "Other"
      ]
    ]
  }
}<|MERGE_RESOLUTION|>--- conflicted
+++ resolved
@@ -338,15 +338,9 @@
   },
   "optionalDependencies": {
     "@cypress/skip-test": "^2.6.1",
-<<<<<<< HEAD
-    "@cypress/webpack-preprocessor": "^5.7.0",
-    "cypress": "6.8.0",
-    "puppeteer": ">=2.1.1 < 9",
-=======
     "@cypress/webpack-preprocessor": "^5.9.1",
     "cypress": "8.7.0",
-    "puppeteer": "^2.1.1",
->>>>>>> 2262d27e
+    "puppeteer": ">=2.1.1 < 9",
     "ts-loader": "^8.0.14",
     "verdaccio": "^4.10.0",
     "verdaccio-auth-memory": "^9.7.2"
