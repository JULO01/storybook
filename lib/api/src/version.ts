--- conflicted
+++ resolved
@@ -1,5 +1 @@
-<<<<<<< HEAD
-export const version = '5.1.0-alpha.13';
-=======
-export const version = '5.1.0-alpha.20';
->>>>>>> 7127945a
+export const version = '5.1.0-alpha.20';