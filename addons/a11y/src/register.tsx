--- conflicted
+++ resolved
@@ -82,11 +82,7 @@
   </Fragment>
 );
 
-<<<<<<< HEAD
-addons.register(ADDON_ID, () => {
-=======
 addons.register(ADDON_ID, (api) => {
->>>>>>> d4027f01
   addons.add(PANEL_ID, {
     title: '',
     type: types.TOOL,
@@ -97,7 +93,7 @@
   addons.add(PANEL_ID, {
     title: 'Accessibility',
     type: types.PANEL,
-    render: ({ active = true, key }) => <A11YPanel key={key} active={active} />,
+    render: ({ active = true, key }) => <A11YPanel key={key} api={api} active={active} />,
     paramKey: PARAM_KEY,
   });
 
