--- conflicted
+++ resolved
@@ -1,11 +1,7 @@
 import deprecate from 'util-deprecate';
-<<<<<<< HEAD
-import { StoryWrapper, MakeDecoratorResult, StoryFn, StoryContext } from './types';
-=======
-import { StoryWrapper, StoryGetter, StoryContext } from './types';
+import { StoryWrapper, StoryFn, StoryContext } from './types';
 
 type MakeDecoratorResult = (...args: any) => any;
->>>>>>> 93f116cf
 
 interface MakeDecoratorOptions {
   name: string;
