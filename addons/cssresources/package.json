--- conflicted
+++ resolved
@@ -1,10 +1,6 @@
 {
   "name": "@storybook/addon-cssresources",
-<<<<<<< HEAD
   "version": "5.2.0-alpha.22",
-=======
-  "version": "5.1.1",
->>>>>>> 56fea533
   "description": "A storybook addon to switch between css resources at runtime for your story",
   "keywords": [
     "addon",
@@ -29,17 +25,10 @@
     "prepare": "node ../../scripts/prepare.js"
   },
   "dependencies": {
-<<<<<<< HEAD
     "@storybook/addons": "5.2.0-alpha.22",
     "@storybook/api": "5.2.0-alpha.22",
     "@storybook/components": "5.2.0-alpha.22",
     "@storybook/core-events": "5.2.0-alpha.22",
-=======
-    "@storybook/addons": "5.1.1",
-    "@storybook/api": "5.1.1",
-    "@storybook/components": "5.1.1",
-    "@storybook/core-events": "5.1.1",
->>>>>>> 56fea533
     "core-js": "^3.0.1",
     "global": "^4.3.2",
     "react": "^16.8.3"
