import Events from '@storybook/core-events';

import {
  waitForRender,
  waitForEvents,
  emitter,
  mockChannel,
} from '@storybook/preview-web/dist/cjs/PreviewWeb.mockdata';

import { start } from './start';

jest.mock('@storybook/preview-web/dist/cjs/WebView');

jest.mock('global', () => ({
  // @ts-ignore
  ...jest.requireActual('global'),
  history: { replaceState: jest.fn() },
  document: {
    location: {
      pathname: 'pathname',
      search: '?id=*',
    },
  },
  FEATURES: {
    breakingChangesV7: true,
  },
}));

jest.mock('@storybook/channel-postmessage', () => () => mockChannel);
jest.mock('react-dom');

// for the auto-title test
jest.mock('@storybook/store', () => {
  const actualStore = jest.requireActual('@storybook/store');
  return {
    ...actualStore,
    autoTitle: () => 'auto-title',
  };
});

beforeEach(() => {
  mockChannel.emit.mockClear();
  // Preview doesn't clean itself up as it isn't designed to ever be stopped :shrug:
  emitter.removeAllListeners();
});

describe('start', () => {
  describe('when configure is called with storiesOf only', () => {
    it('loads and renders the first story correctly', async () => {
      const render = jest.fn();

      const { configure, clientApi } = start(render);

      configure('test', () => {
        clientApi
          .storiesOf('Component A', { id: 'file1' } as NodeModule)
          .add('Story One', jest.fn())
          .add('Story Two', jest.fn());

        clientApi
          .storiesOf('Component B', { id: 'file2' } as NodeModule)
          .add('Story Three', jest.fn());
      });

      await waitForEvents([Events.SET_STORIES]);
      expect(
        mockChannel.emit.mock.calls.find((call: [string, any]) => call[0] === Events.SET_STORIES)[1]
      ).toMatchInlineSnapshot(`
        Object {
          "globalParameters": Object {},
          "globals": Object {},
          "kindParameters": Object {
            "Component A": Object {},
            "Component B": Object {},
          },
          "stories": Object {
            "component-a--story-one": Object {
              "argTypes": Object {},
              "args": Object {},
              "component": undefined,
              "componentId": "component-a",
              "id": "component-a--story-one",
              "initialArgs": Object {},
              "kind": "Component A",
              "name": "Story One",
              "parameters": Object {
                "__isArgsStory": false,
                "fileName": "file1",
                "framework": "test",
              },
              "playFunction": undefined,
              "story": "Story One",
              "subcomponents": undefined,
              "title": "Component A",
            },
            "component-a--story-two": Object {
              "argTypes": Object {},
              "args": Object {},
              "component": undefined,
              "componentId": "component-a",
              "id": "component-a--story-two",
              "initialArgs": Object {},
              "kind": "Component A",
              "name": "Story Two",
              "parameters": Object {
                "__isArgsStory": false,
                "fileName": "file1",
                "framework": "test",
              },
              "playFunction": undefined,
              "story": "Story Two",
              "subcomponents": undefined,
              "title": "Component A",
            },
            "component-b--story-three": Object {
              "argTypes": Object {},
              "args": Object {},
              "component": undefined,
              "componentId": "component-b",
              "id": "component-b--story-three",
              "initialArgs": Object {},
              "kind": "Component B",
              "name": "Story Three",
              "parameters": Object {
                "__isArgsStory": false,
                "fileName": "file2",
                "framework": "test",
              },
              "playFunction": undefined,
              "story": "Story Three",
              "subcomponents": undefined,
              "title": "Component B",
            },
          },
          "v": 2,
        }
      `);

      expect(mockChannel.emit).toHaveBeenCalledWith(
        Events.STORY_RENDERED,
        'component-a--story-one'
      );

      expect(render).toHaveBeenCalledWith(
        expect.objectContaining({
          id: 'component-a--story-one',
        }),
        undefined
      );
    });

    it('sends over docs only stories', async () => {
      const render = jest.fn();

      const { configure, clientApi } = start(render);

      configure('test', () => {
        clientApi
          .storiesOf('Component A', { id: 'file1' } as NodeModule)
          .add('Story One', jest.fn(), { docsOnly: true, docs: {} });
      });

      await waitForEvents([Events.SET_STORIES]);
      expect(
        mockChannel.emit.mock.calls.find((call: [string, any]) => call[0] === Events.SET_STORIES)[1]
      ).toMatchInlineSnapshot(`
        Object {
          "globalParameters": Object {},
          "globals": Object {},
          "kindParameters": Object {
            "Component A": Object {},
          },
          "stories": Object {
            "component-a--story-one": Object {
              "argTypes": Object {},
              "args": Object {},
              "component": undefined,
              "componentId": "component-a",
              "id": "component-a--story-one",
              "initialArgs": Object {},
              "kind": "Component A",
              "name": "Story One",
              "parameters": Object {
                "__isArgsStory": false,
                "docs": Object {},
                "docsOnly": true,
                "fileName": "file1",
                "framework": "test",
              },
              "playFunction": undefined,
              "story": "Story One",
              "subcomponents": undefined,
              "title": "Component A",
            },
          },
          "v": 2,
        }
      `);
    });

    it('deals with stories with "default" name', async () => {
      const render = jest.fn();

      const { configure, clientApi } = start(render);

      configure('test', () => {
        clientApi.storiesOf('Component A', { id: 'file1' } as NodeModule).add('default', jest.fn());
      });

      await waitForRender();

      expect(mockChannel.emit).toHaveBeenCalledWith(Events.STORY_RENDERED, 'component-a--default');
    });

    it('deals with storiesOf from the same file twice', async () => {
      const render = jest.fn();

      const { configure, clientApi } = start(render);

      configure('test', () => {
        clientApi.storiesOf('Component A', { id: 'file1' } as NodeModule).add('default', jest.fn());
        clientApi.storiesOf('Component B', { id: 'file1' } as NodeModule).add('default', jest.fn());
        clientApi.storiesOf('Component C', { id: 'file1' } as NodeModule).add('default', jest.fn());
      });

      await waitForEvents([Events.SET_STORIES]);

      expect(mockChannel.emit).toHaveBeenCalledWith(Events.STORY_RENDERED, 'component-a--default');

      const storiesOfData = mockChannel.emit.mock.calls.find(
        (call: [string, any]) => call[0] === Events.SET_STORIES
      )[1];
      expect(Object.values(storiesOfData.stories).map((s: any) => s.parameters.fileName)).toEqual([
        'file1',
        'file1-2',
        'file1-3',
      ]);
    });

    it('allows global metadata via client-api', async () => {
      const render = jest.fn(({ storyFn }) => storyFn());

      const { configure, clientApi } = start(render);

      const loader = jest.fn(async () => ({ val: 'loaded' }));
      const decorator = jest.fn();
      configure('test', () => {
        clientApi.addLoader(loader);
        clientApi.addDecorator(decorator);
        clientApi.addParameters({ param: 'global' });
        clientApi.storiesOf('Component A', { id: 'file1' } as NodeModule).add('default', jest.fn());
      });

      await waitForRender();

      expect(loader).toHaveBeenCalled();
      expect(decorator).toHaveBeenCalled();
      expect(render).toHaveBeenCalledWith(
        expect.objectContaining({
          storyContext: expect.objectContaining({
            parameters: expect.objectContaining({
              framework: 'test',
              param: 'global',
            }),
          }),
        }),
        undefined
      );
    });

    it('supports forceRerender()', async () => {
      const render = jest.fn(({ storyFn }) => storyFn());

      const { configure, clientApi, forceReRender } = start(render);

      configure('test', () => {
        clientApi.storiesOf('Component A', { id: 'file1' } as NodeModule).add('default', jest.fn());
      });

      await waitForRender();
      expect(mockChannel.emit).toHaveBeenCalledWith(Events.STORY_RENDERED, 'component-a--default');

      mockChannel.emit.mockClear();
      forceReRender();

      await waitForRender();
      expect(mockChannel.emit).toHaveBeenCalledWith(Events.STORY_RENDERED, 'component-a--default');
    });

    it('supports HMR when a story file changes', async () => {
      const render = jest.fn(({ storyFn }) => storyFn());

      const { configure, clientApi, forceReRender } = start(render);

      let disposeCallback: () => void;
      const module = {
        id: 'file1',
        hot: {
          accept: jest.fn(),
          dispose(cb: () => void) {
            disposeCallback = cb;
          },
        },
      };
      const firstImplementation = jest.fn();
      configure('test', () => {
        clientApi.storiesOf('Component A', module as any).add('default', firstImplementation);
      });

      await waitForRender();
      expect(mockChannel.emit).toHaveBeenCalledWith(Events.STORY_RENDERED, 'component-a--default');
      expect(firstImplementation).toHaveBeenCalled();
      expect(module.hot.accept).toHaveBeenCalled();
      expect(disposeCallback).toBeDefined();

      mockChannel.emit.mockClear();
      disposeCallback();
      const secondImplementation = jest.fn();
      clientApi.storiesOf('Component A', module as any).add('default', secondImplementation);

      await waitForRender();
      expect(mockChannel.emit).toHaveBeenCalledWith(Events.STORY_RENDERED, 'component-a--default');
      expect(secondImplementation).toHaveBeenCalled();
    });

    it('re-emits SET_STORIES when a story is added', async () => {
      const render = jest.fn(({ storyFn }) => storyFn());

      const { configure, clientApi, forceReRender } = start(render);

      let disposeCallback: () => void;
      const module = {
        id: 'file1',
        hot: {
          accept: jest.fn(),
          dispose(cb: () => void) {
            disposeCallback = cb;
          },
        },
      };
      configure('test', () => {
        clientApi.storiesOf('Component A', module as any).add('default', jest.fn());
      });

      await waitForRender();

      mockChannel.emit.mockClear();
      disposeCallback();
      clientApi
        .storiesOf('Component A', module as any)
        .add('default', jest.fn())
        .add('new', jest.fn());

      await waitForEvents([Events.SET_STORIES]);
      expect(
        mockChannel.emit.mock.calls.find((call: [string, any]) => call[0] === Events.SET_STORIES)[1]
      ).toMatchInlineSnapshot(`
        Object {
          "globalParameters": Object {},
          "globals": Object {},
          "kindParameters": Object {
            "Component A": Object {},
          },
          "stories": Object {
            "component-a--default": Object {
              "argTypes": Object {},
              "args": Object {},
              "component": undefined,
              "componentId": "component-a",
              "id": "component-a--default",
              "initialArgs": Object {},
              "kind": "Component A",
              "name": "default",
              "parameters": Object {
                "__isArgsStory": false,
                "fileName": "file1",
                "framework": "test",
              },
              "playFunction": undefined,
              "story": "default",
              "subcomponents": undefined,
              "title": "Component A",
            },
            "component-a--new": Object {
              "argTypes": Object {},
              "args": Object {},
              "component": undefined,
              "componentId": "component-a",
              "id": "component-a--new",
              "initialArgs": Object {},
              "kind": "Component A",
              "name": "new",
              "parameters": Object {
                "__isArgsStory": false,
                "fileName": "file1",
                "framework": "test",
              },
              "playFunction": undefined,
              "story": "new",
              "subcomponents": undefined,
              "title": "Component A",
            },
          },
          "v": 2,
        }
      `);
    });

    it('re-emits SET_STORIES when a story file is removed', async () => {
      const render = jest.fn(({ storyFn }) => storyFn());

      const { configure, clientApi, forceReRender } = start(render);

      let disposeCallback: () => void;
      const moduleB = {
        id: 'file2',
        hot: {
          accept: jest.fn(),
          dispose(cb: () => void) {
            disposeCallback = cb;
          },
        },
      };
      configure('test', () => {
        clientApi.storiesOf('Component A', { id: 'file1' } as any).add('default', jest.fn());
        clientApi.storiesOf('Component B', moduleB as any).add('default', jest.fn());
      });

      await waitForEvents([Events.SET_STORIES]);
      expect(
        mockChannel.emit.mock.calls.find((call: [string, any]) => call[0] === Events.SET_STORIES)[1]
      ).toMatchInlineSnapshot(`
        Object {
          "globalParameters": Object {},
          "globals": Object {},
          "kindParameters": Object {
            "Component A": Object {},
            "Component B": Object {},
          },
          "stories": Object {
            "component-a--default": Object {
              "argTypes": Object {},
              "args": Object {},
              "component": undefined,
              "componentId": "component-a",
              "id": "component-a--default",
              "initialArgs": Object {},
              "kind": "Component A",
              "name": "default",
              "parameters": Object {
                "__isArgsStory": false,
                "fileName": "file1",
                "framework": "test",
              },
              "playFunction": undefined,
              "story": "default",
              "subcomponents": undefined,
              "title": "Component A",
            },
            "component-b--default": Object {
              "argTypes": Object {},
              "args": Object {},
              "component": undefined,
              "componentId": "component-b",
              "id": "component-b--default",
              "initialArgs": Object {},
              "kind": "Component B",
              "name": "default",
              "parameters": Object {
                "__isArgsStory": false,
                "fileName": "file2",
                "framework": "test",
              },
              "playFunction": undefined,
              "story": "default",
              "subcomponents": undefined,
              "title": "Component B",
            },
          },
          "v": 2,
        }
      `);
      mockChannel.emit.mockClear();
      disposeCallback();

      await waitForEvents([Events.SET_STORIES]);
      expect(
        mockChannel.emit.mock.calls.find((call: [string, any]) => call[0] === Events.SET_STORIES)[1]
      ).toMatchInlineSnapshot(`
        Object {
          "globalParameters": Object {},
          "globals": Object {},
          "kindParameters": Object {
            "Component A": Object {},
          },
          "stories": Object {
            "component-a--default": Object {
              "argTypes": Object {},
              "args": Object {},
              "component": undefined,
              "componentId": "component-a",
              "id": "component-a--default",
              "initialArgs": Object {},
              "kind": "Component A",
              "name": "default",
              "parameters": Object {
                "__isArgsStory": false,
                "fileName": "file1",
                "framework": "test",
              },
              "playFunction": undefined,
              "story": "default",
              "subcomponents": undefined,
              "title": "Component A",
            },
          },
          "v": 2,
        }
      `);
    });
  });

  const componentCExports = {
    default: {
      title: 'Component C',
    },
    StoryOne: jest.fn(),
    StoryTwo: jest.fn(),
  };

  describe('when configure is called with CSF only', () => {
    it('loads and renders the first story correctly', async () => {
      const render = jest.fn();

      const { configure } = start(render);
      configure('test', () => [componentCExports]);

      await waitForEvents([Events.SET_STORIES]);
      expect(
        mockChannel.emit.mock.calls.find((call: [string, any]) => call[0] === Events.SET_STORIES)[1]
      ).toMatchInlineSnapshot(`
        Object {
          "globalParameters": Object {},
          "globals": Object {},
          "kindParameters": Object {
            "Component C": Object {},
          },
          "stories": Object {
            "component-c--story-one": Object {
              "argTypes": Object {},
              "args": Object {},
              "component": undefined,
              "componentId": "component-c",
              "id": "component-c--story-one",
              "initialArgs": Object {},
              "kind": "Component C",
              "name": "Story One",
              "parameters": Object {
                "__isArgsStory": false,
                "fileName": "exports-map-0",
                "framework": "test",
              },
              "playFunction": undefined,
              "story": "Story One",
              "subcomponents": undefined,
              "title": "Component C",
            },
            "component-c--story-two": Object {
              "argTypes": Object {},
              "args": Object {},
              "component": undefined,
              "componentId": "component-c",
              "id": "component-c--story-two",
              "initialArgs": Object {},
              "kind": "Component C",
              "name": "Story Two",
              "parameters": Object {
                "__isArgsStory": false,
                "fileName": "exports-map-0",
                "framework": "test",
              },
              "playFunction": undefined,
              "story": "Story Two",
              "subcomponents": undefined,
              "title": "Component C",
            },
          },
          "v": 2,
        }
      `);

      expect(mockChannel.emit).toHaveBeenCalledWith(
        Events.STORY_RENDERED,
        'component-c--story-one'
      );

      expect(render).toHaveBeenCalledWith(
        expect.objectContaining({
          id: 'component-c--story-one',
        }),
        undefined
      );
    });

    it('supports HMR when a story file changes', async () => {
      const render = jest.fn(({ storyFn }) => storyFn());

      let disposeCallback: (data: object) => void;
      const module = {
        id: 'file1',
        hot: {
          data: {},
          accept: jest.fn(),
          dispose(cb: () => void) {
            disposeCallback = cb;
          },
        },
      };

      const { configure } = start(render);
      configure('test', () => [componentCExports], module as any);

      await waitForRender();
      expect(mockChannel.emit).toHaveBeenCalledWith(
        Events.STORY_RENDERED,
        'component-c--story-one'
      );
      expect(componentCExports.StoryOne).toHaveBeenCalled();
      expect(module.hot.accept).toHaveBeenCalled();
      expect(disposeCallback).toBeDefined();

      mockChannel.emit.mockClear();
      disposeCallback(module.hot.data);
      const secondImplementation = jest.fn();
      configure(
        'test',
        () => [{ ...componentCExports, StoryOne: secondImplementation }],
        module as any
      );

      await waitForRender();
      expect(mockChannel.emit).toHaveBeenCalledWith(
        Events.STORY_RENDERED,
        'component-c--story-one'
      );
      expect(secondImplementation).toHaveBeenCalled();
    });

    it('re-emits SET_STORIES when a story is added', async () => {
      const render = jest.fn(({ storyFn }) => storyFn());

      let disposeCallback: (data: object) => void;
      const module = {
        id: 'file1',
        hot: {
          data: {},
          accept: jest.fn(),
          dispose(cb: () => void) {
            disposeCallback = cb;
          },
        },
      };
      const { configure } = start(render);
      configure('test', () => [componentCExports], module as any);

      await waitForRender();

      mockChannel.emit.mockClear();
      disposeCallback(module.hot.data);
      configure('test', () => [{ ...componentCExports, StoryThree: jest.fn() }], module as any);

      await waitForEvents([Events.SET_STORIES]);
      expect(
        mockChannel.emit.mock.calls.find((call: [string, any]) => call[0] === Events.SET_STORIES)[1]
      ).toMatchInlineSnapshot(`
        Object {
          "globalParameters": Object {},
          "globals": Object {},
          "kindParameters": Object {
            "Component C": Object {},
          },
          "stories": Object {
            "component-c--story-one": Object {
              "argTypes": Object {},
              "args": Object {},
              "component": undefined,
              "componentId": "component-c",
              "id": "component-c--story-one",
              "initialArgs": Object {},
              "kind": "Component C",
              "name": "Story One",
              "parameters": Object {
                "__isArgsStory": false,
                "fileName": "exports-map-0",
                "framework": "test",
              },
              "playFunction": undefined,
              "story": "Story One",
              "subcomponents": undefined,
              "title": "Component C",
            },
            "component-c--story-three": Object {
              "argTypes": Object {},
              "args": Object {},
              "component": undefined,
              "componentId": "component-c",
              "id": "component-c--story-three",
              "initialArgs": Object {},
              "kind": "Component C",
              "name": "Story Three",
              "parameters": Object {
                "__isArgsStory": false,
                "fileName": "exports-map-0",
                "framework": "test",
              },
<<<<<<< HEAD
              "playFunction": undefined,
              "story": "Story Two",
=======
              "story": "Story Three",
>>>>>>> b1f4422c
              "subcomponents": undefined,
              "title": "Component C",
            },
            "component-c--story-two": Object {
              "argTypes": Object {},
              "args": Object {},
              "component": undefined,
              "componentId": "component-c",
              "id": "component-c--story-two",
              "initialArgs": Object {},
              "kind": "Component C",
              "name": "Story Two",
              "parameters": Object {
                "__isArgsStory": false,
                "fileName": "exports-map-0",
                "framework": "test",
              },
<<<<<<< HEAD
              "playFunction": undefined,
              "story": "Story Three",
=======
              "story": "Story Two",
>>>>>>> b1f4422c
              "subcomponents": undefined,
              "title": "Component C",
            },
          },
          "v": 2,
        }
      `);
    });

    it('re-emits SET_STORIES when a story file is removed', async () => {
      const render = jest.fn(({ storyFn }) => storyFn());

      let disposeCallback: (data: object) => void;
      const module = {
        id: 'file1',
        hot: {
          data: {},
          accept: jest.fn(),
          dispose(cb: () => void) {
            disposeCallback = cb;
          },
        },
      };
      const { configure } = start(render);
      configure(
        'test',
        () => [componentCExports, { default: { title: 'Component D' }, StoryFour: jest.fn() }],
        module as any
      );

      await waitForEvents([Events.SET_STORIES]);
      expect(
        mockChannel.emit.mock.calls.find((call: [string, any]) => call[0] === Events.SET_STORIES)[1]
      ).toMatchInlineSnapshot(`
        Object {
          "globalParameters": Object {},
          "globals": Object {},
          "kindParameters": Object {
            "Component C": Object {},
            "Component D": Object {},
          },
          "stories": Object {
            "component-c--story-one": Object {
              "argTypes": Object {},
              "args": Object {},
              "component": undefined,
              "componentId": "component-c",
              "id": "component-c--story-one",
              "initialArgs": Object {},
              "kind": "Component C",
              "name": "Story One",
              "parameters": Object {
                "__isArgsStory": false,
                "fileName": "exports-map-0",
                "framework": "test",
              },
              "playFunction": undefined,
              "story": "Story One",
              "subcomponents": undefined,
              "title": "Component C",
            },
            "component-c--story-two": Object {
              "argTypes": Object {},
              "args": Object {},
              "component": undefined,
              "componentId": "component-c",
              "id": "component-c--story-two",
              "initialArgs": Object {},
              "kind": "Component C",
              "name": "Story Two",
              "parameters": Object {
                "__isArgsStory": false,
                "fileName": "exports-map-0",
                "framework": "test",
              },
              "playFunction": undefined,
              "story": "Story Two",
              "subcomponents": undefined,
              "title": "Component C",
            },
            "component-d--story-four": Object {
              "argTypes": Object {},
              "args": Object {},
              "component": undefined,
              "componentId": "component-d",
              "id": "component-d--story-four",
              "initialArgs": Object {},
              "kind": "Component D",
              "name": "Story Four",
              "parameters": Object {
                "__isArgsStory": false,
                "fileName": "exports-map-1",
                "framework": "test",
              },
              "playFunction": undefined,
              "story": "Story Four",
              "subcomponents": undefined,
              "title": "Component D",
            },
          },
          "v": 2,
        }
      `);

      mockChannel.emit.mockClear();
      disposeCallback(module.hot.data);
      configure('test', () => [componentCExports], module as any);

      await waitForEvents([Events.SET_STORIES]);
      expect(
        mockChannel.emit.mock.calls.find((call: [string, any]) => call[0] === Events.SET_STORIES)[1]
      ).toMatchInlineSnapshot(`
        Object {
          "globalParameters": Object {},
          "globals": Object {},
          "kindParameters": Object {
            "Component C": Object {},
          },
          "stories": Object {
            "component-c--story-one": Object {
              "argTypes": Object {},
              "args": Object {},
              "component": undefined,
              "componentId": "component-c",
              "id": "component-c--story-one",
              "initialArgs": Object {},
              "kind": "Component C",
              "name": "Story One",
              "parameters": Object {
                "__isArgsStory": false,
                "fileName": "exports-map-0",
                "framework": "test",
              },
              "playFunction": undefined,
              "story": "Story One",
              "subcomponents": undefined,
              "title": "Component C",
            },
            "component-c--story-two": Object {
              "argTypes": Object {},
              "args": Object {},
              "component": undefined,
              "componentId": "component-c",
              "id": "component-c--story-two",
              "initialArgs": Object {},
              "kind": "Component C",
              "name": "Story Two",
              "parameters": Object {
                "__isArgsStory": false,
                "fileName": "exports-map-0",
                "framework": "test",
              },
              "playFunction": undefined,
              "story": "Story Two",
              "subcomponents": undefined,
              "title": "Component C",
            },
          },
          "v": 2,
        }
      `);
    });
  });

  describe('when configure is called with a combination', () => {
    it('loads and renders the first story correctly', async () => {
      const render = jest.fn();

      const { configure, clientApi } = start(render);
      configure('test', () => {
        clientApi
          .storiesOf('Component A', { id: 'file1' } as NodeModule)
          .add('Story One', jest.fn())
          .add('Story Two', jest.fn());

        clientApi
          .storiesOf('Component B', { id: 'file2' } as NodeModule)
          .add('Story Three', jest.fn());

        return [componentCExports];
      });

      await waitForEvents([Events.SET_STORIES]);
      expect(
        mockChannel.emit.mock.calls.find((call: [string, any]) => call[0] === Events.SET_STORIES)[1]
      ).toMatchInlineSnapshot(`
        Object {
          "globalParameters": Object {},
          "globals": Object {},
          "kindParameters": Object {
            "Component A": Object {},
            "Component B": Object {},
            "Component C": Object {},
          },
          "stories": Object {
            "component-a--story-one": Object {
              "argTypes": Object {},
              "args": Object {},
              "component": undefined,
              "componentId": "component-a",
              "id": "component-a--story-one",
              "initialArgs": Object {},
              "kind": "Component A",
              "name": "Story One",
              "parameters": Object {
                "__isArgsStory": false,
                "fileName": "file1",
                "framework": "test",
              },
              "playFunction": undefined,
              "story": "Story One",
              "subcomponents": undefined,
              "title": "Component A",
            },
            "component-a--story-two": Object {
              "argTypes": Object {},
              "args": Object {},
              "component": undefined,
              "componentId": "component-a",
              "id": "component-a--story-two",
              "initialArgs": Object {},
              "kind": "Component A",
              "name": "Story Two",
              "parameters": Object {
                "__isArgsStory": false,
                "fileName": "file1",
                "framework": "test",
              },
              "playFunction": undefined,
              "story": "Story Two",
              "subcomponents": undefined,
              "title": "Component A",
            },
            "component-b--story-three": Object {
              "argTypes": Object {},
              "args": Object {},
              "component": undefined,
              "componentId": "component-b",
              "id": "component-b--story-three",
              "initialArgs": Object {},
              "kind": "Component B",
              "name": "Story Three",
              "parameters": Object {
                "__isArgsStory": false,
                "fileName": "file2",
                "framework": "test",
              },
              "playFunction": undefined,
              "story": "Story Three",
              "subcomponents": undefined,
              "title": "Component B",
            },
            "component-c--story-one": Object {
              "argTypes": Object {},
              "args": Object {},
              "component": undefined,
              "componentId": "component-c",
              "id": "component-c--story-one",
              "initialArgs": Object {},
              "kind": "Component C",
              "name": "Story One",
              "parameters": Object {
                "__isArgsStory": false,
                "fileName": "exports-map-0",
                "framework": "test",
              },
              "playFunction": undefined,
              "story": "Story One",
              "subcomponents": undefined,
              "title": "Component C",
            },
            "component-c--story-two": Object {
              "argTypes": Object {},
              "args": Object {},
              "component": undefined,
              "componentId": "component-c",
              "id": "component-c--story-two",
              "initialArgs": Object {},
              "kind": "Component C",
              "name": "Story Two",
              "parameters": Object {
                "__isArgsStory": false,
                "fileName": "exports-map-0",
                "framework": "test",
              },
              "playFunction": undefined,
              "story": "Story Two",
              "subcomponents": undefined,
              "title": "Component C",
            },
          },
          "v": 2,
        }
      `);

      expect(mockChannel.emit).toHaveBeenCalledWith(
        Events.STORY_RENDERED,
        'component-a--story-one'
      );

      expect(render).toHaveBeenCalledWith(
        expect.objectContaining({
          id: 'component-a--story-one',
        }),
        undefined
      );
    });
  });

  // These tests need to be in here, as they require a convoluted hookup between
  // a ClientApi and a StoryStore
  describe('ClientApi.getStorybook', () => {
    it('should transform the storybook to an array with filenames, empty', () => {
      const { configure, clientApi } = start(jest.fn());

      configure('test', () => {});
      expect(clientApi.getStorybook()).toEqual([]);
    });

    it('should transform the storybook to an array with filenames, full', () => {
      const { configure, clientApi } = start(jest.fn());

      configure('test', () => {
        clientApi
          .storiesOf('kind 1', { id: 'file1' } as any)
          .add('name 1', () => '1')
          .add('name 2', () => '2');

        clientApi
          .storiesOf('kind 2', { id: 'file2' } as any)
          .add('name 1', () => '1')
          .add('name 2', () => '2');
      });

      expect(clientApi.getStorybook()).toEqual([
        expect.objectContaining({
          fileName: expect.any(String),
          kind: 'kind 1',
          stories: [
            {
              name: 'name 1',
              render: expect.any(Function),
            },
            {
              name: 'name 2',
              render: expect.any(Function),
            },
          ],
        }),
        expect.objectContaining({
          fileName: expect.any(String),
          kind: 'kind 2',
          stories: [
            {
              name: 'name 1',
              render: expect.any(Function),
            },
            {
              name: 'name 2',
              render: expect.any(Function),
            },
          ],
        }),
      ]);
    });

    it('reads filename from module', async () => {
      const { configure, clientApi } = start(jest.fn());

      const fn = jest.fn();
      configure('test', () => {
        clientApi.storiesOf('kind', { id: 'foo.js' } as NodeModule).add('name', fn);
      });

      const storybook = clientApi.getStorybook();

      expect(storybook).toEqual([
        {
          kind: 'kind',
          fileName: 'foo.js',
          stories: [
            {
              name: 'name',
              render: expect.any(Function),
            },
          ],
        },
      ]);
    });

    it('should stringify ids from module', async () => {
      const { configure, clientApi } = start(jest.fn());

      const fn = jest.fn();
      configure('test', () => {
        clientApi.storiesOf('kind', { id: 1211 } as any).add('name', fn);
      });

      const storybook = clientApi.getStorybook();

      expect(storybook).toEqual([
        {
          kind: 'kind',
          fileName: '1211',
          stories: [
            {
              name: 'name',
              render: expect.any(Function),
            },
          ],
        },
      ]);
    });
  });

  describe('auto-title', () => {
    const componentDExports = {
      default: {
        component: 'Component D',
      },
      StoryOne: jest.fn(),
    };
    it('loads and renders the first story correctly', async () => {
      const render = jest.fn();

      const { configure } = start(render);
      configure('test', () => [componentDExports]);

      await waitForEvents([Events.SET_STORIES]);
      expect(
        mockChannel.emit.mock.calls.find((call: [string, any]) => call[0] === Events.SET_STORIES)[1]
      ).toMatchInlineSnapshot(`
        Object {
          "globalParameters": Object {},
          "globals": Object {},
          "kindParameters": Object {
            "auto-title": Object {},
          },
          "stories": Object {
            "auto-title--story-one": Object {
              "argTypes": Object {},
              "args": Object {},
              "component": "Component D",
              "componentId": "auto-title",
              "id": "auto-title--story-one",
              "initialArgs": Object {},
              "kind": "auto-title",
              "name": "Story One",
              "parameters": Object {
                "__isArgsStory": false,
                "fileName": "exports-map-0",
                "framework": "test",
              },
              "playFunction": undefined,
              "story": "Story One",
              "subcomponents": undefined,
              "title": "auto-title",
            },
          },
          "v": 2,
        }
      `);
    });
  });
});<|MERGE_RESOLUTION|>--- conflicted
+++ resolved
@@ -713,12 +713,8 @@
                 "fileName": "exports-map-0",
                 "framework": "test",
               },
-<<<<<<< HEAD
               "playFunction": undefined,
               "story": "Story Two",
-=======
-              "story": "Story Three",
->>>>>>> b1f4422c
               "subcomponents": undefined,
               "title": "Component C",
             },
@@ -736,12 +732,8 @@
                 "fileName": "exports-map-0",
                 "framework": "test",
               },
-<<<<<<< HEAD
               "playFunction": undefined,
               "story": "Story Three",
-=======
-              "story": "Story Two",
->>>>>>> b1f4422c
               "subcomponents": undefined,
               "title": "Component C",
             },
