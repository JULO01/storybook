{
  "name": "@storybook/react",
  "version": "5.2.0-rc.8",
  "description": "Storybook for React: Develop React Component in isolation with Hot Reloading.",
  "keywords": [
    "storybook"
  ],
  "homepage": "https://github.com/storybookjs/storybook/tree/master/app/react",
  "bugs": {
    "url": "https://github.com/storybookjs/storybook/issues"
  },
  "repository": {
    "type": "git",
    "url": "https://github.com/storybookjs/storybook.git",
    "directory": "app/react"
  },
  "license": "MIT",
  "main": "dist/client/index.js",
  "types": "dist/client/index.d.ts",
  "bin": {
    "build-storybook": "./bin/build.js",
    "start-storybook": "./bin/index.js",
    "storybook-server": "./bin/index.js"
  },
  "scripts": {
    "prepare": "node ../../scripts/prepare.js"
  },
  "dependencies": {
    "@babel/plugin-transform-react-constant-elements": "^7.2.0",
    "@babel/preset-flow": "^7.0.0",
    "@babel/preset-react": "^7.0.0",
<<<<<<< HEAD
    "@storybook/addons": "5.2.0-rc.6",
    "@storybook/config": "5.2.0-rc.6",
    "@storybook/core": "5.2.0-rc.6",
    "@storybook/node-logger": "5.2.0-rc.6",
=======
    "@storybook/addons": "5.2.0-rc.8",
    "@storybook/core": "5.2.0-rc.8",
    "@storybook/node-logger": "5.2.0-rc.8",
>>>>>>> 2abb4d7e
    "@svgr/webpack": "^4.0.3",
    "babel-plugin-add-react-displayname": "^0.0.5",
    "babel-plugin-named-asset-import": "^0.3.3",
    "babel-plugin-react-docgen": "^3.0.0",
    "babel-preset-react-app": "^9.0.1",
    "common-tags": "^1.8.0",
    "core-js": "^3.0.1",
    "global": "^4.0.0",
    "lodash": "^4.17.11",
    "mini-css-extract-plugin": "^0.8.0",
    "prop-types": "^15.7.2",
    "react-dev-utils": "^9.0.3",
    "regenerator-runtime": "^0.12.1",
    "semver": "^6.0.0",
    "webpack": "^4.39.3"
  },
  "devDependencies": {
    "@types/mini-css-extract-plugin": "^0.8.0",
    "@types/node": "^12.7.3",
    "@types/webpack": "^4.39.1"
  },
  "peerDependencies": {
    "@babel/core": "^7.0.1",
    "babel-loader": "^7.0.0 || ^8.0.0",
    "react": "*",
    "react-dom": "*"
  },
  "engines": {
    "node": ">=8.0.0"
  },
  "publishConfig": {
    "access": "public"
  }
}<|MERGE_RESOLUTION|>--- conflicted
+++ resolved
@@ -29,16 +29,10 @@
     "@babel/plugin-transform-react-constant-elements": "^7.2.0",
     "@babel/preset-flow": "^7.0.0",
     "@babel/preset-react": "^7.0.0",
-<<<<<<< HEAD
-    "@storybook/addons": "5.2.0-rc.6",
-    "@storybook/config": "5.2.0-rc.6",
-    "@storybook/core": "5.2.0-rc.6",
-    "@storybook/node-logger": "5.2.0-rc.6",
-=======
     "@storybook/addons": "5.2.0-rc.8",
+    "@storybook/config": "5.2.0-rc.8",
     "@storybook/core": "5.2.0-rc.8",
     "@storybook/node-logger": "5.2.0-rc.8",
->>>>>>> 2abb4d7e
     "@svgr/webpack": "^4.0.3",
     "babel-plugin-add-react-displayname": "^0.0.5",
     "babel-plugin-named-asset-import": "^0.3.3",
