import PropTypes from 'prop-types';
import React, { Component } from 'react';
import pick from 'lodash.pick';
import Header from '../header';
import Stories from './stories_tree';
import TextFilter from './text_filter';

const scrollStyle = {
  height: 'calc(100vh - 105px)',
  marginTop: 10,
  overflow: 'auto',
};

const mainStyle = {
  padding: '10px 0 10px 10px',
};

const storyProps = [
  'selectedKind',
  'selectedHierarchy',
  'selectedStory',
  'onSelectStory',
  'storyFilter',
  'sidebarAnimations',
];

function hierarchyContainsStories(storiesHierarchy) {
  return storiesHierarchy && storiesHierarchy.map.size > 0;
}

class StoriesPanel extends Component {
  renderStories() {
    const { storiesHierarchies } = this.props;

    return storiesHierarchies.map(
      hierarchy =>
        hierarchyContainsStories(hierarchy) && (
          <Stories
            key={hierarchy.name}
            {...pick(this.props, storyProps)}
            storiesHierarchy={hierarchy}
          />
        )
    );
  }

  render() {
<<<<<<< HEAD
    const { onStoryFilter, storyFilter, openShortcutsHelp, isMobileDevice, name, url } = this.props;

    return (
      <div style={mainStyle}>
        {!isMobileDevice && <Header name={name} url={url} openShortcutsHelp={openShortcutsHelp} />}
=======
    const {
      name,
      onStoryFilter,
      openShortcutsHelp,
      storyFilter,
      url,
      shortcutOptions,
    } = this.props;

    return (
      <div style={mainStyle}>
        <Header
          name={name}
          url={url}
          openShortcutsHelp={shortcutOptions.enableShortcuts ? openShortcutsHelp : null}
          enableShortcutsHelp={shortcutOptions.enableShortcuts}
        />
>>>>>>> a504a081
        <TextFilter
          text={storyFilter}
          onClear={() => onStoryFilter('')}
          onChange={text => onStoryFilter(text)}
        />
        <div style={scrollStyle}>{this.renderStories()}</div>
      </div>
    );
  }
}

StoriesPanel.defaultProps = {
  storiesHierarchies: [],
  storyFilter: null,
  onStoryFilter: () => {},
  openShortcutsHelp: null,
  isMobileDevice: false,
  name: '',
  url: '',
  shortcutOptions: {
    goFullScreen: false,
    showStoriesPanel: true,
    showAddonPanel: true,
    showSearchBox: false,
    addonPanelInRight: false,
    enableShortcuts: true,
  },
};

StoriesPanel.propTypes = {
  storiesHierarchies: PropTypes.arrayOf(
    PropTypes.shape({
      namespaces: PropTypes.arrayOf(PropTypes.string),
      name: PropTypes.string,
      map: PropTypes.object,
    })
  ),
  storyFilter: PropTypes.string,
  onStoryFilter: PropTypes.func,

  openShortcutsHelp: PropTypes.func,
  isMobileDevice: PropTypes.bool,
  name: PropTypes.string,
  url: PropTypes.string,
  shortcutOptions: PropTypes.shape({
    goFullScreen: PropTypes.bool,
    showStoriesPanel: PropTypes.bool,
    showAddonPanel: PropTypes.bool,
    showSearchBox: PropTypes.bool,
    addonPanelInRight: PropTypes.bool,
    enableShortcuts: PropTypes.bool,
  }),
};

export default StoriesPanel;<|MERGE_RESOLUTION|>--- conflicted
+++ resolved
@@ -45,13 +45,6 @@
   }
 
   render() {
-<<<<<<< HEAD
-    const { onStoryFilter, storyFilter, openShortcutsHelp, isMobileDevice, name, url } = this.props;
-
-    return (
-      <div style={mainStyle}>
-        {!isMobileDevice && <Header name={name} url={url} openShortcutsHelp={openShortcutsHelp} />}
-=======
     const {
       name,
       onStoryFilter,
@@ -59,17 +52,19 @@
       storyFilter,
       url,
       shortcutOptions,
+      isMobileDevice,
     } = this.props;
 
     return (
       <div style={mainStyle}>
-        <Header
-          name={name}
-          url={url}
-          openShortcutsHelp={shortcutOptions.enableShortcuts ? openShortcutsHelp : null}
-          enableShortcutsHelp={shortcutOptions.enableShortcuts}
-        />
->>>>>>> a504a081
+        {!isMobileDevice && (
+          <Header
+            name={name}
+            url={url}
+            openShortcutsHelp={shortcutOptions.enableShortcuts ? openShortcutsHelp : null}
+            enableShortcutsHelp={shortcutOptions.enableShortcuts}
+          />
+        )}
         <TextFilter
           text={storyFilter}
           onClear={() => onStoryFilter('')}
