--- conflicted
+++ resolved
@@ -10,13 +10,9 @@
 <!---👇 A function to apply some computations -->
 
 export const someFunction = (valuePropertyA, valuePropertyB) => {
-<<<<<<< HEAD
 
-  <!--- makes some computations and returns something -->
+  <!--- Makes some computations and returns something -->
 
-=======
-  <!--- Makes some computations and returns something -->
->>>>>>> b3e8a5e0
 };
 
 export const Template = ({propertyA,propertyB,...rest})=>{
