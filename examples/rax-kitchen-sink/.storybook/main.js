--- conflicted
+++ resolved
@@ -3,18 +3,6 @@
 module.exports = {
   stories: ['../src/stories/**/*.stories.js'],
   addons: [
-<<<<<<< HEAD
-    '@storybook/addon-storysource/register',
-    '@storybook/addon-actions/register',
-    '@storybook/addon-links/register',
-    '@storybook/addon-events/register',
-    '@storybook/addon-notes/register',
-    '@storybook/addon-options/register',
-    '@storybook/addon-knobs/register',
-    '@storybook/addon-backgrounds/register',
-    '@storybook/addon-contexts/register',
-    '@storybook/addon-a11y/register',
-=======
     '@storybook/addon-storysource',
     '@storybook/addon-actions',
     '@storybook/addon-links',
@@ -25,7 +13,6 @@
     '@storybook/addon-backgrounds',
     '@storybook/addon-a11y',
     '@storybook/addon-jest',
->>>>>>> 1ba6aab2
   ],
   webpack: async config => ({
     ...config,
