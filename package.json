{
  "name": "@storybook/root",
  "version": "4.0.0-alpha.16",
  "private": true,
  "repository": {
    "type": "git",
    "url": "https://github.com/storybooks/storybook.git"
  },
  "workspaces": [
    "addons/*",
    "addons/storyshots/*",
    "app/*",
    "lib/*",
    "examples/marko-cli",
    "examples/angular-cli",
    "examples/cra-kitchen-sink",
    "examples/html-kitchen-sink",
    "examples/mithril-kitchen-sink",
    "examples/polymer-cli",
    "examples/vue-kitchen-sink",
    "examples/svelte-kitchen-sink",
    "examples/official-storybook",
    "examples/riot-kitchen-sink",
    "lib/cli/test/run/*"
  ],
  "scripts": {
    "bootstrap": "node ./scripts/bootstrap.js",
    "bootstrap:crna-kitchen-sink": "npm --prefix examples/crna-kitchen-sink install",
    "bootstrap:docs": "yarn install --cwd docs",
    "bootstrap:react-native-typescript": "npm --prefix examples/react-native-typescript install",
    "bootstrap:react-native-vanilla": "npm --prefix examples/react-native-vanilla install",
    "build-packs": "lerna exec --scope '@storybook/*' --parallel -- \\$LERNA_ROOT_PATH/scripts/build-pack.sh \\$LERNA_ROOT_PATH/packs",
    "build-storybooks": "./scripts/build-storybooks.sh",
    "changelog": "pr-log --sloppy",
    "chromatic": "npm --prefix examples/official-storybook run chromatic",
    "precommit": "lint-staged",
    "coverage": "codecov",
    "danger": "danger",
    "dev": "concurrently --kill-others \"yarn dev:ts\" \"yarn dev:js\"",
    "dev:js": "lerna exec --parallel -- cross-env-shell node \\$LERNA_ROOT_PATH/scripts/watch-js.js",
    "dev:ts": "lerna exec --parallel -- cross-env-shell node \\$LERNA_ROOT_PATH/scripts/watch-ts.js",
    "docs:build": "npm --prefix docs run build",
    "docs:deploy:ci": "npm --prefix docs run deploy:ci",
    "docs:deploy:manual": "npm --prefix docs run deploy:manual",
    "docs:dev": "npm --prefix docs run dev",
    "github-release": "github-release-from-changelog",
    "lint": "yarn lint:js . && yarn lint:ts **/*.ts && yarn lint:md .",
    "lint:ci": "yarn lint:js --format ./node_modules/eslint-teamcity/index.js . && yarn lint:ts **/*.ts && yarn lint:md .",
    "lint:js": "cross-env NODE_ENV=production eslint --cache --cache-location=.cache/eslint --ext .js,.jsx,.json --report-unused-disable-directives",
    "lint:md": "remark -q",
    "lint:ts": "tslint -p . -c tslint.json -t stylish",
    "publish": "lerna publish --exact",
    "postpublish": "yarn --cwd lib/cli test -o",
    "publish:alpha": "npm run publish -- --concurrency 1 --force-publish=* --npm-tag=alpha",
    "publish:stable": "npm run publish -- --concurrency 1 --force-publish=*",
    "repo-dirty-check": "node ./scripts/repo-dirty-check",
    "start": "npm --prefix examples/official-storybook run storybook",
    "test": "node ./scripts/test.js",
    "test-latest-cra": "npm --prefix lib/cli run test-latest-cra"
  },
  "devDependencies": {
    "@angular/common": "^6.1.4",
    "@angular/compiler": "^6.1.4",
    "@angular/core": "^6.1.4",
    "@angular/forms": "^6.1.4",
    "@angular/platform-browser": "^6.1.4",
    "@angular/platform-browser-dynamic": "^6.1.4",
    "@babel/cli": "^7.0.0",
    "@babel/core": "^7.0.0",
    "@babel/plugin-proposal-class-properties": "^7.0.0",
    "@babel/plugin-proposal-export-default-from": "^7.0.0",
    "@babel/plugin-transform-runtime": "^7.0.0",
    "@babel/preset-env": "^7.0.0",
    "@babel/preset-flow": "^7.0.0",
    "@babel/preset-react": "^7.0.0",
    "@babel/preset-stage-0": "^7.0.0",
    "@babel/runtime": "^7.0.0",
    "@emotion/core": "0.13.0",
    "@emotion/provider": "0.11.1",
    "axe-core": "^3.1.1",
    "babel-core": "^7.0.0-bridge.0",
    "babel-eslint": "^9.0.0",
    "babel-jest": "^23.2.0",
    "babel-loader": "^8.0.0-beta.6",
    "babel-plugin-emotion": "^9.2.4",
    "babel-plugin-macros": "^2.2.2",
    "babel-plugin-require-context-hook": "^1.0.0",
    "babel-preset-vue": "^2.0.2",
    "chalk": "^2.4.1",
    "codecov": "^3.0.4",
    "codelyzer": "^4.4.2",
    "commander": "^2.17.0",
    "concurrently": "^4.0.1",
    "cross-env": "^5.2.0",
    "danger": "^3.8.4",
<<<<<<< HEAD
    "emotion": "9.2.6",
    "@emotion/core": "0.13.0",
    "@emotion/provider": "0.11.1",
    "enzyme": "^3.3.0",
    "enzyme-adapter-react-16": "^1.1.1",
    "eslint": "^5.3.0",
=======
    "emotion": "9.2.8",
    "enzyme": "^3.5.0",
    "enzyme-adapter-react-16": "^1.3.0",
    "eslint": "^5.4.0",
>>>>>>> a2a2a914
    "eslint-config-airbnb": "^17.0.0",
    "eslint-config-prettier": "^3.0.1",
    "eslint-plugin-import": "^2.13.0",
    "eslint-plugin-jest": "^21.22.0",
    "eslint-plugin-json": "^1.2.1",
    "eslint-plugin-jsx-a11y": "^6.1.1",
    "eslint-plugin-prettier": "^2.6.2",
    "eslint-plugin-react": "^7.10.0",
    "eslint-teamcity": "^2.0.1",
    "github-release-from-changelog": "^1.3.2",
    "glob": "^7.1.3",
    "husky": "^0.14.3",
    "inquirer": "^6.2.0",
    "jest": "^23.4.2",
    "jest-cli": "^23.4.2",
    "jest-config": "^23.4.2",
    "jest-diff": "^23.2.0",
    "jest-emotion": "^9.2.7",
    "jest-environment-jsdom": "^23.4.0",
    "jest-enzyme": "^6.0.2",
    "jest-glamor-react": "^4.3.1",
    "jest-image-snapshot": "^2.5.0",
    "jest-jasmine2": "^23.4.2",
    "jest-preset-angular": "^6.0.0",
    "jest-raw-loader": "^1.0.1",
    "jest-teamcity-reporter": "^0.9.0",
    "jest-vue-preprocessor": "^1.4.0",
    "lerna": "2.11.0",
    "lint-staged": "^7.2.0",
    "lodash": "^4.17.10",
    "marko": "^4.12.5",
    "marko-widgets": "^7.0.1",
    "npmlog": "^4.1.2",
    "polymer-webpack-loader": "^2.0.3",
    "prettier": "^1.14.0",
    "raf": "^3.4.0",
    "react": "^16.4.2",
    "react-dom": "^16.4.2",
    "react-test-renderer": "^16.4.2",
    "remark-cli": "^5.0.0",
    "remark-lint": "^6.0.2",
    "remark-preset-lint-recommended": "^3.0.2",
    "riot": "^3.11.2",
    "riot-jest-transformer": "^1.0.10",
    "shelljs": "^0.8.2",
    "svelte-jest": "^0.2.0",
    "tslint": "~5.11.0",
    "tslint-config-prettier": "^1.15.0",
    "tslint-plugin-prettier": "^1.3.0",
    "typescript": "^3.0.1"
  },
  "resolutions": {
    "graphql": "^0.13.2"
  },
  "engines": {
    "node": ">=8.0.0",
    "yarn": ">=1.3.2"
  },
  "browserslist": "defaults",
  "collective": {
    "type": "opencollective",
    "url": "https://opencollective.com/storybook"
  },
  "eslint-teamcity": {
    "reporter": "inspections"
  },
  "lint-staged": {
    "linters": {
      "*.js": [
        "yarn lint:js --fix",
        "git add"
      ],
      "*.ts": [
        "yarn lint:ts --fix",
        "git add"
      ],
      "*.json": [
        "yarn lint:js --fix",
        "git add"
      ]
    }
  },
  "pr-log": {
    "skipLabels": [
      "cleanup"
    ],
    "validLabels": {
      "BREAKING CHANGE": "Breaking Changes",
      "feature request": "Features",
      "bug": "Bug Fixes",
      "documentation": "Documentation",
      "maintenance": "Maintenance",
      "dependencies:update": "Dependency Upgrades",
      "dependencies": "Dependency Upgrades",
      "other": "Other"
    }
  }
}<|MERGE_RESOLUTION|>--- conflicted
+++ resolved
@@ -93,19 +93,10 @@
     "concurrently": "^4.0.1",
     "cross-env": "^5.2.0",
     "danger": "^3.8.4",
-<<<<<<< HEAD
-    "emotion": "9.2.6",
-    "@emotion/core": "0.13.0",
-    "@emotion/provider": "0.11.1",
-    "enzyme": "^3.3.0",
-    "enzyme-adapter-react-16": "^1.1.1",
-    "eslint": "^5.3.0",
-=======
     "emotion": "9.2.8",
     "enzyme": "^3.5.0",
     "enzyme-adapter-react-16": "^1.3.0",
     "eslint": "^5.4.0",
->>>>>>> a2a2a914
     "eslint-config-airbnb": "^17.0.0",
     "eslint-config-prettier": "^3.0.1",
     "eslint-plugin-import": "^2.13.0",
