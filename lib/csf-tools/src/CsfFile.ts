--- conflicted
+++ resolved
@@ -160,20 +160,13 @@
 
   _namedExportsOrder?: string[];
 
-<<<<<<< HEAD
   imports: string[];
 
-  constructor(ast: t.File, { defaultTitle, fileName }: CsfOptions) {
-=======
   constructor(ast: t.File, { fileName, makeTitle }: CsfOptions) {
->>>>>>> abbd4f91
     this._ast = ast;
     this._fileName = fileName;
-<<<<<<< HEAD
     this.imports = [];
-=======
     this._makeTitle = makeTitle;
->>>>>>> abbd4f91
   }
 
   _parseTitle(value: t.Node) {
