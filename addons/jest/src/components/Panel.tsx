import React, { Fragment } from 'react';
<<<<<<< HEAD
import { withTheme, styled, themes, convert } from '@storybook/theming';
import { ScrollArea, TabsState } from '@storybook/components';
=======
import { styled, withTheme } from '@storybook/theming';
import { ScrollArea, TabsState, Link, Placeholder } from '@storybook/components';
>>>>>>> 176eca11
import { SizeMe } from 'react-sizeme';
import Result from './Result';
import provideJestResult, { Test } from '../hoc/provideJestResult';

const PASSED_TYPE = 'passed';
const FAILED_TYPE = 'failed';

const List = styled.ul({
  listStyle: 'none',
  fontSize: 14,
  padding: 0,
  margin: 0,
});

const Item = styled.li({
  display: 'block',
  padding: 0,
});

const ProgressWrapper = styled.div({
  position: 'relative',
  height: '10px',
  width: '30px',
  display: 'flex',
  top: '-2px',
});

const SuiteHead = styled.div({
  display: 'flex',
  alignItems: 'baseline',
  position: 'absolute',
  zIndex: 2,
  right: '20px',
  marginTop: '15px',
});

const SuiteTotals = styled(({ result, className, width }) => (
  <div className={className}>
    <Fragment>
      {width > 325 ? (
        <div>
          {result.assertionResults.length} {result.assertionResults.length > 1 ? `tests` : `test`}
        </div>
      ) : null}
      {width > 280 ? (
        <div>
          {result.endTime - result.startTime}
          ms
        </div>
      ) : null}
    </Fragment>
  </div>
))(({ theme }) => ({
  display: 'flex',
  alignItems: 'center',
  color: theme.color.dark,
  fontSize: '14px',
  marginTop: '-5px',
  '& > *': {
    marginRight: 10,
  },
}));

const SuiteProgressPortion = styled.div<{ color: any; progressPercent: number }>(
  ({ theme, color, progressPercent }) => ({
    height: '6px',
    top: '3px',
    width: `${progressPercent}%`,
    backgroundColor: color,
  })
);

interface ContentProps {
  tests: Test[];
  className?: string;
}

const getTestsByTypeMap = (result: any) => {
  const testsByType: Map<string, any> = new Map();
  result.assertionResults.forEach((assertion: any) => {
    // using switch to allow for new types to be added
    switch (assertion.status) {
      case PASSED_TYPE:
        testsByType.set(
          PASSED_TYPE,
          testsByType.get(PASSED_TYPE)
            ? testsByType.get(PASSED_TYPE).concat(assertion)
            : [assertion]
        );
        break;
      case FAILED_TYPE:
        testsByType.set(
          FAILED_TYPE,
          testsByType.get(FAILED_TYPE)
            ? testsByType.get(FAILED_TYPE).concat(assertion)
            : [assertion]
        );
        break;
      default:
        break;
    }
  });
  return testsByType;
};

const getColorByType = (type: string) => {
  // using switch to allow for new types to be added
  switch (type) {
    case PASSED_TYPE:
      return convert(themes.normal).color.positive;
    case FAILED_TYPE:
      return convert(themes.normal).color.negative;
    default:
      return null;
  }
};

const Content = styled(({ tests, className }: ContentProps) => (
  <div className={className}>
    {tests.map(({ name, result }) => {
      if (!result) {
        return (
          <Placeholder key={name}>
            This story has tests configured, but no file was found
          </Placeholder>
        );
      }

      const testsByType: Map<string, any> = getTestsByTypeMap(result);
      const sortedTestsByCount = [...testsByType.entries()].sort(
        (a, b) => a[1].length - b[1].length
      );
      return (
        <SizeMe refreshMode="debounce" key={name}>
          {({ size }: { size: any }) => {
            const { width } = size;
            return (
              <section>
                <SuiteHead>
                  <SuiteTotals {...{ result, width }} />
                  {width > 240 ? (
                    <ProgressWrapper>
                      {sortedTestsByCount.map((entry: any) => {
                        return (
                          <SuiteProgressPortion
                            key={`progress-portion-${entry[0]}`}
                            color={getColorByType(entry[0])}
                            progressPercent={
                              (entry[1].length / result.assertionResults.length) * 100
                            }
                          />
                        );
                      })}
                    </ProgressWrapper>
                  ) : null}
                </SuiteHead>
                <TabsState initial="failing-tests" backgroundColor="rgba(0,0,0,.05)">
                  <div
                    id="failing-tests"
                    title={`${testsByType.get(FAILED_TYPE).length} Failed`}
                    color={getColorByType(FAILED_TYPE)}
                  >
                    <List>
                      {testsByType.get(FAILED_TYPE).map((res: any) => (
                        <Item key={res.fullName || res.title}>
                          <Result {...res} />
                        </Item>
                      ))}
                    </List>
                  </div>
                  <div
                    id="passing-tests"
                    title={`${testsByType.get(PASSED_TYPE).length} Passed`}
                    color={getColorByType(PASSED_TYPE)}
                  >
                    <List>
                      {testsByType.get(PASSED_TYPE).map((res: any) => (
                        <Item key={res.fullName || res.title}>
                          <Result {...res} />
                        </Item>
                      ))}
                    </List>
                  </div>
                </TabsState>
              </section>
            );
          }}
        </SizeMe>
      );
    })}
  </div>
))({
  flex: '1 1 0%',
});

interface PanelProps {
  tests: null | Test[];
}

const Panel = ({ tests }: PanelProps) => (
  <ScrollArea vertical>
<<<<<<< HEAD
    {tests ? <Content tests={tests} /> : <NoTests>This story has no tests configured</NoTests>}
=======
    {tests ? (
      <ContentWithTheme tests={tests} />
    ) : (
      <Placeholder>
        <Fragment>No tests found</Fragment>
        <Fragment>
          Learn how to{' '}
          <Link
            href="https://github.com/storybookjs/storybook/tree/master/addons/jest"
            target="_blank"
            withArrow
          >
            add Jest test results to your story
          </Link>
        </Fragment>
      </Placeholder>
    )}
>>>>>>> 176eca11
  </ScrollArea>
);

Panel.defaultProps = {
  tests: null,
};

export default provideJestResult(Panel);<|MERGE_RESOLUTION|>--- conflicted
+++ resolved
@@ -1,11 +1,6 @@
 import React, { Fragment } from 'react';
-<<<<<<< HEAD
 import { withTheme, styled, themes, convert } from '@storybook/theming';
-import { ScrollArea, TabsState } from '@storybook/components';
-=======
-import { styled, withTheme } from '@storybook/theming';
 import { ScrollArea, TabsState, Link, Placeholder } from '@storybook/components';
->>>>>>> 176eca11
 import { SizeMe } from 'react-sizeme';
 import Result from './Result';
 import provideJestResult, { Test } from '../hoc/provideJestResult';
@@ -207,11 +202,8 @@
 
 const Panel = ({ tests }: PanelProps) => (
   <ScrollArea vertical>
-<<<<<<< HEAD
-    {tests ? <Content tests={tests} /> : <NoTests>This story has no tests configured</NoTests>}
-=======
     {tests ? (
-      <ContentWithTheme tests={tests} />
+      <Content tests={tests} />
     ) : (
       <Placeholder>
         <Fragment>No tests found</Fragment>
@@ -227,7 +219,6 @@
         </Fragment>
       </Placeholder>
     )}
->>>>>>> 176eca11
   </ScrollArea>
 );
 
