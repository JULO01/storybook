{
  "name": "@storybook/html",
  "version": "7.0.0-alpha.8",
  "description": "Storybook HTML renderer",
  "keywords": [
    "storybook"
  ],
  "homepage": "https://github.com/storybookjs/storybook/tree/main/renderers/html",
  "bugs": {
    "url": "https://github.com/storybookjs/storybook/issues"
  },
  "repository": {
    "type": "git",
    "url": "https://github.com/storybookjs/storybook.git",
    "directory": "renderers/html"
  },
  "funding": {
    "type": "opencollective",
    "url": "https://opencollective.com/storybook"
  },
  "license": "MIT",
  "exports": {
    ".": {
      "require": "./dist/index.js",
      "import": "./dist/index.mjs",
      "types": "./dist/index.d.ts"
    },
    "./preview": {
      "require": "./dist/config.js",
      "import": "./dist/config.mjs",
      "types": "./dist/config.d.ts"
    },
    "./package.json": {
      "require": "./package.json",
      "import": "./package.json",
      "types": "./package.json"
    }
  },
  "main": "dist/index.js",
  "module": "dist/index.mjs",
  "types": "dist/index.d.ts",
  "files": [
    "dist/**/*",
    "README.md",
    "*.js",
    "*.d.ts"
  ],
  "scripts": {
    "prepare": "esrun ../../scripts/prepare/bundle.ts"
  },
  "dependencies": {
    "@storybook/addons": "7.0.0-alpha.8",
    "@storybook/core-client": "7.0.0-alpha.8",
    "@storybook/csf": "0.0.2--canary.4566f4d.1",
    "@storybook/docs-tools": "7.0.0-alpha.8",
    "@storybook/preview-web": "7.0.0-alpha.8",
    "@storybook/store": "7.0.0-alpha.8",
    "core-js": "^3.8.2",
    "global": "^4.4.0",
    "react": "16.14.0",
    "react-dom": "16.14.0",
    "ts-dedent": "^2.0.0"
  },
  "devDependencies": {
    "@digitak/esrun": "^3.2.2"
  },
  "peerDependencies": {
    "@babel/core": "*"
  },
  "engines": {
    "node": ">=10.13.0"
  },
  "publishConfig": {
    "access": "public"
  },
<<<<<<< HEAD
  "bundler": {
    "entries": [
      "./src/index.ts",
      "./src/config.ts"
    ],
    "platform": "browser"
  },
  "gitHead": "d334cabd251cd0ed8b845a87707dc84f007d4074"
=======
  "bundlerEntrypoint": [
    "./src/index.ts",
    "./src/config.ts"
  ],
  "gitHead": "24725501c32a073cebc6bf2674a47357136fbe3a"
>>>>>>> 6b559e83
}<|MERGE_RESOLUTION|>--- conflicted
+++ resolved
@@ -73,7 +73,6 @@
   "publishConfig": {
     "access": "public"
   },
-<<<<<<< HEAD
   "bundler": {
     "entries": [
       "./src/index.ts",
@@ -81,12 +80,5 @@
     ],
     "platform": "browser"
   },
-  "gitHead": "d334cabd251cd0ed8b845a87707dc84f007d4074"
-=======
-  "bundlerEntrypoint": [
-    "./src/index.ts",
-    "./src/config.ts"
-  ],
   "gitHead": "24725501c32a073cebc6bf2674a47357136fbe3a"
->>>>>>> 6b559e83
 }