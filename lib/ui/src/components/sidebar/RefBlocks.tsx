import { window, document } from 'global';
import React, {
  FunctionComponent,
  useState,
  useCallback,
  Fragment,
  useContext,
  ComponentProps,
} from 'react';

import { Icons, WithTooltip, Spaced, Button, Link } from '@storybook/components';
import { logger } from '@storybook/client-logger';
import { useStorybookApi } from '@storybook/api';
import { styled } from '@storybook/theming';
import { transparentize } from 'polished';
import { Location } from '@storybook/router';

import { Tree } from './Tree/Tree';
import { Loader, Contained } from './Loader';
import { ListItem } from './Tree/ListItem';
import { ExpanderContext } from './Tree/State';

import { Item, DataSet, BooleanSet } from './RefHelpers';

export type ListitemProps = ComponentProps<typeof ListItem>;

const Section = styled.section();

const RootHeading = styled.div(({ theme }) => ({
  letterSpacing: '0.35em',
  textTransform: 'uppercase',
  fontWeight: theme.typography.weight.black,
  fontSize: theme.typography.size.s1 - 1,
  lineHeight: '24px',
  color: transparentize(0.5, theme.color.defaultText),
  margin: '0 20px',
}));

const Text = styled.p(({ theme }) => ({
  fontSize: theme.typography.size.s2 - 1,
  lineHeight: '20px',
  margin: 0,

  code: {
    fontSize: theme.typography.size.s1,
  },

  ul: {
    paddingLeft: 20,
    marginTop: 8,
    marginBottom: 8,
  },
}));

const Head: FunctionComponent<ListitemProps> = (props) => {
  const api = useStorybookApi();
  const { setExpanded, expandedSet } = useContext(ExpanderContext);
  const { id, isComponent, childIds, refId } = props;

  const onClick = useCallback(
    (e) => {
      e.preventDefault();
      if (!expandedSet[id] && isComponent && childIds && childIds.length) {
        api.selectStory(childIds[0], undefined, { ref: refId });
      }
      setExpanded((s) => ({ ...s, [id]: !s[id] }));
    },
    [id, expandedSet[id]]
  );
  return <ListItem onClick={onClick} {...props} href={`#${id}`} />;
};

const Leaf: FunctionComponent<ListitemProps> = (props) => {
  const api = useStorybookApi();
  const { setExpanded } = useContext(ExpanderContext);
  const { id, refId } = props;
  const onClick = useCallback(
    (e) => {
      e.preventDefault();
      api.selectStory(id, undefined, { ref: refId });
      setExpanded((s) => ({ ...s, [id]: !s[id] }));
    },
    [id]
  );

  return (
    <Location>
      {({ viewMode }) => (
        <ListItem onClick={onClick} {...props} href={`?path=/${viewMode}/${id}`} />
      )}
    </Location>
  );
};

const ErrorDisplay = styled.pre(
  {
    width: 420,
    boxSizing: 'border-box',
    borderRadius: 8,
    overflow: 'auto',
    whiteSpace: 'pre',
  },
  ({ theme }) => ({
    color: theme.color.dark,
  })
);

const ErrorName = styled.strong(({ theme }) => ({
  color: theme.color.orange,
}));
const ErrorImportant = styled.strong(({ theme }) => ({
  color: theme.color.ancillary,
  textDecoration: 'underline',
}));
const ErrorDetail = styled.em(({ theme }) => ({
  color: theme.color.mediumdark,
}));

const firstLineRegex = /(Error): (.*)\n/;
const linesRegex = /at (?:(.*) )?\(?(.+)\)?/;
const ErrorFormatter: FunctionComponent<{ error: Error }> = ({ error }) => {
  if (!error) {
    return <Fragment>This error has no stack or message</Fragment>;
  }
  if (!error.stack) {
    return <Fragment>{error.message || 'This error has no stack or message'}</Fragment>;
  }

  const input = error.stack.toString();
  const match = input.match(firstLineRegex);

  if (!match) {
    return <Fragment>{input}</Fragment>;
  }

  const [, type, name] = match;

  const rawLines = input.split(/\n/).slice(1);
  const [, ...lines] = rawLines
    .map((line) => {
      const r = line.match(linesRegex);

      return r ? { name: r[1], location: r[2].replace(document.location.origin, '') } : null;
    })
    .filter(Boolean);

  return (
    <Fragment>
      <span>{type}</span>: <ErrorName>{name}</ErrorName>
      <br />
      {lines.map((l, i) =>
        l.name ? (
          // eslint-disable-next-line react/no-array-index-key
          <Fragment key={i}>
            {'  '}at <ErrorImportant>{l.name}</ErrorImportant> (
            <ErrorDetail>{l.location}</ErrorDetail>)
            <br />
          </Fragment>
        ) : (
          // eslint-disable-next-line react/no-array-index-key
          <Fragment key={i}>
            {'  '}at <ErrorDetail>{l.location}</ErrorDetail>
            <br />
          </Fragment>
        )
      )}
    </Fragment>
  );
};

export const AuthBlock: FunctionComponent<{ loginUrl: string; id: string }> = ({
  loginUrl,
  id,
}) => {
  const [isAuthAttempted, setAuthAttempted] = useState(false);

  const refresh = useCallback(() => {
    window.document.location.reload();
  }, []);

  const open = useCallback((e) => {
    e.preventDefault();
    const childWindow = window.open(loginUrl, `storybook_auth_${id}`, 'resizable,scrollbars');

    // poll for window to close
    const timer = setInterval(() => {
      if (!childWindow) {
        logger.error('unable to access loginUrl window');
        clearInterval(timer);
      } else if (childWindow.closed) {
        clearInterval(timer);
        setAuthAttempted(true);
      }
    }, 1000);
  }, []);

  return (
    <Contained>
      <Spaced>
        {isAuthAttempted ? (
          <Fragment>
            <Text>
<<<<<<< HEAD
              Authentication on <strong>{authUrl}</strong> concluded. Refresh the page to fetch this
              Storybook.
=======
              Authentication on <strong>{loginUrl}</strong> seems to have concluded, refresh the
              page to fetch this storybook
>>>>>>> 194fdd5d
            </Text>
            <div>
              <Button small gray onClick={refresh}>
                <Icons icon="sync" />
                Refresh now
              </Button>
            </div>
          </Fragment>
        ) : (
          <Fragment>
            <Text>Browse this secure Storybook</Text>
            <div>
              <Button small gray onClick={open}>
                <Icons icon="lock" />
                Log in
              </Button>
            </div>
          </Fragment>
        )}
      </Spaced>
    </Contained>
  );
};

export const ErrorBlock: FunctionComponent<{ error: Error }> = ({ error }) => (
  <Contained>
    <Spaced>
      <Text>
        Oh no! Something went wrong loading this Storybook.
        <br />
        <WithTooltip
          trigger="click"
          closeOnClick={false}
          tooltip={
            <ErrorDisplay>
              <ErrorFormatter error={error} />
            </ErrorDisplay>
          }
        >
          {/* eslint-disable-next-line jsx-a11y/anchor-is-valid */}
          <Link isButton>
            View error <Icons icon="arrowdown" />
          </Link>
        </WithTooltip>{' '}
        <Link withArrow href="https://storybook.js.org/docs">
          View docs
        </Link>
      </Text>
    </Spaced>
  </Contained>
);

const FlexSpaced = styled(Spaced)({
  display: 'flex',
});
const WideSpaced = styled(Spaced)({
  flex: 1,
});

export const EmptyBlock: FunctionComponent<any> = ({ isMain }) => (
  <Contained>
    <FlexSpaced col={1}>
      <WideSpaced>
        <Text>
          {isMain ? (
            <>
              Oh no! Your Storybook is empty. Possible reasons why:
              <ul>
                <li>
                  The glob specified in <code>main.js</code> isn't correct.
                </li>
                <li>No stories are defined in your story files.</li>
              </ul>{' '}
            </>
          ) : (
            <>Yikes! Something went wrong loading these stories.</>
          )}
        </Text>
      </WideSpaced>
    </FlexSpaced>
  </Contained>
);

export const LoaderBlock: FunctionComponent<{ isMain: boolean }> = ({ isMain }) => (
  <Contained>
    <Loader size={isMain ? 17 : 5} />
  </Contained>
);

const TreeComponents = {
  Head,
  Leaf,
  Branch: Tree,
  List: styled.div({}),
};
export const ContentBlock: FunctionComponent<{
  others: Item[];
  dataSet: DataSet;
  selectedSet: BooleanSet;
  expandedSet: BooleanSet;
  roots: Item[];
}> = ({ others, dataSet, selectedSet, expandedSet, roots }) => (
  <Fragment>
    <Spaced row={1.5}>
      {others.length ? (
        <Section data-title="categorized" key="categorized">
          {others.map(({ id }) => (
            <Tree
              key={id}
              depth={0}
              dataset={dataSet}
              selected={selectedSet}
              expanded={expandedSet}
              root={id}
              {...TreeComponents}
            />
          ))}
        </Section>
      ) : null}

      {roots.map(({ id, name, children }) => (
        <Section data-title={name} key={id}>
          <RootHeading className="sidebar-subheading">{name}</RootHeading>
          {children.map((child) => (
            <Tree
              key={child}
              depth={0}
              dataset={dataSet}
              selected={selectedSet}
              expanded={expandedSet}
              root={child}
              {...TreeComponents}
            />
          ))}
        </Section>
      ))}
    </Spaced>
  </Fragment>
);<|MERGE_RESOLUTION|>--- conflicted
+++ resolved
@@ -200,13 +200,8 @@
         {isAuthAttempted ? (
           <Fragment>
             <Text>
-<<<<<<< HEAD
-              Authentication on <strong>{authUrl}</strong> concluded. Refresh the page to fetch this
-              Storybook.
-=======
-              Authentication on <strong>{loginUrl}</strong> seems to have concluded, refresh the
-              page to fetch this storybook
->>>>>>> 194fdd5d
+              Authentication on <strong>{loginUrl}</strong> concluded. Refresh the page to fetch
+              this Storybook.
             </Text>
             <div>
               <Button small gray onClick={refresh}>
