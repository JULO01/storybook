```ts
// YourPage.stories.ts

<<<<<<< HEAD
import { CommonModule } from '@angular/common';
import { HttpClientModule } from '@angular/common/http';

import { Meta, moduleMetadata, StoryFn } from '@storybook/angular';

=======
import { Meta, moduleMetadata, Story } from '@storybook/angular';

import { CommonModule } from '@angular/common';
import { HttpClientModule } from '@angular/common/http';

>>>>>>> d1673e19
import { rest } from 'msw';

import { DocumentScreen } from './YourPage.component';
import { DocumentList } from './DocumentList.component';
import { DocumentHeader } from './DocumentHeader.component';
import { PageLayout } from './PageLayout.component';

export default {
  /* 👇 The title prop is optional.
   * See https://storybook.js.org/docs/7.0/angular/configure/overview#configure-story-loading
   * to learn how to generate automatic titles
   */
  title: 'DocumentScreen',
  component: DocumentScreen,
  decorators: [
    moduleMetadata({
      declarations: [DocumentList, DocumentHeader, PageLayout],
      imports: [CommonModule, HttpClientModule],
    }),
  ],
} as Meta;

//👇The mocked data that will be used in the story
const TestData = {
  user: {
    userID: 1,
    name: 'Someone',
  },
  document: {
    id: 1,
    userID: 1,
    title: 'Something',
    brief: 'Lorem ipsum dolor sit amet, consectetur adipiscing elit.',
    status: 'approved',
  },
  subdocuments: [
    {
      id: 1,
      userID: 1,
      title: 'Something',
      content:
        'Lorem ipsum dolor sit amet, consectetur adipiscing elit, sed do eiusmod tempor incididunt ut labore et dolore magna aliqua.',
      status: 'approved',
    },
    {
      id: 2,
      userID: 1,
      title: 'Something else',
      content:
        'Lorem ipsum dolor sit amet, consectetur adipiscing elit, sed do eiusmod tempor incididunt ut labore et dolore magna aliqua.',
      status: 'awaiting review',
    },
    {
      id: 3,
      userID: 2,
      title: 'Another document',
      content:
        'Lorem ipsum dolor sit amet, consectetur adipiscing elit, sed do eiusmod tempor incididunt ut labore et dolore magna aliqua.',
      status: 'approved',
    },
    {
      id: 4,
      userID: 2,
      title: 'Something',
      content:
        'Lorem ipsum dolor sit amet, consectetur adipiscing elit, sed do eiusmod tempor incididunt ut labore et dolore magna aliqua.',
      status: 'approved',
    },
  ],
};

<<<<<<< HEAD
const PageTemplate: StoryFn = () => ({
  props: {},
});

export const MockedSuccess = PageTemplate.bind({});
MockedSuccess.parameters = {
  msw: [
    rest.get('https://your-restful-endpoint', (_req, res, ctx) => {
      return res(ctx.json(TestData));
    }),
  ],
=======
export const MockedSuccess: Story = {
  parameters: {
    msw: [
      rest.get('https://your-restful-endpoint', (_req, res, ctx) => {
        return res(ctx.json(TestData));
      }),
    ],
  },
>>>>>>> d1673e19
};

export const MockedError: Story = {
  parameters: {
    msw: [
      rest.get('https://your-restful-endpoint', (_req, res, ctx) => {
        return res(ctx.delay(800), ctx.status(403));
      }),
    ],
  },
};
```<|MERGE_RESOLUTION|>--- conflicted
+++ resolved
@@ -1,19 +1,11 @@
 ```ts
 // YourPage.stories.ts
 
-<<<<<<< HEAD
-import { CommonModule } from '@angular/common';
-import { HttpClientModule } from '@angular/common/http';
-
-import { Meta, moduleMetadata, StoryFn } from '@storybook/angular';
-
-=======
 import { Meta, moduleMetadata, Story } from '@storybook/angular';
 
 import { CommonModule } from '@angular/common';
 import { HttpClientModule } from '@angular/common/http';
 
->>>>>>> d1673e19
 import { rest } from 'msw';
 
 import { DocumentScreen } from './YourPage.component';
@@ -85,19 +77,6 @@
   ],
 };
 
-<<<<<<< HEAD
-const PageTemplate: StoryFn = () => ({
-  props: {},
-});
-
-export const MockedSuccess = PageTemplate.bind({});
-MockedSuccess.parameters = {
-  msw: [
-    rest.get('https://your-restful-endpoint', (_req, res, ctx) => {
-      return res(ctx.json(TestData));
-    }),
-  ],
-=======
 export const MockedSuccess: Story = {
   parameters: {
     msw: [
@@ -106,7 +85,6 @@
       }),
     ],
   },
->>>>>>> d1673e19
 };
 
 export const MockedError: Story = {
