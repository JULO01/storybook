/// <reference types="node" />

import type { StorybookConfig } from '@storybook/react/types';

const config: StorybookConfig = {
  stories: [
    // FIXME: Breaks e2e tests './intro.stories.mdx',
    '../../lib/ui/src/**/*.stories.@(js|tsx|mdx)',
    '../../lib/components/src/**/*.stories.@(js|tsx|mdx)',
    './stories/**/*.stories.@(js|ts|tsx|mdx)',
    './../../addons/docs/**/*.stories.tsx',
    './../../addons/interactions/**/*.stories.(tsx|mdx)',
  ],
  reactOptions: {
    fastRefresh: true,
    strictMode: true,
  },
  addons: [
    {
      name: '@storybook/addon-docs',
      options: {
        transcludeMarkdown: true,
        // needed if you use addon-docs in conjunction
        // with addon-storysource
        sourceLoaderOptions: null,
      },
    },
    '@storybook/addon-essentials',
    '@storybook/addon-interactions',
    '@storybook/addon-storysource',
    '@storybook/addon-links',
    '@storybook/addon-jest',
    '@storybook/addon-a11y',
  ],
  core: {
    builder: 'webpack4',
<<<<<<< HEAD
    channelOptions: { allowFunction: false, maxDepth: 10 },
=======
    disableTelemetry: true,
>>>>>>> f41dfa79
  },
  logLevel: 'debug',
  features: {
    modernInlineRender: true,
    interactionsDebugger: true,
  },
  staticDirs: [
    './statics/public',
    { from: './statics/examples/example1', to: '/example1' },
    { from: './statics/examples/example2', to: '/example2' },
  ],
};

module.exports = config;<|MERGE_RESOLUTION|>--- conflicted
+++ resolved
@@ -34,11 +34,8 @@
   ],
   core: {
     builder: 'webpack4',
-<<<<<<< HEAD
     channelOptions: { allowFunction: false, maxDepth: 10 },
-=======
     disableTelemetry: true,
->>>>>>> f41dfa79
   },
   logLevel: 'debug',
   features: {
