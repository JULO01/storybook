{
  "name": "@storybook/core",
<<<<<<< HEAD
  "version": "5.2.0-alpha.8",
=======
  "version": "5.1.0-beta.1",
>>>>>>> de90d224
  "description": "Storybook framework-agnostic API",
  "keywords": [
    "storybook"
  ],
  "homepage": "https://github.com/storybooks/storybook/tree/master/lib/core",
  "bugs": {
    "url": "https://github.com/storybooks/storybook/issues"
  },
  "repository": {
    "type": "git",
    "url": "https://github.com/storybooks/storybook.git",
    "directory": "lib/core"
  },
  "license": "MIT",
  "main": "dist/client/index.js",
  "scripts": {
    "prepare": "node ../../scripts/prepare.js"
  },
  "dependencies": {
    "@babel/plugin-proposal-class-properties": "^7.3.3",
    "@babel/plugin-proposal-object-rest-spread": "^7.3.2",
    "@babel/plugin-syntax-dynamic-import": "^7.2.0",
    "@babel/plugin-transform-react-constant-elements": "^7.2.0",
    "@babel/preset-env": "^7.4.1",
<<<<<<< HEAD
    "@storybook/addons": "5.2.0-alpha.8",
    "@storybook/channel-postmessage": "5.2.0-alpha.8",
    "@storybook/client-api": "5.2.0-alpha.8",
    "@storybook/client-logger": "5.2.0-alpha.8",
    "@storybook/core-events": "5.2.0-alpha.8",
    "@storybook/node-logger": "5.2.0-alpha.8",
    "@storybook/router": "5.2.0-alpha.8",
    "@storybook/theming": "5.2.0-alpha.8",
    "@storybook/ui": "5.2.0-alpha.8",
=======
    "@storybook/addons": "5.1.0-beta.1",
    "@storybook/channel-postmessage": "5.1.0-beta.1",
    "@storybook/client-api": "5.1.0-beta.1",
    "@storybook/client-logger": "5.1.0-beta.1",
    "@storybook/core-events": "5.1.0-beta.1",
    "@storybook/node-logger": "5.1.0-beta.1",
    "@storybook/router": "5.1.0-beta.1",
    "@storybook/theming": "5.1.0-beta.1",
    "@storybook/ui": "5.1.0-beta.1",
>>>>>>> de90d224
    "airbnb-js-shims": "^1 || ^2",
    "autoprefixer": "^9.4.9",
    "babel-plugin-add-react-displayname": "^0.0.5",
    "babel-plugin-emotion": "^10.0.9",
    "babel-plugin-macros": "^2.4.5",
    "babel-preset-minify": "^0.5.0 || 0.6.0-alpha.5",
    "boxen": "^3.0.0",
    "case-sensitive-paths-webpack-plugin": "^2.2.0",
    "chalk": "^2.4.2",
    "cli-table3": "0.5.1",
    "commander": "^2.19.0",
    "common-tags": "^1.8.0",
    "core-js": "^3.0.1",
    "css-loader": "^2.1.1",
    "detect-port": "^1.3.0",
    "dotenv-webpack": "^1.7.0",
    "ejs": "^2.6.1",
    "express": "^4.16.4",
    "file-loader": "^3.0.1",
    "file-system-cache": "^1.0.5",
    "find-cache-dir": "^3.0.0",
<<<<<<< HEAD
    "fs-extra": "^7.0.1",
=======
    "fs-extra": "^8.0.1",
>>>>>>> de90d224
    "global": "^4.3.2",
    "html-webpack-plugin": "^4.0.0-beta.2",
    "inquirer": "^6.2.0",
    "interpret": "^1.2.0",
    "ip": "^1.1.5",
    "json5": "^2.1.0",
    "lazy-universal-dotenv": "^2.0.0",
    "node-fetch": "^2.3.0",
    "open": "^6.1.0",
    "postcss-flexbugs-fixes": "^4.1.0",
    "postcss-loader": "^3.0.0",
    "pretty-hrtime": "^1.0.3",
    "qs": "^6.6.0",
    "raw-loader": "^2.0.0",
    "react-dev-utils": "^9.0.0",
    "regenerator-runtime": "^0.12.1",
    "resolve": "^1.10.0",
    "resolve-from": "^5.0.0",
    "semver": "^6.0.0",
    "serve-favicon": "^2.5.0",
    "shelljs": "^0.8.3",
    "style-loader": "^0.23.1",
    "terser-webpack-plugin": "^1.2.2",
    "url-loader": "^1.1.2",
    "util-deprecate": "^1.0.2",
    "webpack": "^4.28.0",
    "webpack-dev-middleware": "^3.6.0",
    "webpack-hot-middleware": "^2.24.3"
  },
  "devDependencies": {
    "mock-fs": "^4.8.0"
  },
  "peerDependencies": {
    "babel-loader": "^7.0.0 || ^8.0.0",
    "react": "*",
    "react-dom": "*"
  },
  "publishConfig": {
    "access": "public"
  }
}<|MERGE_RESOLUTION|>--- conflicted
+++ resolved
@@ -1,10 +1,6 @@
 {
   "name": "@storybook/core",
-<<<<<<< HEAD
   "version": "5.2.0-alpha.8",
-=======
-  "version": "5.1.0-beta.1",
->>>>>>> de90d224
   "description": "Storybook framework-agnostic API",
   "keywords": [
     "storybook"
@@ -29,7 +25,6 @@
     "@babel/plugin-syntax-dynamic-import": "^7.2.0",
     "@babel/plugin-transform-react-constant-elements": "^7.2.0",
     "@babel/preset-env": "^7.4.1",
-<<<<<<< HEAD
     "@storybook/addons": "5.2.0-alpha.8",
     "@storybook/channel-postmessage": "5.2.0-alpha.8",
     "@storybook/client-api": "5.2.0-alpha.8",
@@ -39,17 +34,6 @@
     "@storybook/router": "5.2.0-alpha.8",
     "@storybook/theming": "5.2.0-alpha.8",
     "@storybook/ui": "5.2.0-alpha.8",
-=======
-    "@storybook/addons": "5.1.0-beta.1",
-    "@storybook/channel-postmessage": "5.1.0-beta.1",
-    "@storybook/client-api": "5.1.0-beta.1",
-    "@storybook/client-logger": "5.1.0-beta.1",
-    "@storybook/core-events": "5.1.0-beta.1",
-    "@storybook/node-logger": "5.1.0-beta.1",
-    "@storybook/router": "5.1.0-beta.1",
-    "@storybook/theming": "5.1.0-beta.1",
-    "@storybook/ui": "5.1.0-beta.1",
->>>>>>> de90d224
     "airbnb-js-shims": "^1 || ^2",
     "autoprefixer": "^9.4.9",
     "babel-plugin-add-react-displayname": "^0.0.5",
@@ -71,11 +55,7 @@
     "file-loader": "^3.0.1",
     "file-system-cache": "^1.0.5",
     "find-cache-dir": "^3.0.0",
-<<<<<<< HEAD
-    "fs-extra": "^7.0.1",
-=======
     "fs-extra": "^8.0.1",
->>>>>>> de90d224
     "global": "^4.3.2",
     "html-webpack-plugin": "^4.0.0-beta.2",
     "inquirer": "^6.2.0",
