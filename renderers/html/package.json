--- conflicted
+++ resolved
@@ -1,11 +1,6 @@
 {
-<<<<<<< HEAD
   "name": "@storybook/html",
-  "version": "6.5.0-beta.4",
-=======
-  "name": "@storybook/renderer-html",
   "version": "6.5.0-rc.1",
->>>>>>> c1966fb6
   "description": "Storybook HTML renderer",
   "keywords": [
     "storybook"
