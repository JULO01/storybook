import program, { CommanderStatic } from 'commander';
import chalk from 'chalk';
import { logger } from '@storybook/node-logger';
import type { CLIOptions } from '@storybook/core-common';
import { parseList, getEnvConfig, checkDeprecatedFlags } from './utils';

<<<<<<< HEAD
export type ProdCliOptions = Pick<
  CLIOptions,
  | 'configDir'
  | 'debugWebpack'
  | 'dll'
  | 'docs'
  | 'docsDll'
  | 'forceBuildPreview'
  | 'loglevel'
  | 'modern'
  | 'outputDir'
  | 'previewUrl'
  | 'quiet'
  | 'staticDir'
  | 'uiDll'
> & {
  watch?: boolean;
};
=======
export interface ProdCliOptions {
  staticDir?: string[];
  outputDir?: string;
  configDir?: string;
  quiet?: boolean;
  loglevel?: string;
  dll?: boolean;
  docsDll?: boolean;
  uiDll?: boolean;
  debugWebpack?: boolean;
  previewUrl?: string;
  forceBuildPreview?: boolean;
  docs?: boolean;
  modern?: boolean;
}
>>>>>>> 89d29100

export function getProdCli(packageJson: {
  version: string;
  name: string;
}): CommanderStatic & ProdCliOptions {
  process.env.NODE_ENV = process.env.NODE_ENV || 'production';

  program
    .version(packageJson.version)
    .option('-s, --static-dir <dir-names>', 'Directory where to load static files from', parseList)
    .option('-o, --output-dir <dir-name>', 'Directory where to store built files')
    .option('-c, --config-dir <dir-name>', 'Directory where to load Storybook configurations from')
    .option('--quiet', 'Suppress verbose build output')
    .option('--loglevel <level>', 'Control level of logging during build')
    .option('--no-dll', 'Do not use dll reference (no-op)')
    .option('--docs-dll', 'Use Docs dll reference (legacy)')
    .option('--ui-dll', 'Use UI dll reference (legacy)')
    .option('--debug-webpack', 'Display final webpack configurations for debugging purposes')
    .option('--webpack-stats-json [directory]', 'Write Webpack Stats JSON to disk')
    .option(
      '--preview-url <string>',
      'Disables the default storybook preview and lets your use your own'
    )
    .option('--force-build-preview', 'Build the preview iframe even if you are using --preview-url')
    .option('--docs', 'Build a documentation-only site using addon-docs')
    .option('--modern', 'Use modern browser modules')
    .parse(process.argv);

  logger.setLevel(program.loglevel);
  logger.info(chalk.bold(`${packageJson.name} v${packageJson.version}\n`));

  // The key is the field created in `program` variable for
  // each command line argument. Value is the env variable.
  getEnvConfig(program, {
    staticDir: 'SBCONFIG_STATIC_DIR',
    outputDir: 'SBCONFIG_OUTPUT_DIR',
    configDir: 'SBCONFIG_CONFIG_DIR',
  });

  checkDeprecatedFlags(program as ProdCliOptions);
  return { ...program };
}<|MERGE_RESOLUTION|>--- conflicted
+++ resolved
@@ -4,26 +4,6 @@
 import type { CLIOptions } from '@storybook/core-common';
 import { parseList, getEnvConfig, checkDeprecatedFlags } from './utils';
 
-<<<<<<< HEAD
-export type ProdCliOptions = Pick<
-  CLIOptions,
-  | 'configDir'
-  | 'debugWebpack'
-  | 'dll'
-  | 'docs'
-  | 'docsDll'
-  | 'forceBuildPreview'
-  | 'loglevel'
-  | 'modern'
-  | 'outputDir'
-  | 'previewUrl'
-  | 'quiet'
-  | 'staticDir'
-  | 'uiDll'
-> & {
-  watch?: boolean;
-};
-=======
 export interface ProdCliOptions {
   staticDir?: string[];
   outputDir?: string;
@@ -39,7 +19,6 @@
   docs?: boolean;
   modern?: boolean;
 }
->>>>>>> 89d29100
 
 export function getProdCli(packageJson: {
   version: string;
