{
  "name": "@storybook/cli",
<<<<<<< HEAD
  "version": "3.3.0-alpha.4",
=======
  "version": "3.2.17",
>>>>>>> 1db950d5
  "description": "Storybook's CLI - easiest method of adding storybook to your projects",
  "keywords": [
    "cli",
    "generator",
    "storybook"
  ],
  "homepage": "https://github.com/storybooks/storybook/tree/master/lib/cli",
  "bugs": {
    "url": "https://github.com/storybooks/storybook/issues"
  },
  "license": "MIT",
  "author": "Storybook Team",
  "bin": {
    "getstorybook": "./bin/index.js"
  },
  "repository": {
    "type": "git",
    "url": "https://github.com/storybooks/storybook.git"
  },
  "scripts": {
    "test-latest-cra": "cd test && ./test_latest_cra.sh",
    "test": "cd test && ./run_tests.sh"
  },
  "dependencies": {
<<<<<<< HEAD
    "@storybook/codemod": "^3.3.0-alpha.4",
    "babel-plugin-transform-runtime": "^6.23.0",
    "babel-preset-env": "^1.6.0",
    "babel-register": "^6.26.0",
    "babel-runtime": "^6.26.0",
=======
    "@storybook/codemod": "^3.2.17",
>>>>>>> 1db950d5
    "chalk": "^2.3.0",
    "child-process-promise": "^2.2.1",
    "commander": "^2.12.2",
    "cross-spawn": "^5.0.1",
    "jscodeshift": "^0.3.30",
    "json5": "^0.5.1",
    "latest-version": "^3.1.0",
    "merge-dirs": "^0.2.1",
    "semver": "^5.4.1",
    "shelljs": "^0.7.8",
    "update-notifier": "^2.3.0"
  },
  "devDependencies": {
    "@storybook/addon-actions": "^3.3.0-alpha.4",
    "@storybook/addon-centered": "^3.3.0-alpha.4",
    "@storybook/addon-graphql": "^3.3.0-alpha.4",
    "@storybook/addon-info": "^3.3.0-alpha.4",
    "@storybook/addon-knobs": "^3.3.0-alpha.4",
    "@storybook/addon-links": "^3.3.0-alpha.4",
    "@storybook/addon-notes": "^3.3.0-alpha.4",
    "@storybook/addon-options": "^3.3.0-alpha.4",
    "@storybook/addon-storyshots": "^3.3.0-alpha.4",
    "@storybook/addons": "^3.3.0-alpha.4",
    "@storybook/angular": "^3.3.0-alpha.4",
    "@storybook/channel-postmessage": "^3.3.0-alpha.4",
    "@storybook/channel-websocket": "^3.3.0-alpha.4",
    "@storybook/channels": "^3.3.0-alpha.4",
    "@storybook/react": "^3.3.0-alpha.4",
    "@storybook/react-native": "^3.3.0-alpha.4",
    "@storybook/ui": "^3.3.0-alpha.4",
    "@storybook/vue": "^3.3.0-alpha.4",
    "check-node-version": "2.1.0",
    "npx": "9.6.0"
  }
}<|MERGE_RESOLUTION|>--- conflicted
+++ resolved
@@ -1,10 +1,6 @@
 {
   "name": "@storybook/cli",
-<<<<<<< HEAD
   "version": "3.3.0-alpha.4",
-=======
-  "version": "3.2.17",
->>>>>>> 1db950d5
   "description": "Storybook's CLI - easiest method of adding storybook to your projects",
   "keywords": [
     "cli",
@@ -29,15 +25,11 @@
     "test": "cd test && ./run_tests.sh"
   },
   "dependencies": {
-<<<<<<< HEAD
     "@storybook/codemod": "^3.3.0-alpha.4",
     "babel-plugin-transform-runtime": "^6.23.0",
     "babel-preset-env": "^1.6.0",
     "babel-register": "^6.26.0",
     "babel-runtime": "^6.26.0",
-=======
-    "@storybook/codemod": "^3.2.17",
->>>>>>> 1db950d5
     "chalk": "^2.3.0",
     "child-process-promise": "^2.2.1",
     "commander": "^2.12.2",
