--- conflicted
+++ resolved
@@ -1,13 +1,8 @@
 import global from 'global';
 import pick from 'lodash/pick';
-<<<<<<< HEAD
 import { dequal as deepEqual } from 'dequal';
-import { themes } from '@storybook/theming';
-=======
-import deepEqual from 'fast-deep-equal';
 import { create } from '@storybook/theming';
 import { SET_CONFIG } from '@storybook/core-events';
->>>>>>> 0bcc17bd
 import type { ThemeVars } from '@storybook/theming';
 import { once } from '@storybook/client-logger';
 import { dedent } from 'ts-dedent';
