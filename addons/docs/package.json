{
  "name": "@storybook/addon-docs",
  "version": "6.3.0-alpha.14",
  "description": "Document component usage and properties in Markdown",
  "keywords": [
    "addon",
    "notes",
    "documentation",
    "storybook",
    "essentials",
    "organize"
  ],
  "homepage": "https://github.com/storybookjs/storybook/tree/master/addons/docs",
  "bugs": {
    "url": "https://github.com/storybookjs/storybook/issues"
  },
  "repository": {
    "type": "git",
    "url": "https://github.com/storybookjs/storybook.git",
    "directory": "addons/docs"
  },
  "funding": {
    "type": "opencollective",
    "url": "https://opencollective.com/storybook"
  },
  "license": "MIT",
  "main": "dist/cjs/public_api.js",
  "module": "dist/esm/public_api.js",
  "types": "dist/ts3.9/public_api.d.ts",
  "typesVersions": {
    "<3.8": {
      "*": [
        "dist/ts3.4/*"
      ]
    }
  },
  "files": [
    "dist/**/*",
    "angular/**/*",
    "common/**/*",
    "ember/**/*",
    "html/**/*",
    "postinstall/**/*",
    "react/**/*",
    "vue/**/*",
    "web-components/**/*",
    "README.md",
    "*.js",
    "*.d.ts",
    "!__testfixtures__"
  ],
  "scripts": {
    "prepare": "node ../../scripts/prepare.js"
  },
  "dependencies": {
    "@babel/core": "^7.12.10",
    "@babel/generator": "^7.12.11",
    "@babel/parser": "^7.12.11",
    "@babel/plugin-transform-react-jsx": "^7.12.12",
    "@babel/preset-env": "^7.12.11",
    "@jest/transform": "^26.6.2",
    "@mdx-js/loader": "^1.6.22",
    "@mdx-js/mdx": "^1.6.22",
    "@mdx-js/react": "^1.6.22",
    "@storybook/addons": "6.3.0-alpha.14",
    "@storybook/api": "6.3.0-alpha.14",
    "@storybook/builder-webpack4": "6.3.0-alpha.14",
    "@storybook/client-api": "6.3.0-alpha.14",
    "@storybook/client-logger": "6.3.0-alpha.14",
    "@storybook/components": "6.3.0-alpha.14",
    "@storybook/core": "6.3.0-alpha.14",
    "@storybook/core-events": "6.3.0-alpha.14",
    "@storybook/csf": "0.0.1",
    "@storybook/node-logger": "6.3.0-alpha.14",
    "@storybook/postinstall": "6.3.0-alpha.14",
    "@storybook/source-loader": "6.3.0-alpha.14",
    "@storybook/theming": "6.3.0-alpha.14",
    "acorn": "^7.4.1",
    "acorn-jsx": "^5.3.1",
    "acorn-walk": "^7.2.0",
    "core-js": "^3.8.2",
    "doctrine": "^3.0.0",
    "escodegen": "^2.0.0",
    "fast-deep-equal": "^3.1.3",
    "global": "^4.4.0",
    "html-tags": "^3.1.0",
    "js-string-escape": "^1.0.1",
    "loader-utils": "^2.0.0",
    "lodash": "^4.17.20",
    "prettier": "~2.2.1",
    "prop-types": "^15.7.2",
    "react-element-to-jsx-string": "^14.3.2",
    "regenerator-runtime": "^0.13.7",
    "remark-external-links": "^8.0.0",
    "remark-slug": "^6.0.0",
    "ts-dedent": "^2.0.0",
    "util-deprecate": "^1.0.2"
  },
  "devDependencies": {
    "@angular/core": "^11.2.0",
    "@babel/core": "^7.12.10",
    "@emotion/core": "^10.1.1",
    "@emotion/styled": "^10.0.27",
    "@storybook/angular": "6.3.0-alpha.14",
    "@storybook/react": "6.3.0-alpha.14",
    "@storybook/vue": "6.3.0-alpha.14",
    "@storybook/web-components": "6.3.0-alpha.14",
    "@types/cross-spawn": "^6.0.2",
    "@types/doctrine": "^0.0.3",
    "@types/enzyme": "^3.10.8",
    "@types/estree": "^0.0.44",
    "@types/jest": "^26.0.16",
    "@types/loader-utils": "^2.0.0",
    "@types/prop-types": "^15.7.3",
    "@types/tmp": "^0.2.0",
    "@types/util-deprecate": "^1.0.0",
    "babel-loader": "^8.2.2",
    "babel-plugin-react-docgen": "^4.2.1",
    "cross-spawn": "^7.0.3",
    "fs-extra": "^9.0.1",
    "jest": "^26.6.3",
    "jest-specific-snapshot": "^4.0.0",
    "lit-element": "^2.4.0",
    "lit-html": "^1.3.0",
    "require-from-string": "^2.0.2",
    "rxjs": "^6.6.3",
    "styled-components": "^5.2.1",
    "terser-webpack-plugin": "^5.0.3",
    "tmp": "^0.2.1",
    "tslib": "^2.1.0",
    "vue": "^2.6.10",
    "web-component-analyzer": "^1.1.6",
    "webpack": "4",
    "zone.js": "^0.11.3"
  },
  "peerDependencies": {
<<<<<<< HEAD
    "@storybook/angular": "6.3.0-alpha.8",
    "@storybook/vue": "6.3.0-alpha.8",
    "@storybook/vue3": "6.3.0-alpha.8",
    "@storybook/web-components": "6.3.0-alpha.8",
=======
    "@storybook/angular": "6.3.0-alpha.14",
    "@storybook/vue": "6.3.0-alpha.14",
    "@storybook/vue3": "6.3.0-alpha.14",
    "@storybook/web-components": "6.3.0-alpha.14",
>>>>>>> bcc37a34
    "lit-html": "^1.0.0",
    "react": "^16.8.0 || ^17.0.0",
    "react-dom": "^16.8.0 || ^17.0.0",
    "svelte": "^3.31.2",
    "sveltedoc-parser": "^4.1.0",
    "vue": "^2.6.10 || ^3.0.0",
    "webpack": "*"
  },
  "peerDependenciesMeta": {
    "@storybook/angular": {
      "optional": true
    },
    "@storybook/vue": {
      "optional": true
    },
    "@storybook/vue3": {
      "optional": true
    },
    "@storybook/web-components": {
      "optional": true
    },
    "lit-html": {
      "optional": true
    },
    "react": {
      "optional": true
    },
    "react-dom": {
      "optional": true
    },
    "svelte": {
      "optional": true
    },
    "sveltedoc-parser": {
      "optional": true
    },
    "vue": {
      "optional": true
    },
    "webpack": {
      "optional": true
    }
  },
  "publishConfig": {
    "access": "public"
  },
  "gitHead": "eb1e3a913f3c5329539a7a908e7cb955ffaa8100",
  "storybook": {
    "displayName": "Docs",
    "icon": "https://user-images.githubusercontent.com/263385/101991672-48355c80-3c7c-11eb-82d9-95fa12438f64.png",
    "unsupportedFrameworks": [
      "react-native"
    ]
  }
}<|MERGE_RESOLUTION|>--- conflicted
+++ resolved
@@ -134,17 +134,10 @@
     "zone.js": "^0.11.3"
   },
   "peerDependencies": {
-<<<<<<< HEAD
-    "@storybook/angular": "6.3.0-alpha.8",
-    "@storybook/vue": "6.3.0-alpha.8",
-    "@storybook/vue3": "6.3.0-alpha.8",
-    "@storybook/web-components": "6.3.0-alpha.8",
-=======
     "@storybook/angular": "6.3.0-alpha.14",
     "@storybook/vue": "6.3.0-alpha.14",
     "@storybook/vue3": "6.3.0-alpha.14",
     "@storybook/web-components": "6.3.0-alpha.14",
->>>>>>> bcc37a34
     "lit-html": "^1.0.0",
     "react": "^16.8.0 || ^17.0.0",
     "react-dom": "^16.8.0 || ^17.0.0",
