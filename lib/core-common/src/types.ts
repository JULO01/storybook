--- conflicted
+++ resolved
@@ -186,12 +186,7 @@
 
 export type Options = LoadOptions & StorybookConfigOptions & CLIOptions & BuilderOptions;
 
-<<<<<<< HEAD
-export interface Builder<Config, Stats> {
-  executor: { get: () => Promise<any> };
-=======
 export interface Builder<Config, BuilderStats extends Stats = Stats> {
->>>>>>> 5683419d
   getConfig: (options: Options) => Promise<Config>;
   start: (args: {
     options: Options;
