--- conflicted
+++ resolved
@@ -43,29 +43,13 @@
     "@babel/preset-flow": "^7.12.1",
     "@babel/preset-react": "^7.12.10",
     "@pmmmwh/react-refresh-webpack-plugin": "^0.5.3",
-<<<<<<< HEAD
-    "@storybook/core-common": "6.5.0-alpha.63",
-    "@storybook/core-server": "6.5.0-alpha.63",
-    "@storybook/docs-tools": "6.5.0-alpha.63",
-    "@storybook/node-logger": "6.5.0-alpha.63",
-=======
-    "@storybook/addons": "6.5.0-alpha.64",
-    "@storybook/client-logger": "6.5.0-alpha.64",
-    "@storybook/core-client": "6.5.0-alpha.64",
     "@storybook/core-common": "6.5.0-alpha.64",
     "@storybook/core-server": "6.5.0-alpha.64",
-    "@storybook/csf": "0.0.2--canary.7c6c115.0",
     "@storybook/docs-tools": "6.5.0-alpha.64",
     "@storybook/node-logger": "6.5.0-alpha.64",
->>>>>>> fbd9c9fa
     "@storybook/react-docgen-typescript-plugin": "1.0.2-canary.6.9d540b91e815f8fc2f8829189deb00553559ff63.0",
-    "@storybook/renderer-react": "6.5.0-alpha.63",
+    "@storybook/renderer-react": "6.5.0-alpha.64",
     "@storybook/semver": "^7.3.2",
-<<<<<<< HEAD
-=======
-    "@storybook/store": "6.5.0-alpha.64",
-    "@types/estree": "^0.0.51",
->>>>>>> fbd9c9fa
     "@types/node": "^14.14.20 || ^16.0.0",
     "@types/webpack-env": "^1.16.0",
     "babel-plugin-add-react-displayname": "^0.0.5",
