{
  "name": "@storybook/addon-storyshots",
<<<<<<< HEAD
  "version": "4.0.12",
=======
  "version": "4.1.0-alpha.12",
>>>>>>> 20549f6d
  "description": "StoryShots is a Jest Snapshot Testing Addon for Storybook.",
  "keywords": [
    "addon",
    "storybook"
  ],
  "homepage": "https://github.com/storybooks/storybook/tree/master/addons/storyshorts/storyshots-core",
  "bugs": {
    "url": "https://github.com/storybooks/storybook/issues"
  },
  "repository": {
    "type": "git",
    "url": "https://github.com/storybooks/storybook.git"
  },
  "license": "MIT",
  "main": "dist/index.js",
  "jsnext:main": "src/index.js",
  "scripts": {
    "build-storybook": "build-storybook",
    "example": "jest storyshot.test",
    "prepare": "node ../../../scripts/prepare.js",
    "storybook": "start-storybook -p 6006"
  },
  "dependencies": {
<<<<<<< HEAD
    "@babel/runtime": "^7.1.2",
    "@storybook/addons": "4.0.12",
=======
    "@storybook/addons": "4.1.0-alpha.12",
    "core-js": "^2.5.7",
>>>>>>> 20549f6d
    "glob": "^7.1.3",
    "global": "^4.3.2",
    "jest-specific-snapshot": "^1.0.0",
    "read-pkg-up": "^4.0.0",
    "regenerator-runtime": "^0.12.1"
  },
  "devDependencies": {
<<<<<<< HEAD
    "@storybook/addon-actions": "4.0.12",
    "@storybook/addon-links": "4.0.12",
    "@storybook/addons": "4.0.0",
    "@storybook/react": "4.0.12",
=======
    "@storybook/addon-actions": "4.1.0-alpha.12",
    "@storybook/addon-links": "4.1.0-alpha.12",
    "@storybook/addons": "4.1.0-alpha.1",
    "@storybook/react": "4.1.0-alpha.12",
>>>>>>> 20549f6d
    "enzyme-to-json": "^3.3.4",
    "react": "^16.6.0"
  },
  "publishConfig": {
    "access": "public"
  }
}<|MERGE_RESOLUTION|>--- conflicted
+++ resolved
@@ -1,10 +1,6 @@
 {
   "name": "@storybook/addon-storyshots",
-<<<<<<< HEAD
-  "version": "4.0.12",
-=======
   "version": "4.1.0-alpha.12",
->>>>>>> 20549f6d
   "description": "StoryShots is a Jest Snapshot Testing Addon for Storybook.",
   "keywords": [
     "addon",
@@ -28,13 +24,8 @@
     "storybook": "start-storybook -p 6006"
   },
   "dependencies": {
-<<<<<<< HEAD
-    "@babel/runtime": "^7.1.2",
-    "@storybook/addons": "4.0.12",
-=======
     "@storybook/addons": "4.1.0-alpha.12",
     "core-js": "^2.5.7",
->>>>>>> 20549f6d
     "glob": "^7.1.3",
     "global": "^4.3.2",
     "jest-specific-snapshot": "^1.0.0",
@@ -42,17 +33,10 @@
     "regenerator-runtime": "^0.12.1"
   },
   "devDependencies": {
-<<<<<<< HEAD
-    "@storybook/addon-actions": "4.0.12",
-    "@storybook/addon-links": "4.0.12",
-    "@storybook/addons": "4.0.0",
-    "@storybook/react": "4.0.12",
-=======
     "@storybook/addon-actions": "4.1.0-alpha.12",
     "@storybook/addon-links": "4.1.0-alpha.12",
     "@storybook/addons": "4.1.0-alpha.1",
     "@storybook/react": "4.1.0-alpha.12",
->>>>>>> 20549f6d
     "enzyme-to-json": "^3.3.4",
     "react": "^16.6.0"
   },
