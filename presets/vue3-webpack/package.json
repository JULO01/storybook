--- conflicted
+++ resolved
@@ -54,15 +54,8 @@
     "webpack": "5"
   },
   "devDependencies": {
-<<<<<<< HEAD
     "@vue/compiler-sfc": "^3.2.33",
-    "vue": "^3.2.33",
-    "webpack": "5"
-=======
-    "@vue/compiler-sfc": "3.0.0",
-    "vue": "3.0.0",
-    "webpack": "5.70.0"
->>>>>>> 7485f680
+    "vue": "^3.2.33"
   },
   "peerDependencies": {
     "@babel/core": "*",
