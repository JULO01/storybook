--- conflicted
+++ resolved
@@ -30,11 +30,7 @@
     "@storybook/core-events": "6.1.0-alpha.35",
     "@storybook/source-loader": "6.1.0-alpha.35",
     "@storybook/web-components": "6.1.0-alpha.35",
-<<<<<<< HEAD
-    "babel-loader": "^8.1.0",
-=======
     "babel-loader": "^8.0.5",
->>>>>>> 3775f570
     "eventemitter3": "^4.0.0",
     "format-json": "^1.0.3",
     "global": "^4.3.2",
