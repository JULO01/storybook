--- conflicted
+++ resolved
@@ -124,12 +124,8 @@
     "style-loader": "^1.2.1",
     "telejson": "^5.0.2",
     "terser-webpack-plugin": "^3.0.0",
-<<<<<<< HEAD
     "trash": "^6.1.1",
-    "ts-dedent": "^1.1.1",
-=======
     "ts-dedent": "^2.0.0",
->>>>>>> dbedf589
     "unfetch": "^4.1.0",
     "url-loader": "^4.0.0",
     "util-deprecate": "^1.0.2",
