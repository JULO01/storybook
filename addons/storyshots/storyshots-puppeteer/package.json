--- conflicted
+++ resolved
@@ -30,11 +30,7 @@
     "regenerator-runtime": "^0.12.1"
   },
   "peerDependencies": {
-<<<<<<< HEAD
-    "@storybook/addon-storyshots": "5.1.0-alpha.10"
-=======
     "@storybook/addon-storyshots": "5.1.0-alpha.11"
->>>>>>> 40579393
   },
   "publishConfig": {
     "access": "public"
