#!/bin/sh

# Make sure to set $BUILD_CONTEXT in the Netlify "Deploy Settings"
echo "Building for Netlify. BUILD_CONTEXT: $BUILD_CONTEXT"

# Fixes
npm i -g process-nextick-args util-deprecate gauge

yarn
yarn bootstrap --core

if [ "$BUILD_CONTEXT" = "DOCS" ]; then
  pushd docs
  yarn install
  popd
  yarn docs:build
  mv docs/public netlify-build
elif [ "$BUILD_CONTEXT" = "CRA" ]; then
  pushd examples/cra-kitchen-sink
  yarn add tapable # quirk with netlify build instance
  yarn build-storybook
  mv storybook-static ../../netlify-build
  popd
elif [ "$BUILD_CONTEXT" = "VUE" ]; then
  echo "netlify-build Vue examples"
  pushd examples/vue-kitchen-sink
  yarn
  yarn build-storybook
  mv storybook-static ../../netlify-build
  popd
<<<<<<< HEAD
elif [ "$BUILD_CONTEXT" = "ANGULAR" ]; then
  echo "netlify-build Angular examples"
  pushd examples/angular-cli
=======
elif [ "$BUILD_CONTEXT" = "OFFICIAL" ]; then
  echo "netlify-build official examples"
  pushd examples/official-storybook
>>>>>>> 6e87234d
  yarn
  yarn build-storybook
  mv storybook-static ../../netlify-build
  popd
else
  RED='\033[0;31m'
  NOCOLOR='\033[0m'
  echo "Unrecognized BUILD_CONTEXT \"${RED}$BUILD_CONTEXT${NOCOLOR}\"" 1>&2
fi<|MERGE_RESOLUTION|>--- conflicted
+++ resolved
@@ -28,15 +28,16 @@
   yarn build-storybook
   mv storybook-static ../../netlify-build
   popd
-<<<<<<< HEAD
 elif [ "$BUILD_CONTEXT" = "ANGULAR" ]; then
   echo "netlify-build Angular examples"
   pushd examples/angular-cli
-=======
+  yarn
+  yarn build-storybook
+  mv storybook-static ../../netlify-build
+  popd
 elif [ "$BUILD_CONTEXT" = "OFFICIAL" ]; then
   echo "netlify-build official examples"
   pushd examples/official-storybook
->>>>>>> 6e87234d
   yarn
   yarn build-storybook
   mv storybook-static ../../netlify-build
