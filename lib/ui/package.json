--- conflicted
+++ resolved
@@ -15,14 +15,9 @@
     "storybook": "start-storybook -p 9010"
   },
   "dependencies": {
-<<<<<<< HEAD
     "@ndelangen/react-treebeard": "^2.1.0",
-    "@storybook/components": "4.0.0-alpha.8",
-    "@storybook/core-events": "4.0.0-alpha.8",
-=======
     "@storybook/components": "4.0.0-alpha.9",
     "@storybook/core-events": "4.0.0-alpha.9",
->>>>>>> 86f37ebb
     "@storybook/mantra-core": "^1.7.2",
     "@storybook/podda": "^1.2.3",
     "@storybook/react-komposer": "^2.0.4",
