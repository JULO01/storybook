{
  "name": "@storybook/addon-a11y",
  "version": "6.5.0-rc.1",
  "description": "Test component compliance with web accessibility standards",
  "keywords": [
    "a11y",
    "accessibility",
    "addon",
    "storybook",
    "valid",
    "verify",
    "test"
  ],
  "homepage": "https://github.com/storybookjs/storybook/tree/main/addons/a11y",
  "bugs": {
    "url": "https://github.com/storybookjs/storybook/issues"
  },
  "repository": {
    "type": "git",
    "url": "https://github.com/storybookjs/storybook.git",
    "directory": "addons/a11y"
  },
  "funding": {
    "type": "opencollective",
    "url": "https://opencollective.com/storybook"
  },
  "license": "MIT",
  "main": "dist/cjs/index.js",
  "module": "dist/esm/index.js",
  "types": "dist/types/index.d.ts",
  "files": [
    "dist/**/*",
    "README.md",
    "*.js",
    "*.d.ts"
  ],
  "scripts": {
    "prepare": "node ../../scripts/prepare.js"
  },
  "dependencies": {
    "@storybook/addons": "6.5.0-rc.1",
    "@storybook/api": "6.5.0-rc.1",
    "@storybook/channels": "6.5.0-rc.1",
    "@storybook/client-logger": "6.5.0-rc.1",
    "@storybook/components": "6.5.0-rc.1",
    "@storybook/core-events": "6.5.0-rc.1",
    "@storybook/csf": "0.0.2--canary.4566f4d.1",
    "@storybook/theming": "6.5.0-rc.1",
    "axe-core": "^4.2.0",
    "core-js": "^3.8.2",
    "global": "^4.4.0",
    "lodash": "^4.17.21",
    "react-sizeme": "^3.0.1",
    "regenerator-runtime": "^0.13.7",
    "ts-dedent": "^2.0.0",
    "util-deprecate": "^1.0.2"
  },
  "devDependencies": {
    "@testing-library/react": "^11.2.2"
  },
  "peerDependencies": {
    "react": "^16.8.0 || ^17.0.0 || ^18.0.0",
    "react-dom": "^16.8.0 || ^17.0.0 || ^18.0.0"
  },
  "peerDependenciesMeta": {
    "react": {
      "optional": true
    },
    "react-dom": {
      "optional": true
    }
  },
  "publishConfig": {
    "access": "public"
  },
<<<<<<< HEAD
  "gitHead": "55247a8e36da7061bfced80c588a539d3fda3f04",
=======
  "gitHead": "3f09d4e6b0c655a092dc812488ef2c7ed3808401",
  "sbmodern": "dist/modern/index.js",
>>>>>>> 13b40e37
  "storybook": {
    "displayName": "Accessibility",
    "icon": "https://user-images.githubusercontent.com/263385/101991665-47042f80-3c7c-11eb-8f00-64b5a18f498a.png",
    "unsupportedFrameworks": [
      "react-native"
    ]
  }
}<|MERGE_RESOLUTION|>--- conflicted
+++ resolved
@@ -73,12 +73,7 @@
   "publishConfig": {
     "access": "public"
   },
-<<<<<<< HEAD
-  "gitHead": "55247a8e36da7061bfced80c588a539d3fda3f04",
-=======
   "gitHead": "3f09d4e6b0c655a092dc812488ef2c7ed3808401",
-  "sbmodern": "dist/modern/index.js",
->>>>>>> 13b40e37
   "storybook": {
     "displayName": "Accessibility",
     "icon": "https://user-images.githubusercontent.com/263385/101991665-47042f80-3c7c-11eb-8f00-64b5a18f498a.png",
