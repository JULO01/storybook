--- conflicted
+++ resolved
@@ -14,19 +14,11 @@
   },
   "devDependencies": {
     "@babel/core": "^7.12.10",
-<<<<<<< HEAD
     "@storybook/addon-actions": "workspace:*",
     "@storybook/addon-essentials": "workspace:*",
     "@storybook/addon-links": "workspace:*",
     "@storybook/addon-storyshots": "workspace:*",
     "@storybook/vue3": "workspace:*",
-=======
-    "@storybook/addon-actions": "6.4.0-alpha.26",
-    "@storybook/addon-essentials": "6.4.0-alpha.26",
-    "@storybook/addon-links": "6.4.0-alpha.26",
-    "@storybook/addon-storyshots": "6.4.0-alpha.26",
-    "@storybook/vue3": "6.4.0-alpha.26",
->>>>>>> a8a41dcf
     "@vue/cli-plugin-babel": "~4.5.0",
     "@vue/cli-plugin-typescript": "~4.5.0",
     "@vue/cli-service": "~4.5.0",
