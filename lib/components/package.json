--- conflicted
+++ resolved
@@ -37,18 +37,12 @@
     "*.d.ts"
   ],
   "scripts": {
-<<<<<<< HEAD
-    "prepare": "node ${PROJECT_CWD}/scripts/prepare.js",
-    "build:watch-babel": "node ${PROJECT_CWD}/scripts/utils/watch-babel.js",
-    "build:watch-tsc": "node ${PROJECT_CWD}/scripts/utils/watch-tsc.js"
-=======
     "prepare": "ts-node ../../scripts/prebundle.ts"
->>>>>>> 10a87ceb
   },
   "dependencies": {
-    "@storybook/client-logger": "6.5.0-rc.1",
+    "@storybook/client-logger": "workspace:*",
     "@storybook/csf": "0.0.2--canary.4566f4d.1",
-    "@storybook/theming": "6.5.0-rc.1",
+    "@storybook/theming": "workspace:*",
     "core-js": "^3.8.2",
     "memoizerific": "^1.11.3",
     "qs": "^6.10.0",
@@ -57,12 +51,6 @@
   },
   "devDependencies": {
     "@popperjs/core": "^2.6.0",
-<<<<<<< HEAD
-    "@storybook/client-logger": "workspace:*",
-    "@storybook/csf": "0.0.1",
-    "@storybook/theming": "workspace:*",
-=======
->>>>>>> 10a87ceb
     "@types/color-convert": "^2.0.0",
     "@types/overlayscrollbars": "^1.12.0",
     "@types/react-syntax-highlighter": "11.0.5",
