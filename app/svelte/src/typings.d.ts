<<<<<<< HEAD
declare module 'global';
=======
declare module '@storybook/core/*';
declare module 'global';
declare module '*.svelte';
>>>>>>> 2fd216bd
<|MERGE_RESOLUTION|>--- conflicted
+++ resolved
@@ -1,7 +1,2 @@
-<<<<<<< HEAD
 declare module 'global';
-=======
-declare module '@storybook/core/*';
-declare module 'global';
-declare module '*.svelte';
->>>>>>> 2fd216bd
+declare module '*.svelte';