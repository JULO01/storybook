{
<<<<<<< HEAD
  "name": "@storybook/react",
  "version": "6.5.0-beta.4",
=======
  "name": "@storybook/renderer-react",
  "version": "6.5.0-rc.1",
>>>>>>> c1966fb6
  "description": "Storybook React renderer",
  "keywords": [
    "storybook"
  ],
  "homepage": "https://github.com/storybookjs/storybook/tree/main/renderers/react",
  "bugs": {
    "url": "https://github.com/storybookjs/storybook/issues"
  },
  "repository": {
    "type": "git",
    "url": "https://github.com/storybookjs/storybook.git",
    "directory": "renderers/react"
  },
  "funding": {
    "type": "opencollective",
    "url": "https://opencollective.com/storybook"
  },
  "license": "MIT",
  "main": "dist/cjs/index.js",
  "module": "dist/esm/index.js",
  "types": "dist/ts3.9/index.d.ts",
  "typesVersions": {
    "<3.8": {
      "dist/ts3.9/*": [
        "dist/ts3.4/*"
      ]
    }
  },
  "files": [
    "dist/**/*",
    "types/**/*",
    "README.md",
    "*.js",
    "*.d.ts"
  ],
  "scripts": {
    "prepare": "node ../../scripts/prepare.js"
  },
  "dependencies": {
    "@storybook/addons": "6.5.0-rc.1",
    "@storybook/client-logger": "6.5.0-rc.1",
    "@storybook/core-client": "6.5.0-rc.1",
    "@storybook/csf": "0.0.2--canary.4566f4d.1",
    "@storybook/docs-tools": "6.5.0-rc.1",
    "@storybook/store": "6.5.0-rc.1",
    "@types/estree": "^0.0.51",
    "@types/node": "^14.14.20 || ^16.0.0",
    "acorn": "^7.4.1",
    "acorn-jsx": "^5.3.1",
    "acorn-walk": "^7.2.0",
    "core-js": "^3.8.2",
    "escodegen": "^2.0.0",
    "global": "^4.4.0",
    "html-tags": "^3.1.0",
    "lodash": "^4.17.21",
    "prop-types": "^15.7.2",
    "react-element-to-jsx-string": "^14.3.4",
    "regenerator-runtime": "^0.13.7",
    "ts-dedent": "^2.0.0",
    "util-deprecate": "^1.0.2"
  },
  "devDependencies": {
    "@babel/core": "^7.11.5",
    "@types/util-deprecate": "^1.0.0"
  },
  "peerDependencies": {
    "jest-specific-snapshot": "^4.0.0",
    "react": "^16.8.0 || ^17.0.0 || ^18.0.0",
    "react-dom": "^16.8.0 || ^17.0.0 || ^18.0.0",
    "require-from-string": "^2.0.2"
  },
  "peerDependenciesMeta": {
    "typescript": {
      "optional": true
    }
  },
  "engines": {
    "node": ">=10.13.0"
  },
  "publishConfig": {
    "access": "public"
  },
  "gitHead": "416f87dc715cae299c7b4f37f1c9db7f686d4d21",
  "sbmodern": "dist/modern/index.js"
}<|MERGE_RESOLUTION|>--- conflicted
+++ resolved
@@ -1,11 +1,6 @@
 {
-<<<<<<< HEAD
   "name": "@storybook/react",
-  "version": "6.5.0-beta.4",
-=======
-  "name": "@storybook/renderer-react",
   "version": "6.5.0-rc.1",
->>>>>>> c1966fb6
   "description": "Storybook React renderer",
   "keywords": [
     "storybook"
