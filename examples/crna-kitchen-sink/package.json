{
  "name": "crna-kitchen-sink",
  "version": "0.1.0",
  "private": true,
  "devDependencies": {
    "@storybook/addon-actions": "file:../../packs/storybook-addon-actions.tgz",
    "@storybook/addon-knobs": "file:../../packs/storybook-addon-knobs.tgz",
    "@storybook/addon-links": "file:../../packs/storybook-addon-links.tgz",
    "@storybook/addon-options": "file:../../packs/storybook-addon-options.tgz",
    "@storybook/addon-storyshots": "file:../../packs/storybook-addon-storyshots.tgz",
    "@storybook/addons": "file:../../packs/storybook-addons.tgz",
    "@storybook/channels": "file:../../packs/storybook-channels.tgz",
    "@storybook/channel-postmessage": "file:../../packs/storybook-channel-postmessage.tgz",
    "@storybook/components": "file:../../packs/storybook-components.tgz",
    "@storybook/react-native": "file:../../packs/storybook-react-native.tgz",
    "@storybook/ui": "file:../../packs/storybook-ui.tgz",
    "react-native-scripts": "1.1.0",
<<<<<<< HEAD
    "jest-expo": "19.0.0",
    "react-test-renderer": "16.0.0-alpha.12"
=======
    "jest-expo": "^22.0.0",
    "react-test-renderer": "~16.0.0"
>>>>>>> aebe01f0
  },
  "main": "./node_modules/react-native-scripts/build/bin/crna-entry.js",
  "scripts": {
    "start": "react-native-scripts start",
    "eject": "react-native-scripts eject",
    "android": "react-native-scripts android",
    "ios": "react-native-scripts ios",
    "test": "node node_modules/jest/bin/jest.js --watch",
    "storybook": "storybook start -p 7007"
  },
  "jest": {
    "preset": "jest-expo"
  },
  "dependencies": {
<<<<<<< HEAD
    "expo": "^19.0.0",
    "prop-types": "^15.6.0",
    "react": "16.0.0-alpha.12",
    "react-native": "0.46.1",
    "webpack": "^2.5.1 || ^3.0.0"
=======
    "expo": "^22.0.0",
    "prop-types": "^15.5.0",
    "react": "~16.0.0",
    "react-native": "~0.49.3"
>>>>>>> aebe01f0
  }
}<|MERGE_RESOLUTION|>--- conflicted
+++ resolved
@@ -15,13 +15,8 @@
     "@storybook/react-native": "file:../../packs/storybook-react-native.tgz",
     "@storybook/ui": "file:../../packs/storybook-ui.tgz",
     "react-native-scripts": "1.1.0",
-<<<<<<< HEAD
-    "jest-expo": "19.0.0",
-    "react-test-renderer": "16.0.0-alpha.12"
-=======
     "jest-expo": "^22.0.0",
     "react-test-renderer": "~16.0.0"
->>>>>>> aebe01f0
   },
   "main": "./node_modules/react-native-scripts/build/bin/crna-entry.js",
   "scripts": {
@@ -36,17 +31,9 @@
     "preset": "jest-expo"
   },
   "dependencies": {
-<<<<<<< HEAD
-    "expo": "^19.0.0",
-    "prop-types": "^15.6.0",
-    "react": "16.0.0-alpha.12",
-    "react-native": "0.46.1",
-    "webpack": "^2.5.1 || ^3.0.0"
-=======
     "expo": "^22.0.0",
     "prop-types": "^15.5.0",
     "react": "~16.0.0",
     "react-native": "~0.49.3"
->>>>>>> aebe01f0
   }
 }