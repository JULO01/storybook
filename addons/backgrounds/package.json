{
  "name": "@storybook/addon-backgrounds",
  "version": "6.5.0-rc.1",
  "description": "Switch backgrounds to view components in different settings",
  "keywords": [
    "addon",
    "background",
    "react",
    "storybook",
    "essentials",
    "design"
  ],
  "homepage": "https://github.com/storybookjs/storybook/tree/main/addons/backgrounds",
  "bugs": {
    "url": "https://github.com/storybookjs/storybook/issues"
  },
  "repository": {
    "type": "git",
    "url": "https://github.com/storybookjs/storybook.git",
    "directory": "addons/backgrounds"
  },
  "funding": {
    "type": "opencollective",
    "url": "https://opencollective.com/storybook"
  },
  "license": "MIT",
  "author": "jbaxleyiii",
  "main": "dist/cjs/index.js",
  "module": "dist/esm/index.js",
  "types": "dist/types/index.d.ts",
  "files": [
    "dist/**/*",
    "README.md",
    "*.js",
    "*.d.ts"
  ],
  "scripts": {
    "prepare": "node ../../scripts/prepare.js"
  },
  "dependencies": {
    "@storybook/addons": "6.5.0-rc.1",
    "@storybook/api": "6.5.0-rc.1",
    "@storybook/client-logger": "6.5.0-rc.1",
    "@storybook/components": "6.5.0-rc.1",
    "@storybook/core-events": "6.5.0-rc.1",
    "@storybook/csf": "0.0.2--canary.4566f4d.1",
    "@storybook/theming": "6.5.0-rc.1",
    "core-js": "^3.8.2",
    "global": "^4.4.0",
    "memoizerific": "^1.11.3",
    "regenerator-runtime": "^0.13.7",
    "ts-dedent": "^2.0.0",
    "util-deprecate": "^1.0.2"
  },
  "peerDependencies": {
    "react": "^16.8.0 || ^17.0.0 || ^18.0.0",
    "react-dom": "^16.8.0 || ^17.0.0 || ^18.0.0"
  },
  "peerDependenciesMeta": {
    "react": {
      "optional": true
    },
    "react-dom": {
      "optional": true
    }
  },
  "publishConfig": {
    "access": "public"
  },
<<<<<<< HEAD
  "gitHead": "55247a8e36da7061bfced80c588a539d3fda3f04",
=======
  "gitHead": "3f09d4e6b0c655a092dc812488ef2c7ed3808401",
  "sbmodern": "dist/modern/index.js",
>>>>>>> 13b40e37
  "storybook": {
    "displayName": "Backgrounds",
    "icon": "https://user-images.githubusercontent.com/263385/101991667-479cc600-3c7c-11eb-96d3-410e936252e7.png",
    "unsupportedFrameworks": [
      "react-native"
    ]
  }
}<|MERGE_RESOLUTION|>--- conflicted
+++ resolved
@@ -67,12 +67,7 @@
   "publishConfig": {
     "access": "public"
   },
-<<<<<<< HEAD
-  "gitHead": "55247a8e36da7061bfced80c588a539d3fda3f04",
-=======
   "gitHead": "3f09d4e6b0c655a092dc812488ef2c7ed3808401",
-  "sbmodern": "dist/modern/index.js",
->>>>>>> 13b40e37
   "storybook": {
     "displayName": "Backgrounds",
     "icon": "https://user-images.githubusercontent.com/263385/101991667-479cc600-3c7c-11eb-96d3-410e936252e7.png",
