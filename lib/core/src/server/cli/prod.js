import program from 'commander';
import chalk from 'chalk';
import { logger } from '@storybook/node-logger';
import { parseList, getEnvConfig } from './utils';

function getCLI(packageJson) {
  process.env.NODE_ENV = process.env.NODE_ENV || 'production';

  program
    .version(packageJson.version)
    .option('-s, --static-dir <dir-names>', 'Directory where to load static files from', parseList)
    .option('-o, --output-dir [dir-name]', 'Directory where to store built files')
    .option('-c, --config-dir [dir-name]', 'Directory where to load Storybook configurations from')
    .option('-w, --watch', 'Enable watch mode')
    .option('--quiet', 'Suppress verbose build output')
    .option('--loglevel [level]', 'Control level of logging during build')
    .option('--no-dll', 'Do not use dll reference')
    .option('--debug-webpack', 'Display final webpack configurations for debugging purposes')
<<<<<<< HEAD
    .option(
      '--preview-url [string]',
      'Disables the default storybook preview and lets your use your own'
    )
=======
    .option('--docs', 'Build a documentation-only site using addon-docs')
>>>>>>> ef0c4b02
    .parse(process.argv);

  logger.setLevel(program.loglevel);
  logger.info(chalk.bold(`${packageJson.name} v${packageJson.version}\n`));

  // The key is the field created in `program` variable for
  // each command line argument. Value is the env variable.
  getEnvConfig(program, {
    staticDir: 'SBCONFIG_STATIC_DIR',
    outputDir: 'SBCONFIG_OUTPUT_DIR',
    configDir: 'SBCONFIG_CONFIG_DIR',
  });

  return { ...program };
}

export default getCLI;<|MERGE_RESOLUTION|>--- conflicted
+++ resolved
@@ -16,14 +16,11 @@
     .option('--loglevel [level]', 'Control level of logging during build')
     .option('--no-dll', 'Do not use dll reference')
     .option('--debug-webpack', 'Display final webpack configurations for debugging purposes')
-<<<<<<< HEAD
     .option(
       '--preview-url [string]',
       'Disables the default storybook preview and lets your use your own'
     )
-=======
     .option('--docs', 'Build a documentation-only site using addon-docs')
->>>>>>> ef0c4b02
     .parse(process.argv);
 
   logger.setLevel(program.loglevel);
